--- conflicted
+++ resolved
@@ -9,19 +9,6 @@
     {
         public static void ComputeRefactorings(RefactoringContext context, InterpolationSyntax interpolation)
         {
-<<<<<<< HEAD
-            if (context.IsRefactoringEnabled(RefactoringIdentifiers.MergeInterpolationIntoInterpolatedString)
-                && MergeInterpolationIntoInterpolatedStringRefactoring.CanRefactor(interpolation))
-            {
-                string innerText = SyntaxInfo.StringLiteralExpressionInfo(interpolation.Expression).InnerText;
-
-                context.RegisterRefactoring(
-                    $"Merge '{innerText}' into interpolated string",
-                    cancellationToken => MergeInterpolationIntoInterpolatedStringRefactoring.RefactorAsync(context.Document, interpolation, cancellationToken));
-            }
-
-=======
->>>>>>> 57339635
             if (context.IsRefactoringEnabled(RefactoringIdentifiers.RemoveInterpolation)
                 && context.Span.IsContainedInSpan(interpolation.OpenBraceToken, interpolation.CloseBraceToken))
             {
