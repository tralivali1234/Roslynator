﻿// Copyright (c) Josef Pihrt. All rights reserved. Licensed under the Apache License, Version 2.0. See License.txt in the project root for license information.

using System.Collections.Generic;
using System.Collections.Immutable;
using System.Linq;
using System.Threading;
using System.Threading.Tasks;
using Microsoft.CodeAnalysis;
using Microsoft.CodeAnalysis.CSharp;
using Microsoft.CodeAnalysis.CSharp.Syntax;
using Roslynator.CSharp.Syntax;
using static Microsoft.CodeAnalysis.CSharp.SyntaxFactory;
using static Roslynator.CSharp.CSharpFactory;

namespace Roslynator.CSharp.Refactorings
{
    internal static class MergeIfStatementsRefactoring
    {
<<<<<<< HEAD
        public static void ComputeRefactorings(RefactoringContext context, StatementContainerSelection selectedStatements)
=======
        public static void ComputeRefactorings(RefactoringContext context, StatementsSelection selectedStatements)
>>>>>>> 4acebedd
        {
            List<IfStatementSyntax> ifStatements = GetIfStatements(selectedStatements);

            if (ifStatements?.Count > 1)
            {
                context.RegisterRefactoring(
                    "Merge if statements",
                    cancellationToken =>
                    {
                        return RefactorAsync(
                            context.Document,
<<<<<<< HEAD
                            selectedStatements.Container,
=======
                            selectedStatements.Info,
>>>>>>> 4acebedd
                            ifStatements.ToImmutableArray(),
                            cancellationToken);
                    });
            }
        }

        private static List<IfStatementSyntax> GetIfStatements(IEnumerable<StatementSyntax> statements)
        {
            List<IfStatementSyntax> ifStatements = null;

            using (IEnumerator<StatementSyntax> en = statements.GetEnumerator())
            {
                while (en.MoveNext())
                {
                    if (en.Current.IsKind(SyntaxKind.IfStatement))
                    {
                        (ifStatements ?? (ifStatements = new List<IfStatementSyntax>())).Add((IfStatementSyntax)en.Current);
                    }
                    else
                    {
                        return null;
                    }
                }
            }

            return ifStatements;
        }

        public static Task<Document> RefactorAsync(
            Document document,
            StatementsInfo statementsInfo,
            ImmutableArray<IfStatementSyntax> ifStatements,
            CancellationToken cancellationToken = default(CancellationToken))
        {
            IfStatementSyntax newIfStatement = IfStatement(
                CreateCondition(ifStatements),
                Block(CreateStatements(ifStatements)));

            SyntaxList<StatementSyntax> statements = statementsInfo.Statements;

            int index = statements.IndexOf(ifStatements[0]);

            SyntaxList<StatementSyntax> newStatements = statements.Replace(
                ifStatements[0],
                newIfStatement
                    .WithLeadingTrivia(ifStatements[0].GetLeadingTrivia())
                    .WithTrailingTrivia(ifStatements[ifStatements.Length - 1].GetTrailingTrivia()));

            for (int i = 1; i < ifStatements.Length; i++)
                newStatements = newStatements.RemoveAt(index + 1);

<<<<<<< HEAD
            return document.ReplaceNodeAsync(container.Node, container.NodeWithStatements(newStatements), cancellationToken);
=======
            return document.ReplaceStatementsAsync(statementsInfo, newStatements, cancellationToken);
>>>>>>> 4acebedd
        }

        private static BinaryExpressionSyntax CreateCondition(ImmutableArray<IfStatementSyntax> ifStatements)
        {
            BinaryExpressionSyntax condition = LogicalOrExpression(
                AddParenthesesIfNecessary(ifStatements[0].Condition),
                AddParenthesesIfNecessary(ifStatements[1].Condition));

            for (int i = 2; i < ifStatements.Length; i++)
                condition = LogicalOrExpression(condition, AddParenthesesIfNecessary(ifStatements[i].Condition));

            return condition;
        }

        private static ExpressionSyntax AddParenthesesIfNecessary(ExpressionSyntax expression)
        {
            if (expression.IsKind(SyntaxKind.ConditionalExpression))
                return ParenthesizedExpression(expression);

            return expression;
        }

        private static List<StatementSyntax> CreateStatements(ImmutableArray<IfStatementSyntax> ifStatements)
        {
            var newStatements = new List<StatementSyntax>();

            List<StatementSyntax> previousStatements = null;

            foreach (IfStatementSyntax ifStatement in ifStatements)
            {
                List<StatementSyntax> statements = GetStatementsFromIfStatement(ifStatement);

                if (previousStatements == null
                    || !AreStatementsEquivalent(statements, previousStatements))
                {
                    newStatements.AddRange(statements);
                }

                previousStatements = statements;
            }

            return newStatements;
        }

        private static bool AreStatementsEquivalent(List<StatementSyntax> first, List<StatementSyntax> second)
        {
            if (first.Count == second.Count)
            {
                for (int i = 0; i < first.Count; i++)
                {
                    if (!SyntaxComparer.AreEquivalent(first[i], second[i]))
                        return false;
                }

                return true;
            }

            return false;
        }

        private static List<StatementSyntax> GetStatementsFromIfStatement(IfStatementSyntax ifStatement)
        {
            if (ifStatement.Statement.IsKind(SyntaxKind.Block))
            {
                return ((BlockSyntax)ifStatement.Statement).Statements.ToList();
            }
            else
            {
                return new List<StatementSyntax>() { ifStatement.Statement };
            }
        }
    }
}<|MERGE_RESOLUTION|>--- conflicted
+++ resolved
@@ -16,11 +16,7 @@
 {
     internal static class MergeIfStatementsRefactoring
     {
-<<<<<<< HEAD
-        public static void ComputeRefactorings(RefactoringContext context, StatementContainerSelection selectedStatements)
-=======
         public static void ComputeRefactorings(RefactoringContext context, StatementsSelection selectedStatements)
->>>>>>> 4acebedd
         {
             List<IfStatementSyntax> ifStatements = GetIfStatements(selectedStatements);
 
@@ -32,11 +28,7 @@
                     {
                         return RefactorAsync(
                             context.Document,
-<<<<<<< HEAD
-                            selectedStatements.Container,
-=======
                             selectedStatements.Info,
->>>>>>> 4acebedd
                             ifStatements.ToImmutableArray(),
                             cancellationToken);
                     });
@@ -88,11 +80,7 @@
             for (int i = 1; i < ifStatements.Length; i++)
                 newStatements = newStatements.RemoveAt(index + 1);
 
-<<<<<<< HEAD
-            return document.ReplaceNodeAsync(container.Node, container.NodeWithStatements(newStatements), cancellationToken);
-=======
             return document.ReplaceStatementsAsync(statementsInfo, newStatements, cancellationToken);
->>>>>>> 4acebedd
         }
 
         private static BinaryExpressionSyntax CreateCondition(ImmutableArray<IfStatementSyntax> ifStatements)
