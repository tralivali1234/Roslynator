--- conflicted
+++ resolved
@@ -14,13 +14,7 @@
             if (SelectedStatementsRefactoring.IsAnyRefactoringEnabled(context)
                 && StatementsSelection.TryCreate(switchSection, context.Span, out StatementsSelection selectedStatements))
             {
-<<<<<<< HEAD
-                StatementContainerSelection selectedStatements;
-                if (StatementContainerSelection.TryCreate(switchSection, context.Span, out selectedStatements))
-                    await SelectedStatementsRefactoring.ComputeRefactoringAsync(context, selectedStatements).ConfigureAwait(false);
-=======
                 await SelectedStatementsRefactoring.ComputeRefactoringAsync(context, selectedStatements).ConfigureAwait(false);
->>>>>>> 4acebedd
             }
 
             if (context.IsRefactoringEnabled(RefactoringIdentifiers.SplitSwitchLabels))
