--- conflicted
+++ resolved
@@ -13,11 +13,7 @@
 {
     internal static class MergeLocalDeclarationsRefactoring
     {
-<<<<<<< HEAD
-        public static async Task ComputeRefactoringsAsync(RefactoringContext context, StatementContainerSelection selectedStatements)
-=======
         public static async Task ComputeRefactoringsAsync(RefactoringContext context, StatementsSelection selectedStatements)
->>>>>>> 4acebedd
         {
             if (selectedStatements.Count > 1)
             {
@@ -31,11 +27,7 @@
                         {
                             return RefactorAsync(
                                 context.Document,
-<<<<<<< HEAD
-                                selectedStatements.Container,
-=======
                                 selectedStatements.Info,
->>>>>>> 4acebedd
                                 selectedStatements.Cast<LocalDeclarationStatementSyntax>().ToArray(),
                                 cancellationToken);
                         });
@@ -109,14 +101,7 @@
             for (int i = 1; i < localDeclarations.Length; i++)
                 newStatements = newStatements.RemoveAt(index + 1);
 
-<<<<<<< HEAD
-            return document.ReplaceNodeAsync(
-                container.Node,
-                container.NodeWithStatements(newStatements),
-                cancellationToken);
-=======
             return document.ReplaceStatementsAsync(statementsInfo, newStatements, cancellationToken);
->>>>>>> 4acebedd
         }
     }
 }