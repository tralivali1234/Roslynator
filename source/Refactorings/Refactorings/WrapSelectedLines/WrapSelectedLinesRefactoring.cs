--- conflicted
+++ resolved
@@ -31,11 +31,7 @@
                 string text = firstLine.ToString();
 
                 string indent = (Indent)
-<<<<<<< HEAD
-                    ? StringUtility.GetLeadingWhiteSpaceExceptNewLine(text)
-=======
                     ? StringUtility.GetLeadingWhitespaceExceptNewLine(text)
->>>>>>> 1e106e98
                     : "";
 
                 string newText = indent + GetFirstLineText() + Environment.NewLine + text + Environment.NewLine;
