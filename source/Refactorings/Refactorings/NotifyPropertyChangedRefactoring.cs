--- conflicted
+++ resolved
@@ -24,11 +24,7 @@
 
                 if (body != null)
                 {
-<<<<<<< HEAD
-                    StatementSyntax statement = body.SingleStatementOrDefault();
-=======
                     StatementSyntax statement = body.Statements.SingleOrDefault(shouldThrow: false);
->>>>>>> 4acebedd
 
                     if (statement?.IsKind(SyntaxKind.ExpressionStatement) == true)
                     {
@@ -38,21 +34,6 @@
 
                         return expression != null
                             && await CanRefactorAsync(context, property, expression).ConfigureAwait(false);
-<<<<<<< HEAD
-=======
-                    }
-                }
-                else
-                {
-                    ArrowExpressionClauseSyntax expressionBody = setter.ExpressionBody;
-
-                    if (expressionBody != null)
-                    {
-                        ExpressionSyntax expression = expressionBody.Expression;
-
-                        return expression != null
-                            && await CanRefactorAsync(context, property, expression).ConfigureAwait(false);
->>>>>>> 4acebedd
                     }
                 }
             }
@@ -76,19 +57,11 @@
                     && right?.IsKind(SyntaxKind.IdentifierName) == true)
                 {
                     var identifierName = (IdentifierNameSyntax)right;
-<<<<<<< HEAD
 
                     if (identifierName.Identifier.ValueText == "value")
                     {
                         SemanticModel semanticModel = await context.GetSemanticModelAsync().ConfigureAwait(false);
 
-=======
-
-                    if (identifierName.Identifier.ValueText == "value")
-                    {
-                        SemanticModel semanticModel = await context.GetSemanticModelAsync().ConfigureAwait(false);
-
->>>>>>> 4acebedd
                         return semanticModel
                             .GetDeclaredSymbol(property, context.CancellationToken)?
                             .ContainingType?
@@ -161,14 +134,8 @@
 
                 return (IdentifierNameSyntax)assignment.Left;
             }
-            else
-            {
-                ArrowExpressionClauseSyntax expressionBody = accessor.ExpressionBody;
 
-                var assignment = (AssignmentExpressionSyntax)expressionBody.Expression;
-
-                return (IdentifierNameSyntax)assignment.Left;
-            }
+            return null;
         }
     }
 }