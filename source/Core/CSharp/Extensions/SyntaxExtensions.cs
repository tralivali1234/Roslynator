<<<<<<< HEAD
﻿// Copyright (c) Josef Pihrt. All rights reserved. Licensed under the Apache License, Version 2.0. See License.txt in the project root for license information.

using System;
using System.Collections.Generic;
using System.Collections.Immutable;
using System.Diagnostics;
using System.Linq;
using System.Threading;
using Microsoft.CodeAnalysis;
using Microsoft.CodeAnalysis.CSharp;
using Microsoft.CodeAnalysis.CSharp.Syntax;
using Microsoft.CodeAnalysis.Text;
using Roslynator.CSharp.Documentation;
using Roslynator.CSharp.Helpers.ModifierHelpers;
using Roslynator.CSharp.SyntaxRewriters;
using static Microsoft.CodeAnalysis.CSharp.SyntaxFactory;

namespace Roslynator.CSharp
{
    public static class SyntaxExtensions
    {
        #region AccessorDeclarationSyntax
        public static bool IsAutoGetter(this AccessorDeclarationSyntax accessorDeclaration)
        {
            return IsAutoAccessor(accessorDeclaration, SyntaxKind.GetAccessorDeclaration);
        }

        public static bool IsAutoSetter(this AccessorDeclarationSyntax accessorDeclaration)
        {
            return IsAutoAccessor(accessorDeclaration, SyntaxKind.SetAccessorDeclaration);
        }

        private static bool IsAutoAccessor(this AccessorDeclarationSyntax accessorDeclaration, SyntaxKind kind)
        {
            if (accessorDeclaration == null)
                throw new ArgumentNullException(nameof(accessorDeclaration));

            return accessorDeclaration.IsKind(kind)
                && IsAutoAccessor(accessorDeclaration);
        }

        internal static bool IsAutoAccessor(this AccessorDeclarationSyntax accessorDeclaration)
        {
            return accessorDeclaration.SemicolonToken.IsKind(SyntaxKind.SemicolonToken)
                && accessorDeclaration.BodyOrExpressionBody() == null;
        }

        internal static AccessorDeclarationSyntax WithoutSemicolonToken(this AccessorDeclarationSyntax accessorDeclaration)
        {
            return accessorDeclaration.WithSemicolonToken(default(SyntaxToken));
        }

        public static CSharpSyntaxNode BodyOrExpressionBody(this AccessorDeclarationSyntax accessorDeclaration)
        {
            if (accessorDeclaration == null)
                throw new ArgumentNullException(nameof(accessorDeclaration));

            BlockSyntax body = accessorDeclaration.Body;

            return body ?? (CSharpSyntaxNode)accessorDeclaration.ExpressionBody;
        }
        #endregion AccessorDeclarationSyntax

        #region AccessorListSyntax
        public static AccessorDeclarationSyntax Getter(this AccessorListSyntax accessorList)
        {
            return Accessor(accessorList, SyntaxKind.GetAccessorDeclaration);
        }

        public static AccessorDeclarationSyntax Setter(this AccessorListSyntax accessorList)
        {
            return Accessor(accessorList, SyntaxKind.SetAccessorDeclaration);
        }

        private static AccessorDeclarationSyntax Accessor(this AccessorListSyntax accessorList, SyntaxKind kind)
        {
            if (accessorList == null)
                throw new ArgumentNullException(nameof(accessorList));

            return accessorList
                .Accessors
                .FirstOrDefault(accessor => accessor.IsKind(kind));
        }
        #endregion AccessorListSyntax

        #region BlockSyntax
        public static StatementSyntax SingleStatementOrDefault(this BlockSyntax body)
        {
            if (body == null)
                throw new ArgumentNullException(nameof(body));

            SyntaxList<StatementSyntax> statements = body.Statements;

            return (statements.Count == 1)
                ? statements[0]
                : null;
        }

        public static TextSpan BracesSpan(this BlockSyntax block)
        {
            if (block == null)
                throw new ArgumentNullException(nameof(block));

            return TextSpan.FromBounds(block.OpenBraceToken.SpanStart, block.CloseBraceToken.Span.End);
        }

        internal static BlockSyntax InsertStatement(this BlockSyntax block, StatementSyntax statement)
        {
            SyntaxList<StatementSyntax> statements = block.Statements;

            int insertIndex = statements.Count;

            if (!statement.IsKind(SyntaxKind.LocalFunctionStatement))
            {
                for (int i = statements.Count - 1; i >= 0; i--)
                {
                    if (statements[i].IsKind(SyntaxKind.LocalFunctionStatement))
                        insertIndex--;
                }
            }

            return block.WithStatements(statements.Insert(insertIndex, statement));
        }
        #endregion BlockSyntax

        #region CastExpressionSyntax
        public static TextSpan ParenthesesSpan(this CastExpressionSyntax castExpression)
        {
            if (castExpression == null)
                throw new ArgumentNullException(nameof(castExpression));

            return TextSpan.FromBounds(
                castExpression.OpenParenToken.Span.Start,
                castExpression.CloseParenToken.Span.End);
        }
        #endregion CastExpressionSyntax

        #region ClassDeclarationSyntax
        internal static ClassDeclarationSyntax WithMembers(
            this ClassDeclarationSyntax classDeclaration,
            MemberDeclarationSyntax member)
        {
            return classDeclaration.WithMembers(SingletonList(member));
        }

        internal static ClassDeclarationSyntax WithMembers(
            this ClassDeclarationSyntax classDeclaration,
            IEnumerable<MemberDeclarationSyntax> memberDeclarations)
        {
            return classDeclaration.WithMembers(List(memberDeclarations));
        }

        public static TextSpan HeaderSpan(this ClassDeclarationSyntax classDeclaration)
        {
            if (classDeclaration == null)
                throw new ArgumentNullException(nameof(classDeclaration));

            return TextSpan.FromBounds(
                classDeclaration.Span.Start,
                classDeclaration.Identifier.Span.End);
        }

        public static bool IsStatic(this ClassDeclarationSyntax classDeclaration)
        {
            return classDeclaration?.Modifiers.Contains(SyntaxKind.StaticKeyword) == true;
        }

        public static TextSpan BracesSpan(this ClassDeclarationSyntax classDeclaration)
        {
            if (classDeclaration == null)
                throw new ArgumentNullException(nameof(classDeclaration));

            return TextSpan.FromBounds(
                classDeclaration.OpenBraceToken.Span.Start,
                classDeclaration.CloseBraceToken.Span.End);
        }

        public static MemberDeclarationSyntax RemoveMemberAt(this ClassDeclarationSyntax classDeclaration, int index)
        {
            if (classDeclaration == null)
                throw new ArgumentNullException(nameof(classDeclaration));

            return RemoveMember(classDeclaration, classDeclaration.Members[index], index);
        }

        public static MemberDeclarationSyntax RemoveMember(this ClassDeclarationSyntax classDeclaration, MemberDeclarationSyntax member)
        {
            if (classDeclaration == null)
                throw new ArgumentNullException(nameof(classDeclaration));

            if (member == null)
                throw new ArgumentNullException(nameof(member));

            return RemoveMember(classDeclaration, member, classDeclaration.Members.IndexOf(member));
        }

        private static MemberDeclarationSyntax RemoveMember(
            ClassDeclarationSyntax classDeclaration,
            MemberDeclarationSyntax member,
            int index)
        {
            MemberDeclarationSyntax newMember = RemoveSingleLineDocumentationComment(member);

            classDeclaration = classDeclaration
                .WithMembers(classDeclaration.Members.Replace(member, newMember));

            return classDeclaration
                .RemoveNode(classDeclaration.Members[index], RemoveHelper.GetRemoveOptions(newMember));
        }

        public static ClassDeclarationSyntax InsertModifier(this ClassDeclarationSyntax classDeclaration, SyntaxToken modifier, IModifierComparer comparer)
        {
            return ClassDeclarationModifierHelper.Instance.InsertModifier(classDeclaration, modifier, comparer);
        }

        public static ClassDeclarationSyntax InsertModifier(this ClassDeclarationSyntax classDeclaration, SyntaxKind modifierKind, IModifierComparer comparer)
        {
            return ClassDeclarationModifierHelper.Instance.InsertModifier(classDeclaration, modifierKind, comparer);
        }

        public static ClassDeclarationSyntax InsertMember(this ClassDeclarationSyntax classDeclaration, MemberDeclarationSyntax member, IMemberDeclarationComparer comparer)
        {
            if (classDeclaration == null)
                throw new ArgumentNullException(nameof(classDeclaration));

            return classDeclaration.WithMembers(classDeclaration.Members.InsertMember(member, comparer));
        }
        #endregion ClassDeclarationSyntax

        #region CommonForEachStatementSyntax
        public static TextSpan ParenthesesSpan(this CommonForEachStatementSyntax forEachStatement)
        {
            if (forEachStatement == null)
                throw new ArgumentNullException(nameof(forEachStatement));

            return TextSpan.FromBounds(forEachStatement.OpenParenToken.Span.Start, forEachStatement.CloseParenToken.Span.End);
        }
        #endregion CommonForEachStatementSyntax

        #region CompilationUnitSyntax
        internal static CompilationUnitSyntax WithMembers(
            this CompilationUnitSyntax compilationUnit,
            MemberDeclarationSyntax member)
        {
            return compilationUnit.WithMembers(SingletonList(member));
        }

        internal static CompilationUnitSyntax WithMembers(
            this CompilationUnitSyntax compilationUnit,
            IEnumerable<MemberDeclarationSyntax> memberDeclarations)
        {
            return compilationUnit.WithMembers(List(memberDeclarations));
        }

        public static CompilationUnitSyntax AddUsings(this CompilationUnitSyntax compilationUnit, bool keepSingleLineCommentsOnTop, params UsingDirectiveSyntax[] usings)
        {
            if (compilationUnit == null)
                throw new ArgumentNullException(nameof(compilationUnit));

            if (usings == null)
                throw new ArgumentNullException(nameof(usings));

            if (keepSingleLineCommentsOnTop
                && usings.Length > 0
                && !compilationUnit.Usings.Any())
            {
                List<SyntaxTrivia> topTrivia = null;

                SyntaxTriviaList leadingTrivia = compilationUnit.GetLeadingTrivia();

                SyntaxTriviaList.Enumerator en = leadingTrivia.GetEnumerator();

                while (en.MoveNext())
                {
                    if (en.Current.IsKind(SyntaxKind.SingleLineCommentTrivia))
                    {
                        SyntaxTrivia trivia = en.Current;

                        if (en.MoveNext()
                            && en.Current.IsEndOfLineTrivia())
                        {
                            (topTrivia ?? (topTrivia = new List<SyntaxTrivia>())).Add(trivia);
                            topTrivia.Add(en.Current);
                        }
                        else
                        {
                            break;
                        }
                    }
                    else
                    {
                        break;
                    }
                }

                if (topTrivia?.Count > 0)
                {
                    compilationUnit = compilationUnit.WithoutLeadingTrivia();

                    usings[0] = usings[0].WithLeadingTrivia(topTrivia);

                    usings[usings.Length - 1] = usings[usings.Length - 1].WithTrailingTrivia(leadingTrivia.Skip(topTrivia.Count));
                }
            }

            return compilationUnit.AddUsings(usings);
        }

        public static CompilationUnitSyntax RemoveMemberAt(this CompilationUnitSyntax compilationUnit, int index)
        {
            if (compilationUnit == null)
                throw new ArgumentNullException(nameof(compilationUnit));

            return RemoveMember(compilationUnit, compilationUnit.Members[index], index);
        }

        public static CompilationUnitSyntax RemoveMember(this CompilationUnitSyntax compilationUnit, MemberDeclarationSyntax member)
        {
            if (compilationUnit == null)
                throw new ArgumentNullException(nameof(compilationUnit));

            if (member == null)
                throw new ArgumentNullException(nameof(member));

            return RemoveMember(compilationUnit, member, compilationUnit.Members.IndexOf(member));
        }

        private static CompilationUnitSyntax RemoveMember(
            CompilationUnitSyntax compilationUnit,
            MemberDeclarationSyntax member,
            int index)
        {
            MemberDeclarationSyntax newMember = RemoveSingleLineDocumentationComment(member);

            compilationUnit = compilationUnit
                .WithMembers(compilationUnit.Members.Replace(member, newMember));

            return compilationUnit
                .RemoveNode(compilationUnit.Members[index], RemoveHelper.GetRemoveOptions(newMember));
        }

        public static CompilationUnitSyntax InsertMember(this CompilationUnitSyntax compilationUnit, MemberDeclarationSyntax member, IMemberDeclarationComparer comparer)
        {
            if (compilationUnit == null)
                throw new ArgumentNullException(nameof(compilationUnit));

            return compilationUnit.WithMembers(compilationUnit.Members.InsertMember(member, comparer));
        }
        #endregion CompilationUnitSyntax

        #region ConstructorDeclarationSyntax
        public static TextSpan HeaderSpan(this ConstructorDeclarationSyntax constructorDeclaration)
        {
            if (constructorDeclaration == null)
                throw new ArgumentNullException(nameof(constructorDeclaration));

            return TextSpan.FromBounds(
                constructorDeclaration.Span.Start,
                constructorDeclaration.ParameterList?.Span.End ?? constructorDeclaration.Identifier.Span.End);
        }

        internal static TextSpan HeaderSpanIncludingInitializer(this ConstructorDeclarationSyntax constructorDeclaration)
        {
            if (constructorDeclaration == null)
                throw new ArgumentNullException(nameof(constructorDeclaration));

            return TextSpan.FromBounds(
                constructorDeclaration.Span.Start,
                constructorDeclaration.Initializer?.Span.End
                    ?? constructorDeclaration.ParameterList?.Span.End
                    ?? constructorDeclaration.Identifier.Span.End);
        }

        public static bool IsStatic(this ConstructorDeclarationSyntax constructorDeclaration)
        {
            return constructorDeclaration?.Modifiers.Contains(SyntaxKind.StaticKeyword) == true;
        }

        public static CSharpSyntaxNode BodyOrExpressionBody(this ConstructorDeclarationSyntax constructorDeclaration)
        {
            if (constructorDeclaration == null)
                throw new ArgumentNullException(nameof(constructorDeclaration));

            BlockSyntax body = constructorDeclaration.Body;

            return body ?? (CSharpSyntaxNode)constructorDeclaration.ExpressionBody;
        }

        public static ConstructorDeclarationSyntax InsertModifier(this ConstructorDeclarationSyntax constructorDeclaration, SyntaxToken modifier, IModifierComparer comparer)
        {
            return ConstructorDeclarationModifierHelper.Instance.InsertModifier(constructorDeclaration, modifier, comparer);
        }

        public static ConstructorDeclarationSyntax InsertModifier(this ConstructorDeclarationSyntax constructorDeclaration, SyntaxKind modifierKind, IModifierComparer comparer)
        {
            return ConstructorDeclarationModifierHelper.Instance.InsertModifier(constructorDeclaration, modifierKind, comparer);
        }
        #endregion ConstructorDeclarationSyntax

        #region ConversionOperatorDeclarationSyntax
        public static TextSpan HeaderSpan(this ConversionOperatorDeclarationSyntax operatorDeclaration)
        {
            if (operatorDeclaration == null)
                throw new ArgumentNullException(nameof(operatorDeclaration));

            return TextSpan.FromBounds(
                operatorDeclaration.Span.Start,
                operatorDeclaration.ParameterList?.Span.End
                    ?? operatorDeclaration.Type?.Span.End
                    ?? operatorDeclaration.OperatorKeyword.Span.End);
        }

        public static CSharpSyntaxNode BodyOrExpressionBody(this ConversionOperatorDeclarationSyntax conversionOperatorDeclaration)
        {
            if (conversionOperatorDeclaration == null)
                throw new ArgumentNullException(nameof(conversionOperatorDeclaration));

            BlockSyntax body = conversionOperatorDeclaration.Body;

            return body ?? (CSharpSyntaxNode)conversionOperatorDeclaration.ExpressionBody;
        }

        public static ConversionOperatorDeclarationSyntax InsertModifier(this ConversionOperatorDeclarationSyntax conversionOperatorDeclaration, SyntaxToken modifier, IModifierComparer comparer)
        {
            return ConversionOperatorDeclarationModifierHelper.Instance.InsertModifier(conversionOperatorDeclaration, modifier, comparer);
        }

        public static ConversionOperatorDeclarationSyntax InsertModifier(this ConversionOperatorDeclarationSyntax conversionOperatorDeclaration, SyntaxKind modifierKind, IModifierComparer comparer)
        {
            return ConversionOperatorDeclarationModifierHelper.Instance.InsertModifier(conversionOperatorDeclaration, modifierKind, comparer);
        }
        #endregion ConversionOperatorDeclarationSyntax

        #region DelegateDeclarationSyntax
        public static DelegateDeclarationSyntax InsertModifier(this DelegateDeclarationSyntax delegateDeclaration, SyntaxToken modifier, IModifierComparer comparer)
        {
            return DelegateDeclarationModifierHelper.Instance.InsertModifier(delegateDeclaration, modifier, comparer);
        }

        public static DelegateDeclarationSyntax InsertModifier(this DelegateDeclarationSyntax delegateDeclaration, SyntaxKind modifierKind, IModifierComparer comparer)
        {
            return DelegateDeclarationModifierHelper.Instance.InsertModifier(delegateDeclaration, modifierKind, comparer);
        }

        public static bool ReturnsVoid(this DelegateDeclarationSyntax delegateDeclaration)
        {
            return delegateDeclaration?.ReturnType?.IsVoid() == true;
        }
        #endregion DelegateDeclarationSyntax

        #region DestructorDeclarationSyntax
        public static CSharpSyntaxNode BodyOrExpressionBody(this DestructorDeclarationSyntax destructorDeclaration)
        {
            if (destructorDeclaration == null)
                throw new ArgumentNullException(nameof(destructorDeclaration));

            BlockSyntax body = destructorDeclaration.Body;

            return body ?? (CSharpSyntaxNode)destructorDeclaration.ExpressionBody;
        }

        public static DestructorDeclarationSyntax InsertModifier(this DestructorDeclarationSyntax destructorDeclaration, SyntaxToken modifier, IModifierComparer comparer)
        {
            return DestructorDeclarationModifierHelper.Instance.InsertModifier(destructorDeclaration, modifier, comparer);
        }

        public static DestructorDeclarationSyntax InsertModifier(this DestructorDeclarationSyntax destructorDeclaration, SyntaxKind modifierKind, IModifierComparer comparer)
        {
            return DestructorDeclarationModifierHelper.Instance.InsertModifier(destructorDeclaration, modifierKind, comparer);
        }
        #endregion DestructorDeclarationSyntax

        #region DocumentationCommentTriviaSyntax
        internal static XmlElementSyntax SummaryElement(this DocumentationCommentTriviaSyntax documentationComment)
        {
            if (documentationComment == null)
                throw new ArgumentNullException(nameof(documentationComment));

            foreach (XmlNodeSyntax node in documentationComment.Content)
            {
                if (node.IsKind(SyntaxKind.XmlElement))
                {
                    var element = (XmlElementSyntax)node;

                    if (element.IsLocalName("summary", "SUMMARY"))
                        return element;
                }
            }

            return null;
        }

        public static IEnumerable<XmlElementSyntax> Elements(this DocumentationCommentTriviaSyntax documentationComment, string localName)
        {
            if (documentationComment == null)
                throw new ArgumentNullException(nameof(documentationComment));

            foreach (XmlNodeSyntax node in documentationComment.Content)
            {
                if (node.IsKind(SyntaxKind.XmlElement))
                {
                    var xmlElement = (XmlElementSyntax)node;

                    if (xmlElement.IsLocalName(localName))
                        yield return xmlElement;
                }
            }
        }

        internal static IEnumerable<XmlElementSyntax> Elements(this DocumentationCommentTriviaSyntax documentationComment, string localName1, string localName2)
        {
            foreach (XmlNodeSyntax node in documentationComment.Content)
            {
                if (node.IsKind(SyntaxKind.XmlElement))
                {
                    var xmlElement = (XmlElementSyntax)node;

                    if (xmlElement.IsLocalName(localName1, localName2))
                        yield return xmlElement;
                }
            }
        }
        #endregion DocumentationCommentTriviaSyntax

        #region ElseClauseSyntax
        internal static StatementSyntax GetSingleStatementOrDefault(this ElseClauseSyntax elseClause)
        {
            return GetSingleStatementOrDefault(elseClause.Statement);
        }

        public static IfStatementSyntax GetTopmostIf(this ElseClauseSyntax elseClause)
        {
            if (elseClause == null)
                throw new ArgumentNullException(nameof(elseClause));

            var ifStatement = elseClause.Parent as IfStatementSyntax;

            if (ifStatement != null)
                return ifStatement.GetTopmostIf();

            return null;
        }

        public static bool ContinuesWithIf(this ElseClauseSyntax elseClause)
        {
            if (elseClause == null)
                throw new ArgumentNullException(nameof(elseClause));

            return elseClause.Statement?.IsKind(SyntaxKind.IfStatement) == true;
        }
        #endregion ElseClauseSyntax

        #region EndRegionDirectiveTriviaSyntax
        public static RegionDirectiveTriviaSyntax GetRegionDirective(this EndRegionDirectiveTriviaSyntax endRegionDirective)
        {
            if (endRegionDirective == null)
                throw new ArgumentNullException(nameof(endRegionDirective));

            List<DirectiveTriviaSyntax> relatedDirectives = endRegionDirective.GetRelatedDirectives();

            if (relatedDirectives.Count == 2)
            {
                foreach (DirectiveTriviaSyntax directive in relatedDirectives)
                {
                    if (directive.IsKind(SyntaxKind.RegionDirectiveTrivia))
                        return (RegionDirectiveTriviaSyntax)directive;
                }
            }

            return null;
        }

        public static SyntaxTrivia GetPreprocessingMessageTrivia(this EndRegionDirectiveTriviaSyntax endRegionDirective)
        {
            if (endRegionDirective == null)
                throw new ArgumentNullException(nameof(endRegionDirective));

            SyntaxToken endOfDirective = endRegionDirective.EndOfDirectiveToken;

            SyntaxTriviaList leading = endOfDirective.LeadingTrivia;

            if (leading.Count == 1)
            {
                SyntaxTrivia trivia = leading[0];

                if (trivia.IsKind(SyntaxKind.PreprocessingMessageTrivia))
                    return trivia;
            }

            return default(SyntaxTrivia);
        }

        public static bool HasPreprocessingMessageTrivia(this EndRegionDirectiveTriviaSyntax endRegionDirective)
        {
            return GetPreprocessingMessageTrivia(endRegionDirective).IsKind(SyntaxKind.PreprocessingMessageTrivia);
        }
        #endregion EndRegionDirectiveTriviaSyntax

        #region EnumDeclarationSyntax
        public static TextSpan BracesSpan(this EnumDeclarationSyntax enumDeclaration)
        {
            if (enumDeclaration == null)
                throw new ArgumentNullException(nameof(enumDeclaration));

            return TextSpan.FromBounds(
                enumDeclaration.OpenBraceToken.Span.Start,
                enumDeclaration.CloseBraceToken.Span.End);
        }

        public static EnumDeclarationSyntax InsertModifier(this EnumDeclarationSyntax enumDeclaration, SyntaxToken modifier, IModifierComparer comparer)
        {
            return EnumDeclarationModifierHelper.Instance.InsertModifier(enumDeclaration, modifier, comparer);
        }

        public static EnumDeclarationSyntax InsertModifier(this EnumDeclarationSyntax enumDeclaration, SyntaxKind modifierKind, IModifierComparer comparer)
        {
            return EnumDeclarationModifierHelper.Instance.InsertModifier(enumDeclaration, modifierKind, comparer);
        }
        #endregion EnumDeclarationSyntax

        #region EventDeclarationSyntax
        public static TextSpan HeaderSpan(this EventDeclarationSyntax eventDeclaration)
        {
            if (eventDeclaration == null)
                throw new ArgumentNullException(nameof(eventDeclaration));

            return TextSpan.FromBounds(
                eventDeclaration.Span.Start,
                eventDeclaration.Identifier.Span.End);
        }

        public static bool IsStatic(this EventDeclarationSyntax eventDeclaration)
        {
            return eventDeclaration?.Modifiers.Contains(SyntaxKind.StaticKeyword) == true;
        }

        public static EventDeclarationSyntax InsertModifier(this EventDeclarationSyntax eventDeclaration, SyntaxToken modifier, IModifierComparer comparer)
        {
            return EventDeclarationModifierHelper.Instance.InsertModifier(eventDeclaration, modifier, comparer);
        }

        public static EventDeclarationSyntax InsertModifier(this EventDeclarationSyntax eventDeclaration, SyntaxKind modifierKind, IModifierComparer comparer)
        {
            return EventDeclarationModifierHelper.Instance.InsertModifier(eventDeclaration, modifierKind, comparer);
        }
        #endregion EventDeclarationSyntax

        #region EventFieldDeclarationSyntax
        public static bool IsStatic(this EventFieldDeclarationSyntax eventFieldDeclaration)
        {
            return eventFieldDeclaration?.Modifiers.Contains(SyntaxKind.StaticKeyword) == true;
        }

        public static EventFieldDeclarationSyntax InsertModifier(this EventFieldDeclarationSyntax eventFieldDeclaration, SyntaxToken modifier, IModifierComparer comparer)
        {
            return EventFieldDeclarationModifierHelper.Instance.InsertModifier(eventFieldDeclaration, modifier, comparer);
        }

        public static EventFieldDeclarationSyntax InsertModifier(this EventFieldDeclarationSyntax eventFieldDeclaration, SyntaxKind modifierKind, IModifierComparer comparer)
        {
            return EventFieldDeclarationModifierHelper.Instance.InsertModifier(eventFieldDeclaration, modifierKind, comparer);
        }
        #endregion EventFieldDeclarationSyntax

        #region ExpressionSyntax
        public static ParenthesizedExpressionSyntax Parenthesize(this ExpressionSyntax expression, bool moveTrivia = false)
        {
            if (expression == null)
                throw new ArgumentNullException(nameof(expression));

            if (moveTrivia)
            {
                return ParenthesizedExpression(expression.WithoutTrivia())
                    .WithTriviaFrom(expression);
            }
            else
            {
                return ParenthesizedExpression(expression);
            }
        }

        public static ExpressionSyntax WalkUpParentheses(this ExpressionSyntax expression)
        {
            while (expression?.Parent?.Kind() == SyntaxKind.ParenthesizedExpression)
                expression = (ParenthesizedExpressionSyntax)expression.Parent;

            return expression;
        }

        public static ExpressionSyntax WalkDownParentheses(this ExpressionSyntax expression)
        {
            while (expression?.Kind() == SyntaxKind.ParenthesizedExpression)
                expression = ((ParenthesizedExpressionSyntax)expression).Expression;

            return expression;
        }

        internal static bool IsIncrementOrDecrementExpression(this ExpressionSyntax expression)
        {
            return expression?.IsKind(
                SyntaxKind.PreIncrementExpression,
                SyntaxKind.PreDecrementExpression,
                SyntaxKind.PostIncrementExpression,
                SyntaxKind.PostDecrementExpression) == true;
        }

        internal static bool SupportsCompoundAssignment(this ExpressionSyntax expression)
        {
            switch (expression?.Kind())
            {
                case SyntaxKind.AddExpression:
                case SyntaxKind.SubtractExpression:
                case SyntaxKind.MultiplyExpression:
                case SyntaxKind.DivideExpression:
                case SyntaxKind.ModuloExpression:
                case SyntaxKind.BitwiseAndExpression:
                case SyntaxKind.ExclusiveOrExpression:
                case SyntaxKind.BitwiseOrExpression:
                case SyntaxKind.LeftShiftExpression:
                case SyntaxKind.RightShiftExpression:
                    return true;
                default:
                    return false;
            }
        }
        #endregion ExpressionSyntax

        #region FieldDeclarationSyntax
        public static bool IsConst(this FieldDeclarationSyntax fieldDeclaration)
        {
            return fieldDeclaration?.Modifiers.Contains(SyntaxKind.ConstKeyword) == true;
        }

        public static bool IsStatic(this FieldDeclarationSyntax fieldDeclaration)
        {
            return fieldDeclaration?.Modifiers.Contains(SyntaxKind.StaticKeyword) == true;
        }

        public static FieldDeclarationSyntax InsertModifier(this FieldDeclarationSyntax fieldDeclaration, SyntaxToken modifier, IModifierComparer comparer)
        {
            return FieldDeclarationModifierHelper.Instance.InsertModifier(fieldDeclaration, modifier, comparer);
        }

        public static FieldDeclarationSyntax InsertModifier(this FieldDeclarationSyntax fieldDeclaration, SyntaxKind modifierKind, IModifierComparer comparer)
        {
            return FieldDeclarationModifierHelper.Instance.InsertModifier(fieldDeclaration, modifierKind, comparer);
        }
        #endregion FieldDeclarationSyntax

        #region ForStatementSyntax
        public static TextSpan ParenthesesSpan(this ForStatementSyntax forStatement)
        {
            if (forStatement == null)
                throw new ArgumentNullException(nameof(forStatement));

            return TextSpan.FromBounds(forStatement.OpenParenToken.Span.Start, forStatement.CloseParenToken.Span.End);
        }
        #endregion ForStatementSyntax

        #region IfStatementSyntax
        internal static StatementSyntax GetSingleStatementOrDefault(this IfStatementSyntax ifStatement)
        {
            return GetSingleStatementOrDefault(ifStatement.Statement);
        }

        public static bool IsSimpleIf(this IfStatementSyntax ifStatement)
        {
            if (ifStatement == null)
                throw new ArgumentNullException(nameof(ifStatement));

            return !ifStatement.IsParentKind(SyntaxKind.ElseClause)
                && ifStatement.Else == null;
        }

        public static bool IsSimpleIfElse(this IfStatementSyntax ifStatement)
        {
            if (ifStatement == null)
                throw new ArgumentNullException(nameof(ifStatement));

            return !ifStatement.IsParentKind(SyntaxKind.ElseClause)
                && ifStatement.Else?.Statement?.IsKind(SyntaxKind.IfStatement) == false;
        }

        public static IEnumerable<IfStatementOrElseClause> GetChain(this IfStatementSyntax ifStatement)
        {
            if (ifStatement == null)
                throw new ArgumentNullException(nameof(ifStatement));

            yield return ifStatement;

            while (true)
            {
                ElseClauseSyntax elseClause = ifStatement.Else;

                if (elseClause != null)
                {
                    StatementSyntax statement = elseClause.Statement;

                    if (statement?.IsKind(SyntaxKind.IfStatement) == true)
                    {
                        ifStatement = (IfStatementSyntax)statement;
                        yield return ifStatement;
                    }
                    else
                    {
                        yield return elseClause;
                        yield break;
                    }
                }
                else
                {
                    yield break;
                }
            }
        }

        public static IfStatementSyntax GetTopmostIf(this IfStatementSyntax ifStatement)
        {
            if (ifStatement == null)
                throw new ArgumentNullException(nameof(ifStatement));

            while (true)
            {
                IfStatementSyntax parentIf = GetPreviousIf(ifStatement);

                if (parentIf != null)
                {
                    ifStatement = parentIf;
                }
                else
                {
                    break;
                }
            }

            return ifStatement;
        }

        public static bool IsTopmostIf(this IfStatementSyntax ifStatement)
        {
            if (ifStatement == null)
                throw new ArgumentNullException(nameof(ifStatement));

            return !ifStatement.IsParentKind(SyntaxKind.ElseClause);
        }

        internal static IfStatementSyntax GetNextIf(this IfStatementSyntax ifStatement)
        {
            StatementSyntax statement = ifStatement.Else?.Statement;

            if (statement?.IsKind(SyntaxKind.IfStatement) == true)
                return (IfStatementSyntax)statement;

            return null;
        }

        internal static IfStatementSyntax GetPreviousIf(this IfStatementSyntax ifStatement)
        {
            SyntaxNode parent = ifStatement.Parent;

            if (parent?.IsKind(SyntaxKind.ElseClause) == true)
            {
                parent = parent.Parent;

                if (parent?.IsKind(SyntaxKind.IfStatement) == true)
                    return (IfStatementSyntax)parent;
            }

            return null;
        }
        #endregion IfStatementSyntax

        #region IEnumerable<T>
        public static SyntaxList<TNode> ToSyntaxList<TNode>(this IEnumerable<TNode> nodes) where TNode : SyntaxNode
        {
            return List(nodes);
        }

        public static SeparatedSyntaxList<TNode> ToSeparatedSyntaxList<TNode>(this IEnumerable<TNode> nodes) where TNode : SyntaxNode
        {
            return SeparatedList(nodes);
        }

        public static SeparatedSyntaxList<TNode> ToSeparatedSyntaxList<TNode>(this IEnumerable<SyntaxNodeOrToken> nodesAndTokens) where TNode : SyntaxNode
        {
            return SeparatedList<TNode>(nodesAndTokens);
        }
        #endregion IEnumerable<T>

        #region IndexerDeclarationSyntax
        public static TextSpan HeaderSpan(this IndexerDeclarationSyntax indexerDeclaration)
        {
            if (indexerDeclaration == null)
                throw new ArgumentNullException(nameof(indexerDeclaration));

            return TextSpan.FromBounds(
                indexerDeclaration.Span.Start,
                indexerDeclaration.ParameterList?.Span.End ?? indexerDeclaration.ThisKeyword.Span.End);
        }

        public static AccessorDeclarationSyntax Getter(this IndexerDeclarationSyntax indexerDeclaration)
        {
            if (indexerDeclaration == null)
                throw new ArgumentNullException(nameof(indexerDeclaration));

            return indexerDeclaration
                .AccessorList?
                .Getter();
        }

        public static AccessorDeclarationSyntax Setter(this IndexerDeclarationSyntax indexerDeclaration)
        {
            if (indexerDeclaration == null)
                throw new ArgumentNullException(nameof(indexerDeclaration));

            return indexerDeclaration
                .AccessorList?
                .Setter();
        }

        internal static IndexerDeclarationSyntax WithoutSemicolonToken(this IndexerDeclarationSyntax indexerDeclaration)
        {
            if (indexerDeclaration == null)
                throw new ArgumentNullException(nameof(indexerDeclaration));

            return indexerDeclaration.WithSemicolonToken(default(SyntaxToken));
        }

        public static IndexerDeclarationSyntax InsertModifier(this IndexerDeclarationSyntax indexerDeclaration, SyntaxToken modifier, IModifierComparer comparer)
        {
            return IndexerDeclarationModifierHelper.Instance.InsertModifier(indexerDeclaration, modifier, comparer);
        }

        public static IndexerDeclarationSyntax InsertModifier(this IndexerDeclarationSyntax indexerDeclaration, SyntaxKind modifierKind, IModifierComparer comparer)
        {
            return IndexerDeclarationModifierHelper.Instance.InsertModifier(indexerDeclaration, modifierKind, comparer);
        }
        #endregion IndexerDeclarationSyntax

        #region InterfaceDeclarationSyntax
        public static TextSpan HeaderSpan(this InterfaceDeclarationSyntax interfaceDeclaration)
        {
            if (interfaceDeclaration == null)
                throw new ArgumentNullException(nameof(interfaceDeclaration));

            return TextSpan.FromBounds(
                interfaceDeclaration.Span.Start,
                interfaceDeclaration.Identifier.Span.End);
        }

        public static TextSpan BracesSpan(this InterfaceDeclarationSyntax interfaceDeclaration)
        {
            if (interfaceDeclaration == null)
                throw new ArgumentNullException(nameof(interfaceDeclaration));

            return TextSpan.FromBounds(
                interfaceDeclaration.OpenBraceToken.Span.Start,
                interfaceDeclaration.CloseBraceToken.Span.End);
        }

        public static MemberDeclarationSyntax RemoveMemberAt(this InterfaceDeclarationSyntax interfaceDeclaration, int index)
        {
            if (interfaceDeclaration == null)
                throw new ArgumentNullException(nameof(interfaceDeclaration));

            return RemoveMember(interfaceDeclaration, interfaceDeclaration.Members[index], index);
        }

        public static MemberDeclarationSyntax RemoveMember(this InterfaceDeclarationSyntax interfaceDeclaration, MemberDeclarationSyntax member)
        {
            if (interfaceDeclaration == null)
                throw new ArgumentNullException(nameof(interfaceDeclaration));

            if (member == null)
                throw new ArgumentNullException(nameof(member));

            return RemoveMember(interfaceDeclaration, member, interfaceDeclaration.Members.IndexOf(member));
        }

        private static MemberDeclarationSyntax RemoveMember(
            InterfaceDeclarationSyntax interfaceDeclaration,
            MemberDeclarationSyntax member,
            int index)
        {
            MemberDeclarationSyntax newMember = RemoveSingleLineDocumentationComment(member);

            interfaceDeclaration = interfaceDeclaration
                .WithMembers(interfaceDeclaration.Members.Replace(member, newMember));

            return interfaceDeclaration
                .RemoveNode(interfaceDeclaration.Members[index], RemoveHelper.GetRemoveOptions(newMember));
        }

        internal static InterfaceDeclarationSyntax WithMembers(
            this InterfaceDeclarationSyntax interfaceDeclaration,
            MemberDeclarationSyntax member)
        {
            return interfaceDeclaration.WithMembers(SingletonList(member));
        }

        internal static InterfaceDeclarationSyntax WithMembers(
            this InterfaceDeclarationSyntax interfaceDeclaration,
            IEnumerable<MemberDeclarationSyntax> memberDeclarations)
        {
            return interfaceDeclaration.WithMembers(List(memberDeclarations));
        }

        public static InterfaceDeclarationSyntax InsertMember(this InterfaceDeclarationSyntax interfaceDeclaration, MemberDeclarationSyntax member, IMemberDeclarationComparer comparer)
        {
            if (interfaceDeclaration == null)
                throw new ArgumentNullException(nameof(interfaceDeclaration));

            return interfaceDeclaration.WithMembers(interfaceDeclaration.Members.InsertMember(member, comparer));
        }

        public static InterfaceDeclarationSyntax InsertModifier(this InterfaceDeclarationSyntax interfaceDeclaration, SyntaxToken modifier, IModifierComparer comparer)
        {
            return InterfaceDeclarationModifierHelper.Instance.InsertModifier(interfaceDeclaration, modifier, comparer);
        }

        public static InterfaceDeclarationSyntax InsertModifier(this InterfaceDeclarationSyntax interfaceDeclaration, SyntaxKind modifierKind, IModifierComparer comparer)
        {
            return InterfaceDeclarationModifierHelper.Instance.InsertModifier(interfaceDeclaration, modifierKind, comparer);
        }
        #endregion InterfaceDeclarationSyntax

        #region InterpolatedStringExpressionSyntax
        public static bool IsVerbatim(this InterpolatedStringExpressionSyntax interpolatedString)
        {
            if (interpolatedString == null)
                throw new ArgumentNullException(nameof(interpolatedString));

            return interpolatedString.StringStartToken.ValueText.Contains("@");
        }
        #endregion InterpolatedStringExpressionSyntax

        #region LiteralExpressionSyntax
        public static bool IsVerbatimStringLiteral(this LiteralExpressionSyntax literalExpression)
        {
            if (literalExpression == null)
                throw new ArgumentNullException(nameof(literalExpression));

            return literalExpression.IsKind(SyntaxKind.StringLiteralExpression)
                && literalExpression.Token.Text.StartsWith("@", StringComparison.Ordinal);
        }

        public static bool IsZeroNumericLiteral(this LiteralExpressionSyntax literalExpression)
        {
            if (literalExpression == null)
                throw new ArgumentNullException(nameof(literalExpression));

            return literalExpression.IsKind(SyntaxKind.NumericLiteralExpression)
                && string.Equals(literalExpression.Token.ValueText, "0", StringComparison.Ordinal);
        }

        internal static string GetStringLiteralInnerText(this LiteralExpressionSyntax literalExpression)
        {
            if (literalExpression == null)
                throw new ArgumentNullException(nameof(literalExpression));

            string s = literalExpression.Token.Text;

            if (s.StartsWith("@", StringComparison.Ordinal))
            {
                if (s.StartsWith("@\"", StringComparison.Ordinal))
                    s = s.Substring(2);

                if (s.EndsWith("\"", StringComparison.Ordinal))
                    s = s.Remove(s.Length - 1);
            }
            else
            {
                if (s.StartsWith("\"", StringComparison.Ordinal))
                    s = s.Substring(1);

                if (s.EndsWith("\"", StringComparison.Ordinal))
                    s = s.Remove(s.Length - 1);
            }

            return s;
        }

        public static bool IsHexadecimalNumericLiteral(this LiteralExpressionSyntax literalExpression)
        {
            if (literalExpression == null)
                throw new ArgumentNullException(nameof(literalExpression));

            return literalExpression.IsKind(SyntaxKind.NumericLiteralExpression)
                && literalExpression.Token.Text.StartsWith("0x", StringComparison.OrdinalIgnoreCase);
        }
        #endregion LiteralExpressionSyntax

        #region LocalFunctionStatementSyntax
        public static CSharpSyntaxNode BodyOrExpressionBody(this LocalFunctionStatementSyntax localFunctionStatement)
        {
            if (localFunctionStatement == null)
                throw new ArgumentNullException(nameof(localFunctionStatement));

            BlockSyntax body = localFunctionStatement.Body;

            return body ?? (CSharpSyntaxNode)localFunctionStatement.ExpressionBody;
        }

        public static bool ReturnsVoid(this LocalFunctionStatementSyntax localFunctionStatement)
        {
            return localFunctionStatement?.ReturnType?.IsVoid() == true;
        }
        #endregion LocalFunctionStatementSyntax

        #region MemberDeclarationSyntax
        public static SyntaxTrivia GetSingleLineDocumentationCommentTrivia(this MemberDeclarationSyntax member)
        {
            if (member == null)
                throw new ArgumentNullException(nameof(member));

            foreach (SyntaxTrivia trivia in member.GetLeadingTrivia())
            {
                if (trivia.IsKind(SyntaxKind.SingleLineDocumentationCommentTrivia))
                    return trivia;
            }

            return default(SyntaxTrivia);
        }

        public static SyntaxTrivia GetDocumentationCommentTrivia(this MemberDeclarationSyntax member)
        {
            if (member == null)
                throw new ArgumentNullException(nameof(member));

            foreach (SyntaxTrivia trivia in member.GetLeadingTrivia())
            {
                if (trivia.IsKind(SyntaxKind.SingleLineDocumentationCommentTrivia, SyntaxKind.MultiLineDocumentationCommentTrivia))
                    return trivia;
            }

            return default(SyntaxTrivia);
        }

        public static DocumentationCommentTriviaSyntax GetSingleLineDocumentationComment(this MemberDeclarationSyntax member)
        {
            if (member == null)
                throw new ArgumentNullException(nameof(member));

            SyntaxTrivia trivia = member.GetSingleLineDocumentationCommentTrivia();

            if (trivia.IsKind(SyntaxKind.SingleLineDocumentationCommentTrivia))
            {
                var comment = trivia.GetStructure() as DocumentationCommentTriviaSyntax;

                if (comment?.IsKind(SyntaxKind.SingleLineDocumentationCommentTrivia) == true)
                    return comment;
            }

            return null;
        }

        public static DocumentationCommentTriviaSyntax GetDocumentationComment(this MemberDeclarationSyntax member)
        {
            if (member == null)
                throw new ArgumentNullException(nameof(member));

            SyntaxTrivia trivia = member.GetDocumentationCommentTrivia();

            if (trivia.IsKind(SyntaxKind.SingleLineDocumentationCommentTrivia, SyntaxKind.MultiLineDocumentationCommentTrivia))
            {
                var comment = trivia.GetStructure() as DocumentationCommentTriviaSyntax;

                if (comment?.IsKind(SyntaxKind.SingleLineDocumentationCommentTrivia, SyntaxKind.MultiLineDocumentationCommentTrivia) == true)
                    return comment;
            }

            return null;
        }

        public static bool HasSingleLineDocumentationComment(this MemberDeclarationSyntax member)
        {
            if (member == null)
                throw new ArgumentNullException(nameof(member));

            return member
                .GetLeadingTrivia()
                .Any(f => f.IsKind(SyntaxKind.SingleLineDocumentationCommentTrivia));
        }

        public static bool HasDocumentationComment(this MemberDeclarationSyntax member)
        {
            if (member == null)
                throw new ArgumentNullException(nameof(member));

            return member
                .GetLeadingTrivia()
                .Any(f => f.IsKind(SyntaxKind.SingleLineDocumentationCommentTrivia, SyntaxKind.MultiLineDocumentationCommentTrivia));
        }

        public static MemberDeclarationSyntax RemoveMemberAt(this MemberDeclarationSyntax containingMember, int index)
        {
            if (containingMember == null)
                throw new ArgumentNullException(nameof(containingMember));

            switch (containingMember.Kind())
            {
                case SyntaxKind.NamespaceDeclaration:
                    return ((NamespaceDeclarationSyntax)containingMember).RemoveMemberAt(index);
                case SyntaxKind.ClassDeclaration:
                    return ((ClassDeclarationSyntax)containingMember).RemoveMemberAt(index);
                case SyntaxKind.StructDeclaration:
                    return ((StructDeclarationSyntax)containingMember).RemoveMemberAt(index);
                case SyntaxKind.InterfaceDeclaration:
                    return ((InterfaceDeclarationSyntax)containingMember).RemoveMemberAt(index);
            }

            return containingMember;
        }

        public static MemberDeclarationSyntax RemoveMember(this MemberDeclarationSyntax containingMember, MemberDeclarationSyntax member)
        {
            if (containingMember == null)
                throw new ArgumentNullException(nameof(containingMember));

            if (member == null)
                throw new ArgumentNullException(nameof(member));

            switch (containingMember.Kind())
            {
                case SyntaxKind.NamespaceDeclaration:
                    return ((NamespaceDeclarationSyntax)containingMember).RemoveMember(member);
                case SyntaxKind.ClassDeclaration:
                    return ((ClassDeclarationSyntax)containingMember).RemoveMember(member);
                case SyntaxKind.StructDeclaration:
                    return ((StructDeclarationSyntax)containingMember).RemoveMember(member);
                case SyntaxKind.InterfaceDeclaration:
                    return ((InterfaceDeclarationSyntax)containingMember).RemoveMember(member);
            }

            return containingMember;
        }

        public static SyntaxTokenList GetModifiers(this MemberDeclarationSyntax member)
        {
            if (member == null)
                throw new ArgumentNullException(nameof(member));

            switch (member.Kind())
            {
                case SyntaxKind.ClassDeclaration:
                    return ((ClassDeclarationSyntax)member).Modifiers;
                case SyntaxKind.ConstructorDeclaration:
                    return ((ConstructorDeclarationSyntax)member).Modifiers;
                case SyntaxKind.ConversionOperatorDeclaration:
                    return ((ConversionOperatorDeclarationSyntax)member).Modifiers;
                case SyntaxKind.DelegateDeclaration:
                    return ((DelegateDeclarationSyntax)member).Modifiers;
                case SyntaxKind.DestructorDeclaration:
                    return ((DestructorDeclarationSyntax)member).Modifiers;
                case SyntaxKind.EnumDeclaration:
                    return ((EnumDeclarationSyntax)member).Modifiers;
                case SyntaxKind.EventDeclaration:
                    return ((EventDeclarationSyntax)member).Modifiers;
                case SyntaxKind.EventFieldDeclaration:
                    return ((EventFieldDeclarationSyntax)member).Modifiers;
                case SyntaxKind.FieldDeclaration:
                    return ((FieldDeclarationSyntax)member).Modifiers;
                case SyntaxKind.IndexerDeclaration:
                    return ((IndexerDeclarationSyntax)member).Modifiers;
                case SyntaxKind.InterfaceDeclaration:
                    return ((InterfaceDeclarationSyntax)member).Modifiers;
                case SyntaxKind.MethodDeclaration:
                    return ((MethodDeclarationSyntax)member).Modifiers;
                case SyntaxKind.OperatorDeclaration:
                    return ((OperatorDeclarationSyntax)member).Modifiers;
                case SyntaxKind.PropertyDeclaration:
                    return ((PropertyDeclarationSyntax)member).Modifiers;
                case SyntaxKind.StructDeclaration:
                    return ((StructDeclarationSyntax)member).Modifiers;
                case SyntaxKind.IncompleteMember:
                    return ((IncompleteMemberSyntax)member).Modifiers;
                default:
                    {
                        Debug.Fail(member.Kind().ToString());
                        return default(SyntaxTokenList);
                    }
            }
        }

        public static MemberDeclarationSyntax GetMemberAt(this MemberDeclarationSyntax member, int index)
        {
            SyntaxList<MemberDeclarationSyntax> members = GetMembers(member);

            return members[index];
        }

        public static SyntaxList<MemberDeclarationSyntax> GetMembers(this MemberDeclarationSyntax member)
        {
            if (member == null)
                throw new ArgumentNullException(nameof(member));

            switch (member.Kind())
            {
                case SyntaxKind.NamespaceDeclaration:
                    return ((NamespaceDeclarationSyntax)member).Members;
                case SyntaxKind.ClassDeclaration:
                    return ((ClassDeclarationSyntax)member).Members;
                case SyntaxKind.StructDeclaration:
                    return ((StructDeclarationSyntax)member).Members;
                case SyntaxKind.InterfaceDeclaration:
                    return ((InterfaceDeclarationSyntax)member).Members;
                default:
                    {
                        Debug.Fail(member.Kind().ToString());
                        return default(SyntaxList<MemberDeclarationSyntax>);
                    }
            }
        }

        public static MemberDeclarationSyntax WithMembers(this MemberDeclarationSyntax member, SyntaxList<MemberDeclarationSyntax> newMembers)
        {
            if (member == null)
                throw new ArgumentNullException(nameof(member));

            switch (member.Kind())
            {
                case SyntaxKind.NamespaceDeclaration:
                    return ((NamespaceDeclarationSyntax)member).WithMembers(newMembers);
                case SyntaxKind.ClassDeclaration:
                    return ((ClassDeclarationSyntax)member).WithMembers(newMembers);
                case SyntaxKind.StructDeclaration:
                    return ((StructDeclarationSyntax)member).WithMembers(newMembers);
                case SyntaxKind.InterfaceDeclaration:
                    return ((InterfaceDeclarationSyntax)member).WithMembers(newMembers);
                default:
                    {
                        Debug.Fail(member.Kind().ToString());
                        return member;
                    }
            }
        }

        internal static Accessibility GetDefaultExplicitAccessibility(this MemberDeclarationSyntax member)
        {
            switch (member.Kind())
            {
                case SyntaxKind.ConstructorDeclaration:
                    {
                        if (((ConstructorDeclarationSyntax)member).IsStatic())
                        {
                            return Accessibility.NotApplicable;
                        }
                        else
                        {
                            return Accessibility.Private;
                        }
                    }
                case SyntaxKind.DestructorDeclaration:
                    {
                        return Accessibility.NotApplicable;
                    }
                case SyntaxKind.MethodDeclaration:
                    {
                        var methodDeclaration = (MethodDeclarationSyntax)member;

                        if (methodDeclaration.Modifiers.Contains(SyntaxKind.PartialKeyword)
                            || methodDeclaration.ExplicitInterfaceSpecifier != null
                            || methodDeclaration.IsParentKind(SyntaxKind.InterfaceDeclaration))
                        {
                            return Accessibility.NotApplicable;
                        }
                        else
                        {
                            return Accessibility.Private;
                        }
                    }
                case SyntaxKind.PropertyDeclaration:
                    {
                        var propertyDeclaration = (PropertyDeclarationSyntax)member;

                        if (propertyDeclaration.ExplicitInterfaceSpecifier != null
                            || propertyDeclaration.IsParentKind(SyntaxKind.InterfaceDeclaration))
                        {
                            return Accessibility.NotApplicable;
                        }
                        else
                        {
                            return Accessibility.Private;
                        }
                    }
                case SyntaxKind.IndexerDeclaration:
                    {
                        var indexerDeclaration = (IndexerDeclarationSyntax)member;

                        if (indexerDeclaration.ExplicitInterfaceSpecifier != null
                            || indexerDeclaration.IsParentKind(SyntaxKind.InterfaceDeclaration))
                        {
                            return Accessibility.NotApplicable;
                        }
                        else
                        {
                            return Accessibility.Private;
                        }
                    }
                case SyntaxKind.EventDeclaration:
                    {
                        var eventDeclaration = (EventDeclarationSyntax)member;

                        if (eventDeclaration.ExplicitInterfaceSpecifier != null)
                        {
                            return Accessibility.NotApplicable;
                        }
                        else
                        {
                            return Accessibility.Private;
                        }
                    }
                case SyntaxKind.EventFieldDeclaration:
                    {
                        if (member.IsParentKind(SyntaxKind.InterfaceDeclaration))
                        {
                            return Accessibility.NotApplicable;
                        }
                        else
                        {
                            return Accessibility.Private;
                        }
                    }
                case SyntaxKind.FieldDeclaration:
                    {
                        return Accessibility.Private;
                    }
                case SyntaxKind.OperatorDeclaration:
                case SyntaxKind.ConversionOperatorDeclaration:
                    {
                        return Accessibility.Public;
                    }
                case SyntaxKind.ClassDeclaration:
                case SyntaxKind.StructDeclaration:
                case SyntaxKind.InterfaceDeclaration:
                case SyntaxKind.EnumDeclaration:
                case SyntaxKind.DelegateDeclaration:
                    {
                        if (member.IsParentKind(SyntaxKind.ClassDeclaration, SyntaxKind.StructDeclaration))
                        {
                            return Accessibility.Private;
                        }
                        else
                        {
                            return Accessibility.Internal;
                        }
                    }
            }

            return Accessibility.NotApplicable;
        }

        public static Accessibility GetDeclaredAccessibility(this MemberDeclarationSyntax member)
        {
            if (member == null)
                throw new ArgumentNullException(nameof(member));

            switch (member.Kind())
            {
                case SyntaxKind.ConstructorDeclaration:
                    {
                        var constructorDeclaration = (ConstructorDeclarationSyntax)member;

                        if (constructorDeclaration.IsStatic())
                        {
                            return Accessibility.Private;
                        }
                        else
                        {
                            return AccessibilityOrDefault(constructorDeclaration, constructorDeclaration.Modifiers);
                        }
                    }
                case SyntaxKind.MethodDeclaration:
                    {
                        var methodDeclaration = (MethodDeclarationSyntax)member;

                        SyntaxTokenList modifiers = methodDeclaration.Modifiers;

                        if (modifiers.Contains(SyntaxKind.PartialKeyword))
                        {
                            return Accessibility.Private;
                        }
                        else if (methodDeclaration.ExplicitInterfaceSpecifier != null
                            || methodDeclaration.IsParentKind(SyntaxKind.InterfaceDeclaration))
                        {
                            return Accessibility.Public;
                        }
                        else
                        {
                            return AccessibilityOrDefault(methodDeclaration, modifiers);
                        }
                    }
                case SyntaxKind.PropertyDeclaration:
                    {
                        var propertyDeclaration = (PropertyDeclarationSyntax)member;

                        if (propertyDeclaration.ExplicitInterfaceSpecifier != null
                            || propertyDeclaration.IsParentKind(SyntaxKind.InterfaceDeclaration))
                        {
                            return Accessibility.Public;
                        }
                        else
                        {
                            return AccessibilityOrDefault(propertyDeclaration, propertyDeclaration.Modifiers);
                        }
                    }
                case SyntaxKind.IndexerDeclaration:
                    {
                        var indexerDeclaration = (IndexerDeclarationSyntax)member;

                        if (indexerDeclaration.ExplicitInterfaceSpecifier != null
                            || indexerDeclaration.IsParentKind(SyntaxKind.InterfaceDeclaration))
                        {
                            return Accessibility.Public;
                        }
                        else
                        {
                            return AccessibilityOrDefault(indexerDeclaration, indexerDeclaration.Modifiers);
                        }
                    }
                case SyntaxKind.EventDeclaration:
                    {
                        var eventDeclaration = (EventDeclarationSyntax)member;

                        if (eventDeclaration.ExplicitInterfaceSpecifier != null)
                        {
                            return Accessibility.Public;
                        }
                        else
                        {
                            return AccessibilityOrDefault(eventDeclaration, eventDeclaration.Modifiers);
                        }
                    }
                case SyntaxKind.EventFieldDeclaration:
                    {
                        if (member.IsParentKind(SyntaxKind.InterfaceDeclaration))
                        {
                            return Accessibility.Public;
                        }
                        else
                        {
                            var eventFieldDeclaration = (EventFieldDeclarationSyntax)member;

                            return AccessibilityOrDefault(eventFieldDeclaration, eventFieldDeclaration.Modifiers);
                        }
                    }
                case SyntaxKind.FieldDeclaration:
                case SyntaxKind.ClassDeclaration:
                case SyntaxKind.StructDeclaration:
                case SyntaxKind.InterfaceDeclaration:
                case SyntaxKind.EnumDeclaration:
                case SyntaxKind.DelegateDeclaration:
                    {
                        return AccessibilityOrDefault(member, member.GetModifiers());
                    }
                case SyntaxKind.DestructorDeclaration:
                case SyntaxKind.OperatorDeclaration:
                case SyntaxKind.ConversionOperatorDeclaration:
                case SyntaxKind.EnumMemberDeclaration:
                case SyntaxKind.NamespaceDeclaration:
                    {
                        return Accessibility.Public;
                    }
            }

            return Accessibility.NotApplicable;
        }

        private static Accessibility AccessibilityOrDefault(MemberDeclarationSyntax member, SyntaxTokenList modifiers)
        {
            Accessibility accessibility = modifiers.GetAccessibility();

            if (accessibility != Accessibility.NotApplicable)
            {
                return accessibility;
            }
            else
            {
                return GetDefaultExplicitAccessibility(member);
            }
        }

        public static bool IsPubliclyVisible(this MemberDeclarationSyntax member)
        {
            if (member == null)
                throw new ArgumentNullException(nameof(member));

            do
            {
                if (member.IsKind(SyntaxKind.NamespaceDeclaration))
                    return true;

                Accessibility accessibility = member.GetDeclaredAccessibility();

                if (accessibility == Accessibility.Public
                    || accessibility == Accessibility.Protected
                    || accessibility == Accessibility.ProtectedOrInternal)
                {
                    SyntaxNode parent = member.Parent;

                    if (parent != null)
                    {
                        if (parent.IsKind(SyntaxKind.CompilationUnit))
                            return true;

                        member = parent as MemberDeclarationSyntax;
                    }
                    else
                    {
                        return false;
                    }
                }
                else
                {
                    return false;
                }

            } while (member != null);

            return false;
        }

        internal static MemberDeclarationSyntax WithNewSingleLineDocumentationComment(
            this MemberDeclarationSyntax member,
            DocumentationCommentGeneratorSettings settings = null)
        {
            if (member == null)
                throw new ArgumentNullException(nameof(member));

            DocumentationCommentInserter inserter = DocumentationCommentInserter.Create(member);

            settings = settings ?? DocumentationCommentGeneratorSettings.Default;

            settings = settings.WithIndent(inserter.Indent);

            SyntaxTriviaList comment = DocumentationCommentGenerator.Generate(member, settings);

            SyntaxTriviaList newLeadingTrivia = inserter.InsertRange(comment);

            return member.WithLeadingTrivia(newLeadingTrivia);
        }

        internal static MemberDeclarationSyntax WithBaseOrNewSingleLineDocumentationComment(
            this MemberDeclarationSyntax member,
            SemanticModel semanticModel,
            DocumentationCommentGeneratorSettings settings = null,
            CancellationToken cancellationToken = default(CancellationToken))
        {
            if (member == null)
                throw new ArgumentNullException(nameof(member));

            if (DocumentationCommentGenerator.CanGenerateFromBase(member.Kind()))
            {
                BaseDocumentationCommentData info = DocumentationCommentGenerator.GenerateFromBase(member, semanticModel, cancellationToken);

                if (info.Success)
                    return member.WithDocumentationComment(info.Comment, indent: true);
            }

            return WithNewSingleLineDocumentationComment(member, settings);
        }

        public static MemberDeclarationSyntax WithDocumentationComment(
            this MemberDeclarationSyntax member,
            SyntaxTrivia comment,
            bool indent = false)
        {
            if (member == null)
                throw new ArgumentNullException(nameof(member));

            DocumentationCommentInserter inserter = DocumentationCommentInserter.Create(member);

            SyntaxTriviaList newLeadingTrivia = inserter.Insert(comment, indent: indent);

            return member.WithLeadingTrivia(newLeadingTrivia);
        }

        public static bool IsIterator(this MethodDeclarationSyntax methodDeclaration)
        {
            if (methodDeclaration == null)
                throw new ArgumentNullException(nameof(methodDeclaration));

            return methodDeclaration
                    .DescendantNodes(node => !node.IsNestedMethod())
                    .Any(f => f.IsKind(SyntaxKind.YieldReturnStatement, SyntaxKind.YieldBreakStatement));
        }

        private static MemberDeclarationSyntax RemoveSingleLineDocumentationComment(MemberDeclarationSyntax member)
        {
            if (member == null)
                throw new ArgumentNullException(nameof(member));

            SyntaxTriviaList leadingTrivia = member.GetLeadingTrivia();

            SyntaxTriviaList.Reversed.Enumerator en = leadingTrivia.Reverse().GetEnumerator();

            int i = 0;
            while (en.MoveNext())
            {
                if (en.Current.IsWhitespaceOrEndOfLineTrivia())
                {
                    i++;
                }
                else if (en.Current.IsKind(SyntaxKind.SingleLineDocumentationCommentTrivia))
                {
                    return member.WithLeadingTrivia(leadingTrivia.Take(leadingTrivia.Count - (i + 1)));
                }
                else
                {
                    return member;
                }
            }

            return member;
        }
        #endregion MemberDeclarationSyntax

        #region MethodDeclarationSyntax
        public static bool ReturnsVoid(this MethodDeclarationSyntax methodDeclaration)
        {
            return methodDeclaration?.ReturnType?.IsVoid() == true;
        }

        public static TextSpan HeaderSpan(this MethodDeclarationSyntax methodDeclaration)
        {
            if (methodDeclaration == null)
                throw new ArgumentNullException(nameof(methodDeclaration));

            return TextSpan.FromBounds(
                methodDeclaration.Span.Start,
                methodDeclaration.ParameterList?.Span.End ?? methodDeclaration.Identifier.Span.End);
        }

        public static bool IsStatic(this MethodDeclarationSyntax methodDeclaration)
        {
            return methodDeclaration?.Modifiers.Contains(SyntaxKind.StaticKeyword) == true;
        }

        internal static bool ContainsAwait(this MethodDeclarationSyntax methodDeclaration)
        {
            if (methodDeclaration == null)
                throw new ArgumentNullException(nameof(methodDeclaration));

            return methodDeclaration
                .DescendantNodes(node => !node.IsNestedMethod())
                .Any(f => f.IsKind(SyntaxKind.AwaitExpression));
        }

        public static CSharpSyntaxNode BodyOrExpressionBody(this MethodDeclarationSyntax methodDeclaration)
        {
            if (methodDeclaration == null)
                throw new ArgumentNullException(nameof(methodDeclaration));

            BlockSyntax body = methodDeclaration.Body;

            return body ?? (CSharpSyntaxNode)methodDeclaration.ExpressionBody;
        }

        public static MethodDeclarationSyntax InsertModifier(this MethodDeclarationSyntax methodDeclaration, SyntaxToken modifier, IModifierComparer comparer)
        {
            return MethodDeclarationModifierHelper.Instance.InsertModifier(methodDeclaration, modifier, comparer);
        }

        public static MethodDeclarationSyntax InsertModifier(this MethodDeclarationSyntax methodDeclaration, SyntaxKind modifierKind, IModifierComparer comparer)
        {
            return MethodDeclarationModifierHelper.Instance.InsertModifier(methodDeclaration, modifierKind, comparer);
        }
        #endregion MethodDeclarationSyntax

        #region NamespaceDeclarationSyntax
        public static MemberDeclarationSyntax RemoveMemberAt(this NamespaceDeclarationSyntax namespaceDeclaration, int index)
        {
            if (namespaceDeclaration == null)
                throw new ArgumentNullException(nameof(namespaceDeclaration));

            return RemoveMember(namespaceDeclaration, namespaceDeclaration.Members[index], index);
        }

        public static MemberDeclarationSyntax RemoveMember(this NamespaceDeclarationSyntax namespaceDeclaration, MemberDeclarationSyntax member)
        {
            if (namespaceDeclaration == null)
                throw new ArgumentNullException(nameof(namespaceDeclaration));

            if (member == null)
                throw new ArgumentNullException(nameof(member));

            return RemoveMember(namespaceDeclaration, member, namespaceDeclaration.Members.IndexOf(member));
        }

        private static MemberDeclarationSyntax RemoveMember(
            NamespaceDeclarationSyntax namespaceDeclaration,
            MemberDeclarationSyntax member,
            int index)
        {
            MemberDeclarationSyntax newMember = RemoveSingleLineDocumentationComment(member);

            namespaceDeclaration = namespaceDeclaration
                .WithMembers(namespaceDeclaration.Members.Replace(member, newMember));

            return namespaceDeclaration
                .RemoveNode(namespaceDeclaration.Members[index], RemoveHelper.GetRemoveOptions(newMember));
        }

        internal static NamespaceDeclarationSyntax WithMembers(
            this NamespaceDeclarationSyntax namespaceDeclaration,
            MemberDeclarationSyntax member)
        {
            return namespaceDeclaration.WithMembers(SingletonList(member));
        }

        internal static NamespaceDeclarationSyntax WithMembers(
            this NamespaceDeclarationSyntax namespaceDeclaration,
            IEnumerable<MemberDeclarationSyntax> memberDeclarations)
        {
            return namespaceDeclaration.WithMembers(List(memberDeclarations));
        }

        public static TextSpan HeaderSpan(this NamespaceDeclarationSyntax namespaceDeclaration)
        {
            if (namespaceDeclaration == null)
                throw new ArgumentNullException(nameof(namespaceDeclaration));

            return TextSpan.FromBounds(
                namespaceDeclaration.Span.Start,
                namespaceDeclaration.Name?.Span.End ?? namespaceDeclaration.NamespaceKeyword.Span.End);
        }

        public static TextSpan BracesSpan(this NamespaceDeclarationSyntax namespaceDeclaration)
        {
            if (namespaceDeclaration == null)
                throw new ArgumentNullException(nameof(namespaceDeclaration));

            return TextSpan.FromBounds(
                namespaceDeclaration.OpenBraceToken.Span.Start,
                namespaceDeclaration.CloseBraceToken.Span.End);
        }

        public static NamespaceDeclarationSyntax InsertMember(this NamespaceDeclarationSyntax namespaceDeclaration, MemberDeclarationSyntax member, IMemberDeclarationComparer comparer)
        {
            if (namespaceDeclaration == null)
                throw new ArgumentNullException(nameof(namespaceDeclaration));

            return namespaceDeclaration.WithMembers(namespaceDeclaration.Members.InsertMember(member, comparer));
        }
        #endregion NamespaceDeclarationSyntax

        #region OperatorDeclarationSyntax
        public static TextSpan HeaderSpan(this OperatorDeclarationSyntax operatorDeclaration)
        {
            if (operatorDeclaration == null)
                throw new ArgumentNullException(nameof(operatorDeclaration));

            return TextSpan.FromBounds(
                operatorDeclaration.Span.Start,
                operatorDeclaration.ParameterList?.Span.End ?? operatorDeclaration.OperatorToken.Span.End);
        }

        public static CSharpSyntaxNode BodyOrExpressionBody(this OperatorDeclarationSyntax operatorDeclaration)
        {
            if (operatorDeclaration == null)
                throw new ArgumentNullException(nameof(operatorDeclaration));

            BlockSyntax body = operatorDeclaration.Body;

            return body ?? (CSharpSyntaxNode)operatorDeclaration.ExpressionBody;
        }

        public static OperatorDeclarationSyntax InsertModifier(this OperatorDeclarationSyntax operatorDeclaration, SyntaxToken modifier, IModifierComparer comparer)
        {
            return OperatorDeclarationModifierHelper.Instance.InsertModifier(operatorDeclaration, modifier, comparer);
        }

        public static OperatorDeclarationSyntax InsertModifier(this OperatorDeclarationSyntax operatorDeclaration, SyntaxKind modifierKind, IModifierComparer comparer)
        {
            return OperatorDeclarationModifierHelper.Instance.InsertModifier(operatorDeclaration, modifierKind, comparer);
        }

        public static bool ReturnsVoid(this OperatorDeclarationSyntax operatorDeclaration)
        {
            return operatorDeclaration?.ReturnType?.IsVoid() == true;
        }
        #endregion OperatorDeclarationSyntax

        #region ParameterSyntax
        public static bool IsThis(this ParameterSyntax parameter)
        {
            return parameter?.Modifiers.Contains(SyntaxKind.ThisKeyword) == true;
        }

        public static bool IsParams(this ParameterSyntax parameter)
        {
            return parameter?.Modifiers.Contains(SyntaxKind.ParamsKeyword) == true;
        }
        #endregion ParameterSyntax

        #region PropertyDeclarationSyntax
        internal static PropertyDeclarationSyntax WithAttributeLists(
            this PropertyDeclarationSyntax propertyDeclaration,
            params AttributeListSyntax[] attributeLists)
        {
            if (propertyDeclaration == null)
                throw new ArgumentNullException(nameof(propertyDeclaration));

            return propertyDeclaration.WithAttributeLists(List(attributeLists));
        }

        internal static PropertyDeclarationSyntax WithoutSemicolonToken(
            this PropertyDeclarationSyntax propertyDeclaration)
        {
            return propertyDeclaration.WithSemicolonToken(default(SyntaxToken));
        }

        public static TextSpan HeaderSpan(this PropertyDeclarationSyntax propertyDeclaration)
        {
            if (propertyDeclaration == null)
                throw new ArgumentNullException(nameof(propertyDeclaration));

            return TextSpan.FromBounds(
                propertyDeclaration.Span.Start,
                propertyDeclaration.Identifier.Span.End);
        }

        public static AccessorDeclarationSyntax Getter(this PropertyDeclarationSyntax propertyDeclaration)
        {
            if (propertyDeclaration == null)
                throw new ArgumentNullException(nameof(propertyDeclaration));

            return propertyDeclaration.AccessorList?.Getter();
        }

        public static AccessorDeclarationSyntax Setter(this PropertyDeclarationSyntax propertyDeclaration)
        {
            if (propertyDeclaration == null)
                throw new ArgumentNullException(nameof(propertyDeclaration));

            return propertyDeclaration.AccessorList?.Setter();
        }

        public static bool IsStatic(this PropertyDeclarationSyntax propertyDeclaration)
        {
            return propertyDeclaration?.Modifiers.Contains(SyntaxKind.StaticKeyword) == true;
        }

        public static PropertyDeclarationSyntax InsertModifier(this PropertyDeclarationSyntax propertyDeclaration, SyntaxToken modifier, IModifierComparer comparer)
        {
            return PropertyDeclarationModifierHelper.Instance.InsertModifier(propertyDeclaration, modifier, comparer);
        }

        public static PropertyDeclarationSyntax InsertModifier(this PropertyDeclarationSyntax propertyDeclaration, SyntaxKind modifierKind, IModifierComparer comparer)
        {
            return PropertyDeclarationModifierHelper.Instance.InsertModifier(propertyDeclaration, modifierKind, comparer);
        }
        #endregion PropertyDeclarationSyntax

        #region RegionDirectiveTriviaSyntax
        public static EndRegionDirectiveTriviaSyntax GetEndRegionDirective(this RegionDirectiveTriviaSyntax regionDirective)
        {
            if (regionDirective == null)
                throw new ArgumentNullException(nameof(regionDirective));

            List<DirectiveTriviaSyntax> relatedDirectives = regionDirective.GetRelatedDirectives();

            if (relatedDirectives.Count == 2)
            {
                foreach (DirectiveTriviaSyntax directive in relatedDirectives)
                {
                    if (directive.IsKind(SyntaxKind.EndRegionDirectiveTrivia))
                        return (EndRegionDirectiveTriviaSyntax)directive;
                }
            }

            return null;
        }

        public static SyntaxTrivia GetPreprocessingMessageTrivia(this RegionDirectiveTriviaSyntax regionDirective)
        {
            if (regionDirective == null)
                throw new ArgumentNullException(nameof(regionDirective));

            SyntaxToken endOfDirective = regionDirective.EndOfDirectiveToken;

            SyntaxTriviaList leading = endOfDirective.LeadingTrivia;

            if (leading.Count == 1)
            {
                SyntaxTrivia trivia = leading[0];

                if (trivia.IsKind(SyntaxKind.PreprocessingMessageTrivia))
                    return trivia;
            }

            return default(SyntaxTrivia);
        }

        public static bool HasPreprocessingMessageTrivia(this RegionDirectiveTriviaSyntax regionDirective)
        {
            return GetPreprocessingMessageTrivia(regionDirective).IsKind(SyntaxKind.PreprocessingMessageTrivia);
        }
        #endregion RegionDirectiveTriviaSyntax

        #region SeparatedSyntaxList<T>
        public static int LastIndexOf<TNode>(this SeparatedSyntaxList<TNode> list, SyntaxKind kind) where TNode : SyntaxNode
        {
            return list.LastIndexOf(f => f.IsKind(kind));
        }

        public static bool Contains<TNode>(this SeparatedSyntaxList<TNode> list, SyntaxKind kind) where TNode : SyntaxNode
        {
            return list.IndexOf(kind) != -1;
        }

        public static bool Contains<TNode>(this SeparatedSyntaxList<TNode> list, TNode node) where TNode : SyntaxNode
        {
            return list.IndexOf(node) != -1;
        }

        public static TNode Find<TNode>(this SeparatedSyntaxList<TNode> list, SyntaxKind kind) where TNode : SyntaxNode
        {
            int index = list.IndexOf(kind);

            if (index != -1)
                return list[index];

            return default(TNode);
        }
        

        public static bool IsSingleLine<TNode>(
            this SeparatedSyntaxList<TNode> list,
            bool includeExteriorTrivia = true,
            bool trim = true,
            CancellationToken cancellationToken = default(CancellationToken)) where TNode : SyntaxNode
        {
            int count = list.Count;

            if (count == 0)
                return false;

            SyntaxNode firstNode = list.First();

            if (count == 1)
                return IsSingleLine(firstNode, includeExteriorTrivia, trim, cancellationToken);

            SyntaxTree tree = firstNode.SyntaxTree;

            if (tree == null)
                return false;

            TextSpan span = TextSpan.FromBounds(
                GetStartIndex(firstNode, includeExteriorTrivia, trim),
                GetEndIndex(list.Last(), includeExteriorTrivia, trim));

            return tree.IsSingleLineSpan(span, cancellationToken);
        }

        public static bool IsMultiLine<TNode>(
            this SeparatedSyntaxList<TNode> list,
            bool includeExteriorTrivia = true,
            bool trim = true,
            CancellationToken cancellationToken = default(CancellationToken)) where TNode : SyntaxNode
        {
            int count = list.Count;

            if (count == 0)
                return false;

            SyntaxNode firstNode = list.First();

            if (count == 1)
                return IsMultiLine(firstNode, includeExteriorTrivia, trim, cancellationToken);

            SyntaxTree tree = firstNode.SyntaxTree;

            if (tree == null)
                return false;

            TextSpan span = TextSpan.FromBounds(
                GetStartIndex(firstNode, includeExteriorTrivia, trim),
                GetEndIndex(list.Last(), includeExteriorTrivia, trim));

            return tree.IsMultiLineSpan(span, cancellationToken);
        }
        #endregion SeparatedSyntaxList<T>

        #region StatementSyntax
        private static StatementSyntax GetSingleStatementOrDefault(StatementSyntax statement)
        {
            if (statement?.IsKind(SyntaxKind.Block) == true)
            {
                return ((BlockSyntax)statement).SingleStatementOrDefault();
            }
            else
            {
                return statement;
            }
        }

        public static StatementSyntax PreviousStatement(this StatementSyntax statement)
        {
            if (statement == null)
                throw new ArgumentNullException(nameof(statement));

            SyntaxList<StatementSyntax> statements;
            if (statement.TryGetContainingList(out statements))
            {
                int index = statements.IndexOf(statement);

                if (index > 0)
                {
                    return statements[index - 1];
                }
                else
                {
                    return null;
                }
            }

            return null;
        }

        public static StatementSyntax NextStatement(this StatementSyntax statement)
        {
            if (statement == null)
                throw new ArgumentNullException(nameof(statement));

            SyntaxList<StatementSyntax> statements;
            if (statement.TryGetContainingList(out statements))
            {
                int index = statements.IndexOf(statement);

                if (index < statements.Count - 1)
                {
                    return statements[index + 1];
                }
                else
                {
                    return null;
                }
            }

            return null;
        }

        public static bool TryGetContainingList(this StatementSyntax statement, out SyntaxList<StatementSyntax> statements)
        {
            SyntaxNode parent = statement?.Parent;

            switch (parent?.Kind())
            {
                case SyntaxKind.Block:
                    {
                        statements = ((BlockSyntax)parent).Statements;
                        return true;
                    }
                case SyntaxKind.SwitchSection:
                    {
                        statements = ((SwitchSectionSyntax)parent).Statements;
                        return true;
                    }
                default:
                    {
                        Debug.Assert(parent == null || EmbeddedStatementHelper.IsEmbeddedStatement(statement), parent.Kind().ToString());
                        statements = default(SyntaxList<StatementSyntax>);
                        return false;
                    }
            }
        }
        #endregion StatementSyntax

        #region StructDeclarationSyntax
        internal static StructDeclarationSyntax WithMembers(
            this StructDeclarationSyntax structDeclaration,
            MemberDeclarationSyntax member)
        {
            return structDeclaration.WithMembers(SingletonList(member));
        }

        internal static StructDeclarationSyntax WithMembers(
            this StructDeclarationSyntax structDeclaration,
            IEnumerable<MemberDeclarationSyntax> memberDeclarations)
        {
            return structDeclaration.WithMembers(List(memberDeclarations));
        }

        public static TextSpan HeaderSpan(this StructDeclarationSyntax structDeclaration)
        {
            if (structDeclaration == null)
                throw new ArgumentNullException(nameof(structDeclaration));

            return TextSpan.FromBounds(
                structDeclaration.Span.Start,
                structDeclaration.Identifier.Span.End);
        }

        public static TextSpan BracesSpan(this StructDeclarationSyntax structDeclaration)
        {
            if (structDeclaration == null)
                throw new ArgumentNullException(nameof(structDeclaration));

            return TextSpan.FromBounds(
                structDeclaration.OpenBraceToken.Span.Start,
                structDeclaration.CloseBraceToken.Span.End);
        }

        public static MemberDeclarationSyntax RemoveMemberAt(this StructDeclarationSyntax structDeclaration, int index)
        {
            if (structDeclaration == null)
                throw new ArgumentNullException(nameof(structDeclaration));

            return RemoveMember(structDeclaration, structDeclaration.Members[index], index);
        }

        public static MemberDeclarationSyntax RemoveMember(this StructDeclarationSyntax structDeclaration, MemberDeclarationSyntax member)
        {
            if (structDeclaration == null)
                throw new ArgumentNullException(nameof(structDeclaration));

            if (member == null)
                throw new ArgumentNullException(nameof(member));

            return RemoveMember(structDeclaration, member, structDeclaration.Members.IndexOf(member));
        }

        private static MemberDeclarationSyntax RemoveMember(
            StructDeclarationSyntax structDeclaration,
            MemberDeclarationSyntax member,
            int index)
        {
            MemberDeclarationSyntax newMember = RemoveSingleLineDocumentationComment(member);

            structDeclaration = structDeclaration
                .WithMembers(structDeclaration.Members.Replace(member, newMember));

            return structDeclaration
                .RemoveNode(structDeclaration.Members[index], RemoveHelper.GetRemoveOptions(newMember));
        }

        public static StructDeclarationSyntax InsertModifier(this StructDeclarationSyntax structDeclaration, SyntaxToken modifier, IModifierComparer comparer)
        {
            return StructDeclarationModifierHelper.Instance.InsertModifier(structDeclaration, modifier, comparer);
        }

        public static StructDeclarationSyntax InsertModifier(this StructDeclarationSyntax structDeclaration, SyntaxKind modifierKind, IModifierComparer comparer)
        {
            return StructDeclarationModifierHelper.Instance.InsertModifier(structDeclaration, modifierKind, comparer);
        }

        public static StructDeclarationSyntax InsertMember(this StructDeclarationSyntax structDeclaration, MemberDeclarationSyntax member, IMemberDeclarationComparer comparer)
        {
            if (structDeclaration == null)
                throw new ArgumentNullException(nameof(structDeclaration));

            return structDeclaration.WithMembers(structDeclaration.Members.InsertMember(member, comparer));
        }
        #endregion StructDeclarationSyntax

        #region SwitchSectionSyntax
        public static StatementSyntax SingleStatementOrDefault(this SwitchSectionSyntax switchSection)
        {
            if (switchSection == null)
                throw new ArgumentNullException(nameof(switchSection));

            SyntaxList<StatementSyntax> statements = switchSection.Statements;

            return (statements.Count == 1)
                ? statements[0]
                : null;
        }

        public static bool ContainsDefaultLabel(this SwitchSectionSyntax switchSection)
        {
            return switchSection?.Labels.Any(f => f.IsKind(SyntaxKind.DefaultSwitchLabel)) == true;
        }
        #endregion SwitchSectionSyntax

        #region SyntaxList<T>
        public static int LastIndexOf<TNode>(this SyntaxList<TNode> list, SyntaxKind kind) where TNode : SyntaxNode
        {
            return list.LastIndexOf(f => f.IsKind(kind));
        }

        public static bool Contains<TNode>(this SyntaxList<TNode> list, SyntaxKind kind) where TNode : SyntaxNode
        {
            return list.IndexOf(kind) != -1;
        }

        public static TNode Find<TNode>(this SyntaxList<TNode> list, SyntaxKind kind) where TNode : SyntaxNode
        {
            int index = list.IndexOf(kind);

            if (index != -1)
                return list[index];

            return default(TNode);
        }

        public static SyntaxList<MemberDeclarationSyntax> InsertMember(this SyntaxList<MemberDeclarationSyntax> members, MemberDeclarationSyntax member, IMemberDeclarationComparer comparer)
        {
            return members.Insert(comparer.GetInsertIndex(members, member), member);
        }

        public static bool IsSingleLine<TNode>(
            this SyntaxList<TNode> list,
            bool includeExteriorTrivia = true,
            bool trim = true,
            CancellationToken cancellationToken = default(CancellationToken)) where TNode : SyntaxNode
        {
            int count = list.Count;

            if (count == 0)
                return false;

            SyntaxNode firstNode = list.First();

            if (count == 1)
                return IsSingleLine(firstNode, includeExteriorTrivia, trim, cancellationToken);

            SyntaxTree tree = firstNode.SyntaxTree;

            if (tree == null)
                return false;

            TextSpan span = TextSpan.FromBounds(
                GetStartIndex(firstNode, includeExteriorTrivia, trim),
                GetEndIndex(list.Last(), includeExteriorTrivia, trim));

            return tree.IsSingleLineSpan(span, cancellationToken);
        }

        public static bool IsMultiLine<TNode>(
            this SyntaxList<TNode> list,
            bool includeExteriorTrivia = true,
            bool trim = true,
            CancellationToken cancellationToken = default(CancellationToken)) where TNode : SyntaxNode
        {
            int count = list.Count;

            if (count == 0)
                return false;

            SyntaxNode firstNode = list.First();

            if (count == 1)
                return IsMultiLine(firstNode, includeExteriorTrivia, trim, cancellationToken);

            SyntaxTree tree = firstNode.SyntaxTree;

            if (tree == null)
                return false;

            TextSpan span = TextSpan.FromBounds(
                GetStartIndex(firstNode, includeExteriorTrivia, trim),
                GetEndIndex(list.Last(), includeExteriorTrivia, trim));

            return tree.IsMultiLineSpan(span, cancellationToken);
        }
        #endregion SyntaxList<T>

        #region SyntaxNode
        public static SyntaxTokenList GetModifiers(this SyntaxNode node)
        {
            if (node == null)
                throw new ArgumentNullException(nameof(node));

            switch (node.Kind())
            {
                case SyntaxKind.ClassDeclaration:
                    return ((ClassDeclarationSyntax)node).Modifiers;
                case SyntaxKind.ConstructorDeclaration:
                    return ((ConstructorDeclarationSyntax)node).Modifiers;
                case SyntaxKind.ConversionOperatorDeclaration:
                    return ((ConversionOperatorDeclarationSyntax)node).Modifiers;
                case SyntaxKind.DelegateDeclaration:
                    return ((DelegateDeclarationSyntax)node).Modifiers;
                case SyntaxKind.DestructorDeclaration:
                    return ((DestructorDeclarationSyntax)node).Modifiers;
                case SyntaxKind.EnumDeclaration:
                    return ((EnumDeclarationSyntax)node).Modifiers;
                case SyntaxKind.EventDeclaration:
                    return ((EventDeclarationSyntax)node).Modifiers;
                case SyntaxKind.EventFieldDeclaration:
                    return ((EventFieldDeclarationSyntax)node).Modifiers;
                case SyntaxKind.FieldDeclaration:
                    return ((FieldDeclarationSyntax)node).Modifiers;
                case SyntaxKind.IndexerDeclaration:
                    return ((IndexerDeclarationSyntax)node).Modifiers;
                case SyntaxKind.InterfaceDeclaration:
                    return ((InterfaceDeclarationSyntax)node).Modifiers;
                case SyntaxKind.MethodDeclaration:
                    return ((MethodDeclarationSyntax)node).Modifiers;
                case SyntaxKind.OperatorDeclaration:
                    return ((OperatorDeclarationSyntax)node).Modifiers;
                case SyntaxKind.PropertyDeclaration:
                    return ((PropertyDeclarationSyntax)node).Modifiers;
                case SyntaxKind.StructDeclaration:
                    return ((StructDeclarationSyntax)node).Modifiers;
                case SyntaxKind.IncompleteMember:
                    return ((IncompleteMemberSyntax)node).Modifiers;
                case SyntaxKind.GetAccessorDeclaration:
                case SyntaxKind.SetAccessorDeclaration:
                case SyntaxKind.AddAccessorDeclaration:
                case SyntaxKind.RemoveAccessorDeclaration:
                case SyntaxKind.UnknownAccessorDeclaration:
                    return ((AccessorDeclarationSyntax)node).Modifiers;
                case SyntaxKind.LocalDeclarationStatement:
                    return ((LocalDeclarationStatementSyntax)node).Modifiers;
                case SyntaxKind.LocalFunctionStatement:
                    return ((LocalFunctionStatementSyntax)node).Modifiers;
                case SyntaxKind.Parameter:
                    return ((ParameterSyntax)node).Modifiers;
                default:
                    {
                        Debug.Fail(node.Kind().ToString());
                        return default(SyntaxTokenList);
                    }
            }
        }
        #endregion SyntaxNode

        #region SyntaxNode
        public static bool SupportsModifiers(this SyntaxNode node)
        {
            if (node == null)
                throw new ArgumentNullException(nameof(node));

            switch (node.Kind())
            {
                case SyntaxKind.ClassDeclaration:
                case SyntaxKind.ConstructorDeclaration:
                case SyntaxKind.ConversionOperatorDeclaration:
                case SyntaxKind.DelegateDeclaration:
                case SyntaxKind.DestructorDeclaration:
                case SyntaxKind.EnumDeclaration:
                case SyntaxKind.EventDeclaration:
                case SyntaxKind.EventFieldDeclaration:
                case SyntaxKind.FieldDeclaration:
                case SyntaxKind.IndexerDeclaration:
                case SyntaxKind.InterfaceDeclaration:
                case SyntaxKind.MethodDeclaration:
                case SyntaxKind.OperatorDeclaration:
                case SyntaxKind.PropertyDeclaration:
                case SyntaxKind.StructDeclaration:
                case SyntaxKind.IncompleteMember:
                case SyntaxKind.GetAccessorDeclaration:
                case SyntaxKind.SetAccessorDeclaration:
                case SyntaxKind.AddAccessorDeclaration:
                case SyntaxKind.RemoveAccessorDeclaration:
                case SyntaxKind.UnknownAccessorDeclaration:
                case SyntaxKind.LocalDeclarationStatement:
                case SyntaxKind.LocalFunctionStatement:
                case SyntaxKind.Parameter:
                    return true;
            }

            return false;
        }

        internal static TNode WithModifiers<TNode>(this TNode node, SyntaxTokenList modifiers) where TNode : SyntaxNode
        {
            if (node == null)
                throw new ArgumentNullException(nameof(node));

            switch (node.Kind())
            {
                case SyntaxKind.ClassDeclaration:
                    return (TNode)(SyntaxNode)((ClassDeclarationSyntax)(SyntaxNode)node).WithModifiers(modifiers);
                case SyntaxKind.ConstructorDeclaration:
                    return (TNode)(SyntaxNode)((ConstructorDeclarationSyntax)(SyntaxNode)node).WithModifiers(modifiers);
                case SyntaxKind.OperatorDeclaration:
                    return (TNode)(SyntaxNode)((OperatorDeclarationSyntax)(SyntaxNode)node).WithModifiers(modifiers);
                case SyntaxKind.ConversionOperatorDeclaration:
                    return (TNode)(SyntaxNode)((ConversionOperatorDeclarationSyntax)(SyntaxNode)node).WithModifiers(modifiers);
                case SyntaxKind.DelegateDeclaration:
                    return (TNode)(SyntaxNode)((DelegateDeclarationSyntax)(SyntaxNode)node).WithModifiers(modifiers);
                case SyntaxKind.DestructorDeclaration:
                    return (TNode)(SyntaxNode)((DestructorDeclarationSyntax)(SyntaxNode)node).WithModifiers(modifiers);
                case SyntaxKind.EnumDeclaration:
                    return (TNode)(SyntaxNode)((EnumDeclarationSyntax)(SyntaxNode)node).WithModifiers(modifiers);
                case SyntaxKind.EventDeclaration:
                    return (TNode)(SyntaxNode)((EventDeclarationSyntax)(SyntaxNode)node).WithModifiers(modifiers);
                case SyntaxKind.EventFieldDeclaration:
                    return (TNode)(SyntaxNode)((EventFieldDeclarationSyntax)(SyntaxNode)node).WithModifiers(modifiers);
                case SyntaxKind.FieldDeclaration:
                    return (TNode)(SyntaxNode)((FieldDeclarationSyntax)(SyntaxNode)node).WithModifiers(modifiers);
                case SyntaxKind.IndexerDeclaration:
                    return (TNode)(SyntaxNode)((IndexerDeclarationSyntax)(SyntaxNode)node).WithModifiers(modifiers);
                case SyntaxKind.InterfaceDeclaration:
                    return (TNode)(SyntaxNode)((InterfaceDeclarationSyntax)(SyntaxNode)node).WithModifiers(modifiers);
                case SyntaxKind.MethodDeclaration:
                    return (TNode)(SyntaxNode)((MethodDeclarationSyntax)(SyntaxNode)node).WithModifiers(modifiers);
                case SyntaxKind.PropertyDeclaration:
                    return (TNode)(SyntaxNode)((PropertyDeclarationSyntax)(SyntaxNode)node).WithModifiers(modifiers);
                case SyntaxKind.StructDeclaration:
                    return (TNode)(SyntaxNode)((StructDeclarationSyntax)(SyntaxNode)node).WithModifiers(modifiers);
                case SyntaxKind.IncompleteMember:
                    return (TNode)(SyntaxNode)((IncompleteMemberSyntax)(SyntaxNode)node).WithModifiers(modifiers);
                case SyntaxKind.GetAccessorDeclaration:
                case SyntaxKind.SetAccessorDeclaration:
                case SyntaxKind.AddAccessorDeclaration:
                case SyntaxKind.RemoveAccessorDeclaration:
                case SyntaxKind.UnknownAccessorDeclaration:
                    return (TNode)(SyntaxNode)((AccessorDeclarationSyntax)(SyntaxNode)node).WithModifiers(modifiers);
                case SyntaxKind.LocalDeclarationStatement:
                    return (TNode)(SyntaxNode)((LocalDeclarationStatementSyntax)(SyntaxNode)node).WithModifiers(modifiers);
                case SyntaxKind.LocalFunctionStatement:
                    return (TNode)(SyntaxNode)((LocalFunctionStatementSyntax)(SyntaxNode)node).WithModifiers(modifiers);
                case SyntaxKind.Parameter:
                    return (TNode)(SyntaxNode)((ParameterSyntax)(SyntaxNode)node).WithModifiers(modifiers);
                default:
                    {
                        Debug.Fail(node.Kind().ToString());
                        return node;
                    }
            }
        }

        public static bool SupportsExpressionBody(this SyntaxNode node)
        {
            switch (node?.Kind())
            {
                case SyntaxKind.MethodDeclaration:
                case SyntaxKind.PropertyDeclaration:
                case SyntaxKind.IndexerDeclaration:
                case SyntaxKind.OperatorDeclaration:
                case SyntaxKind.ConversionOperatorDeclaration:
                case SyntaxKind.ConstructorDeclaration:
                case SyntaxKind.DestructorDeclaration:
                case SyntaxKind.GetAccessorDeclaration:
                case SyntaxKind.SetAccessorDeclaration:
                case SyntaxKind.AddAccessorDeclaration:
                case SyntaxKind.RemoveAccessorDeclaration:
                    return true;
                default:
                    return false;
            }
        }

        internal static string GetTitle(this SyntaxNode node)
        {
            switch (node.Kind())
            {
                case SyntaxKind.IfStatement:
                    return "if statement";
                case SyntaxKind.ElseClause:
                    return "else clause";
                case SyntaxKind.DoStatement:
                    return "do statement";
                case SyntaxKind.ForEachStatement:
                case SyntaxKind.ForEachVariableStatement:
                    return "foreach statement";
                case SyntaxKind.ForStatement:
                    return "for statement";
                case SyntaxKind.UsingStatement:
                    return "using statement";
                case SyntaxKind.WhileStatement:
                    return "while statement";
                case SyntaxKind.LockStatement:
                    return "lock statement";
                case SyntaxKind.FixedStatement:
                    return "fixed statement";
                case SyntaxKind.MethodDeclaration:
                    return "method";
                case SyntaxKind.OperatorDeclaration:
                    return "operator method";
                case SyntaxKind.ConversionOperatorDeclaration:
                    return "conversion method";
                case SyntaxKind.ConstructorDeclaration:
                    return "constructor";
                case SyntaxKind.PropertyDeclaration:
                    return "property";
                case SyntaxKind.IndexerDeclaration:
                    return "indexer";
                case SyntaxKind.EventDeclaration:
                case SyntaxKind.EventFieldDeclaration:
                    return "event";
                case SyntaxKind.FieldDeclaration:
                    return "field";
                case SyntaxKind.NamespaceDeclaration:
                    return "namespace";
                case SyntaxKind.ClassDeclaration:
                    return "class";
                case SyntaxKind.StructDeclaration:
                    return "struct";
                case SyntaxKind.InterfaceDeclaration:
                    return "interface";
                case SyntaxKind.EnumDeclaration:
                    return "enum";
                default:
                    {
                        Debug.Fail(node.Kind().ToString());

                        if (node is StatementSyntax)
                            return "statement";

                        if (node is MemberDeclarationSyntax)
                            return "member";

                        return "";
                    }
            }
        }

        internal static bool IsNestedMethod(this SyntaxNode node)
        {
            return node?.IsKind(
                SyntaxKind.SimpleLambdaExpression,
                SyntaxKind.ParenthesizedLambdaExpression,
                SyntaxKind.AnonymousMethodExpression,
                SyntaxKind.LocalFunctionStatement) == true;
        }

        internal static IEnumerable<DirectiveTriviaSyntax> DescendantDirectives(this SyntaxNode node)
        {
            foreach (SyntaxTrivia trivia in node.DescendantTrivia(descendIntoTrivia: true))
            {
                if (trivia.IsDirective && trivia.HasStructure)
                {
                    var directive = trivia.GetStructure() as DirectiveTriviaSyntax;

                    if (directive != null)
                        yield return directive;
                }
            }
        }

        internal static IEnumerable<DirectiveTriviaSyntax> DescendantRegionDirectives(this SyntaxNode node)
        {
            foreach (SyntaxNode descendant in node.DescendantNodes(descendIntoTrivia: true))
            {
                if (descendant.IsKind(SyntaxKind.RegionDirectiveTrivia, SyntaxKind.EndRegionDirectiveTrivia))
                    yield return (DirectiveTriviaSyntax)descendant;
            }
        }

        public static bool IsDescendantOf(this SyntaxNode node, SyntaxKind kind, bool ascendOutOfTrivia = true)
        {
            if (node == null)
                throw new ArgumentNullException(nameof(node));

            return node.Ancestors(ascendOutOfTrivia).Any(f => f.IsKind(kind));
        }

        public static bool IsBooleanLiteralExpression(this SyntaxNode node)
        {
            return node?.IsKind(SyntaxKind.TrueLiteralExpression, SyntaxKind.FalseLiteralExpression) == true;
        }

        public static bool IsNumericLiteralExpression(this SyntaxNode node, int value)
        {
            if (node == null)
                throw new ArgumentNullException(nameof(node));

            if (node.IsKind(SyntaxKind.NumericLiteralExpression))
            {
                object tokenValue = ((LiteralExpressionSyntax)node).Token.Value;

                return tokenValue is int
                    && (int)tokenValue == value;
            }

            return false;
        }

        public static bool IsKind(this SyntaxNode node, SyntaxKind kind1, SyntaxKind kind2)
        {
            if (node == null)
                return false;

            SyntaxKind kind = node.Kind();

            return kind == kind1
                || kind == kind2;
        }

        public static bool IsKind(this SyntaxNode node, SyntaxKind kind1, SyntaxKind kind2, SyntaxKind kind3)
        {
            if (node == null)
                return false;

            SyntaxKind kind = node.Kind();

            return kind == kind1
                || kind == kind2
                || kind == kind3;
        }

        public static bool IsKind(this SyntaxNode node, SyntaxKind kind1, SyntaxKind kind2, SyntaxKind kind3, SyntaxKind kind4)
        {
            if (node == null)
                return false;

            SyntaxKind kind = node.Kind();

            return kind == kind1
                || kind == kind2
                || kind == kind3
                || kind == kind4;
        }

        public static bool IsKind(this SyntaxNode node, SyntaxKind kind1, SyntaxKind kind2, SyntaxKind kind3, SyntaxKind kind4, SyntaxKind kind5)
        {
            if (node == null)
                return false;

            SyntaxKind kind = node.Kind();

            return kind == kind1
                || kind == kind2
                || kind == kind3
                || kind == kind4
                || kind == kind5;
        }

        public static bool IsKind(this SyntaxNode node, SyntaxKind kind1, SyntaxKind kind2, SyntaxKind kind3, SyntaxKind kind4, SyntaxKind kind5, SyntaxKind kind6)
        {
            if (node == null)
                return false;

            SyntaxKind kind = node.Kind();

            return kind == kind1
                || kind == kind2
                || kind == kind3
                || kind == kind4
                || kind == kind5
                || kind == kind6;
        }

        public static bool IsParentKind(this SyntaxNode node, SyntaxKind kind)
        {
            return node?.Parent.IsKind(kind) == true;
        }

        public static bool IsParentKind(this SyntaxNode node, SyntaxKind kind1, SyntaxKind kind2)
        {
            return node != null
                && IsKind(node.Parent, kind1, kind2);
        }

        public static bool IsParentKind(this SyntaxNode node, SyntaxKind kind1, SyntaxKind kind2, SyntaxKind kind3)
        {
            return node != null
                && IsKind(node.Parent, kind1, kind2, kind3);
        }

        public static bool IsParentKind(this SyntaxNode node, SyntaxKind kind1, SyntaxKind kind2, SyntaxKind kind3, SyntaxKind kind4)
        {
            return node != null
                && IsKind(node.Parent, kind1, kind2, kind3, kind4);
        }

        public static bool IsParentKind(this SyntaxNode node, SyntaxKind kind1, SyntaxKind kind2, SyntaxKind kind3, SyntaxKind kind4, SyntaxKind kind5)
        {
            return node != null
                && IsKind(node.Parent, kind1, kind2, kind3, kind4, kind5);
        }

        public static bool IsParentKind(this SyntaxNode node, SyntaxKind kind1, SyntaxKind kind2, SyntaxKind kind3, SyntaxKind kind4, SyntaxKind kind5, SyntaxKind kind6)
        {
            return node != null
                && IsKind(node.Parent, kind1, kind2, kind3, kind4, kind5, kind6);
        }

        public static bool IsSingleLine(
            this SyntaxNode node,
            bool includeExteriorTrivia = true,
            bool trim = true,
            CancellationToken cancellationToken = default(CancellationToken))
        {
            if (node == null)
                throw new ArgumentNullException(nameof(node));

            SyntaxTree syntaxTree = node.SyntaxTree;

            if (syntaxTree != null)
            {
                TextSpan span = GetSpan(node, includeExteriorTrivia, trim);

                return syntaxTree.IsSingleLineSpan(span, cancellationToken);
            }
            else
            {
                return false;
            }
        }

        public static bool IsMultiLine(
            this SyntaxNode node,
            bool includeExteriorTrivia = true,
            bool trim = true,
            CancellationToken cancellationToken = default(CancellationToken))
        {
            if (node == null)
                throw new ArgumentNullException(nameof(node));

            SyntaxTree syntaxTree = node.SyntaxTree;

            if (syntaxTree != null)
            {
                TextSpan span = GetSpan(node, includeExteriorTrivia, trim);

                return syntaxTree.IsMultiLineSpan(span, cancellationToken);
            }
            else
            {
                return false;
            }
        }

        private static TextSpan GetSpan(SyntaxNode node, bool includeExteriorTrivia, bool trim)
        {
            return TextSpan.FromBounds(
                GetStartIndex(node, includeExteriorTrivia, trim),
                GetEndIndex(node, includeExteriorTrivia, trim));
        }

        private static int GetStartIndex(SyntaxNode node, bool includeExteriorTrivia, bool trim)
        {
            if (!includeExteriorTrivia)
                return node.Span.Start;

            int start = node.FullSpan.Start;

            if (trim)
            {
                SyntaxTriviaList leading = node.GetLeadingTrivia();

                for (int i = 0; i < leading.Count; i++)
                {
                    if (!leading[i].IsWhitespaceOrEndOfLineTrivia())
                        break;

                    start = leading[i].Span.End;
                }
            }

            return start;
        }

        private static int GetEndIndex(SyntaxNode node, bool includeExteriorTrivia, bool trim)
        {
            if (!includeExteriorTrivia)
                return node.Span.End;

            int end = node.FullSpan.End;

            if (trim)
            {
                SyntaxTriviaList trailing = node.GetTrailingTrivia();

                for (int i = trailing.Count - 1; i >= 0; i--)
                {
                    if (!trailing[i].IsWhitespaceOrEndOfLineTrivia())
                        break;

                    end = trailing[i].SpanStart;
                }
            }

            return end;
        }

        public static TNode TrimLeadingTrivia<TNode>(this TNode node) where TNode : SyntaxNode
        {
            if (node == null)
                throw new ArgumentNullException(nameof(node));

            SyntaxTriviaList leadingTrivia = node.GetLeadingTrivia();

            SyntaxTriviaList newLeadingTrivia = leadingTrivia.TrimStart();

            if (leadingTrivia.Count != newLeadingTrivia.Count)
            {
                return node.WithLeadingTrivia(newLeadingTrivia);
            }
            else
            {
                return node;
            }
        }

        public static TNode TrimTrailingTrivia<TNode>(this TNode node) where TNode : SyntaxNode
        {
            if (node == null)
                throw new ArgumentNullException(nameof(node));

            SyntaxTriviaList trailingTrivia = node.GetTrailingTrivia();

            SyntaxTriviaList newTrailingTrivia = trailingTrivia.TrimEnd();

            if (trailingTrivia.Count != newTrailingTrivia.Count)
            {
                return node.WithTrailingTrivia(newTrailingTrivia);
            }
            else
            {
                return node;
            }
        }

        public static TNode TrimTrivia<TNode>(this TNode node) where TNode : SyntaxNode
        {
            if (node == null)
                throw new ArgumentNullException(nameof(node));

            return node
                .TrimLeadingTrivia()
                .TrimTrailingTrivia();
        }

        internal static TextSpan TrimmedSpan(this SyntaxNode node)
        {
            if (node == null)
                throw new ArgumentNullException(nameof(node));

            return TextSpan.FromBounds(
                GetStartIndex(node, includeExteriorTrivia: true, trim: true),
                GetEndIndex(node, includeExteriorTrivia: true, trim: true));
        }

        public static SyntaxNode FirstAncestor(
            this SyntaxNode node,
            SyntaxKind kind,
            bool ascendOutOfTrivia = true)
        {
            return FirstAncestor(node, f => f.IsKind(kind), ascendOutOfTrivia);
        }

        public static SyntaxNode FirstAncestor(
            this SyntaxNode node,
            SyntaxKind kind1,
            SyntaxKind kind2,
            bool ascendOutOfTrivia = true)
        {
            return FirstAncestor(node, f => f.IsKind(kind1, kind2), ascendOutOfTrivia);
        }

        public static SyntaxNode FirstAncestor(
            this SyntaxNode node,
            SyntaxKind kind1,
            SyntaxKind kind2,
            SyntaxKind kind3,
            bool ascendOutOfTrivia = true)
        {
            return FirstAncestor(node, f => f.IsKind(kind1, kind2, kind3), ascendOutOfTrivia);
        }

        public static SyntaxNode FirstAncestor(this SyntaxNode node, Func<SyntaxNode, bool> predicate, bool ascendOutOfTrivia = true)
        {
            if (node == null)
                throw new ArgumentNullException(nameof(node));

            if (predicate == null)
                throw new ArgumentNullException(nameof(predicate));

            SyntaxNode parent = GetParent(node, ascendOutOfTrivia);

            if (parent != null)
            {
                return FirstAncestorOrSelf(parent, predicate, ascendOutOfTrivia);
            }
            else
            {
                return null;
            }
        }

        public static SyntaxNode FirstAncestorOrSelf(
            this SyntaxNode node,
            SyntaxKind kind,
            bool ascendOutOfTrivia = true)
        {
            return FirstAncestorOrSelf(node, f => f.IsKind(kind), ascendOutOfTrivia);
        }

        public static SyntaxNode FirstAncestorOrSelf(
            this SyntaxNode node,
            SyntaxKind kind1,
            SyntaxKind kind2,
            bool ascendOutOfTrivia = true)
        {
            return FirstAncestorOrSelf(node, f => f.IsKind(kind1, kind2), ascendOutOfTrivia);
        }

        public static SyntaxNode FirstAncestorOrSelf(
            this SyntaxNode node,
            SyntaxKind kind1,
            SyntaxKind kind2,
            SyntaxKind kind3,
            bool ascendOutOfTrivia = true)
        {
            return FirstAncestorOrSelf(node, f => f.IsKind(kind1, kind2, kind3), ascendOutOfTrivia);
        }

        public static SyntaxNode FirstAncestorOrSelf(this SyntaxNode node, Func<SyntaxNode, bool> predicate, bool ascendOutOfTrivia = true)
        {
            if (node == null)
                throw new ArgumentNullException(nameof(node));

            if (predicate == null)
                throw new ArgumentNullException(nameof(predicate));

            while (node != null)
            {
                if (predicate(node))
                    return node;

                node = GetParent(node, ascendOutOfTrivia);
            }

            return null;
        }

        private static SyntaxNode GetParent(SyntaxNode node, bool ascendOutOfTrivia)
        {
            SyntaxNode parent = node.Parent;

            if (parent == null && ascendOutOfTrivia)
            {
                var structuredTrivia = node as IStructuredTriviaSyntax;

                if (structuredTrivia != null)
                    parent = structuredTrivia.ParentTrivia.Token.Parent;
            }

            return parent;
        }

        internal static TNode RemoveStatement<TNode>(this TNode node, StatementSyntax statement) where TNode : SyntaxNode
        {
            if (node == null)
                throw new ArgumentNullException(nameof(node));

            if (statement == null)
                throw new ArgumentNullException(nameof(statement));

            return node.RemoveNode(statement, RemoveHelper.GetRemoveOptions(statement));
        }

        internal static TNode RemoveModifier<TNode>(this TNode node, SyntaxKind modifierKind) where TNode : SyntaxNode
        {
            return ModifierHelper.RemoveModifier(node, modifierKind);
        }

        internal static TNode RemoveModifier<TNode>(this TNode node, SyntaxToken modifier) where TNode : SyntaxNode
        {
            return ModifierHelper.RemoveModifier(node, modifier);
        }

        internal static TNode InsertModifier<TNode>(this TNode node, SyntaxKind modifierKind, IModifierComparer comparer = null) where TNode : SyntaxNode
        {
            return ModifierHelper.InsertModifier(node, modifierKind, comparer);
        }

        internal static TNode InsertModifier<TNode>(this TNode node, SyntaxToken modifier, IModifierComparer comparer = null) where TNode : SyntaxNode
        {
            return ModifierHelper.InsertModifier(node, modifier, comparer);
        }

        public static TNode RemoveComments<TNode>(this TNode node, TextSpan? span = null) where TNode : SyntaxNode
        {
            return CommentRemover.RemoveComments(node, span);
        }

        public static TNode RemoveComments<TNode>(this TNode node, CommentRemoveOptions removeOptions, TextSpan? span = null) where TNode : SyntaxNode
        {
            return CommentRemover.RemoveComments(node, removeOptions, span);
        }

        public static TNode RemoveTrivia<TNode>(this TNode node, TextSpan? span = null) where TNode : SyntaxNode
        {
            if (node == null)
                throw new ArgumentNullException(nameof(node));

            return TriviaRemover.RemoveTrivia(node, span);
        }

        public static TNode RemoveWhitespaceOrEndOfLineTrivia<TNode>(this TNode node, TextSpan? span = null) where TNode : SyntaxNode
        {
            return WhitespaceOrEndOfLineTriviaRewriter.RemoveWhitespaceOrEndOfLineTrivia(node, span);
        }

        public static TNode ReplaceWhitespaceOrEndOfLineTrivia<TNode>(this TNode node, SyntaxTrivia replacementTrivia, TextSpan? span = null) where TNode : SyntaxNode
        {
            return WhitespaceOrEndOfLineTriviaRewriter.ReplaceWhitespaceOrEndOfLineTrivia(node, replacementTrivia, span);
        }

        internal static bool IsPartOfDocumentationComment(this SyntaxNode node)
        {
            while (node != null)
            {
                if (node.IsStructuredTrivia
                    && node.IsKind(SyntaxKind.SingleLineDocumentationCommentTrivia, SyntaxKind.MultiLineDocumentationCommentTrivia))
                {
                    return true;
                }

                node = node.Parent;
            }

            return false;
        }

        internal static bool IsInExpressionTree(
            this SyntaxNode node,
            INamedTypeSymbol expressionType,
            SemanticModel semanticModel,
            CancellationToken cancellationToken = default(CancellationToken))
        {
            if (expressionType != null)
            {
                for (SyntaxNode current = node; current != null; current = current.Parent)
                {
                    if (current.IsKind(SyntaxKind.SimpleLambdaExpression, SyntaxKind.ParenthesizedLambdaExpression))
                    {
                        TypeInfo typeInfo = semanticModel.GetTypeInfo(current, cancellationToken);

                        if (expressionType.Equals(typeInfo.ConvertedType?.OriginalDefinition))
                            return true;
                    }
                }
            }

            return false;
        }
        #endregion SyntaxNode

        #region SyntaxToken
        public static bool IsAccessModifier(this SyntaxToken token)
        {
            switch (token.Kind())
            {
                case SyntaxKind.PublicKeyword:
                case SyntaxKind.InternalKeyword:
                case SyntaxKind.ProtectedKeyword:
                case SyntaxKind.PrivateKeyword:
                    return true;
                default:
                    return false;
            }
        }

        public static bool IsKind(this SyntaxToken token, SyntaxKind kind1, SyntaxKind kind2)
        {
            SyntaxKind kind = token.Kind();

            return kind == kind1
                || kind == kind2;
        }

        public static bool IsKind(this SyntaxToken token, SyntaxKind kind1, SyntaxKind kind2, SyntaxKind kind3)
        {
            SyntaxKind kind = token.Kind();

            return kind == kind1
                || kind == kind2
                || kind == kind3;
        }

        public static bool IsKind(this SyntaxToken token, SyntaxKind kind1, SyntaxKind kind2, SyntaxKind kind3, SyntaxKind kind4)
        {
            SyntaxKind kind = token.Kind();

            return kind == kind1
                || kind == kind2
                || kind == kind3
                || kind == kind4;
        }

        public static bool IsKind(this SyntaxToken token, SyntaxKind kind1, SyntaxKind kind2, SyntaxKind kind3, SyntaxKind kind4, SyntaxKind kind5)
        {
            SyntaxKind kind = token.Kind();

            return kind == kind1
                || kind == kind2
                || kind == kind3
                || kind == kind4
                || kind == kind5;
        }

        public static bool IsKind(this SyntaxToken token, SyntaxKind kind1, SyntaxKind kind2, SyntaxKind kind3, SyntaxKind kind4, SyntaxKind kind5, SyntaxKind kind6)
        {
            SyntaxKind kind = token.Kind();

            return kind == kind1
                || kind == kind2
                || kind == kind3
                || kind == kind4
                || kind == kind5
                || kind == kind6;
        }

        public static SyntaxToken TrimLeadingTrivia(this SyntaxToken token)
        {
            SyntaxTriviaList leadingTrivia = token.LeadingTrivia;
            SyntaxTriviaList newLeadingTrivia = leadingTrivia.TrimStart();

            if (leadingTrivia.Count != newLeadingTrivia.Count)
            {
                return token.WithLeadingTrivia(newLeadingTrivia);
            }
            else
            {
                return token;
            }
        }

        public static SyntaxToken TrimTrailingTrivia(this SyntaxToken token)
        {
            SyntaxTriviaList trailingTrivia = token.TrailingTrivia;
            SyntaxTriviaList newTrailingTrivia = trailingTrivia.TrimEnd();

            if (trailingTrivia.Count != newTrailingTrivia.Count)
            {
                return token.WithTrailingTrivia(newTrailingTrivia);
            }
            else
            {
                return token;
            }
        }

        public static bool Contains(this SyntaxTokenList tokenList, SyntaxKind kind)
        {
            return tokenList.IndexOf(kind) != -1;
        }

        internal static bool ContainsAny(this SyntaxTokenList tokenList, SyntaxKind kind1, SyntaxKind kind2)
        {
            foreach (SyntaxToken token in tokenList)
            {
                SyntaxKind kind = token.Kind();

                if (kind == kind1
                    || kind == kind2)
                {
                    return true;
                }
            }

            return false;
        }

        internal static bool ContainsAny(this SyntaxTokenList tokenList, SyntaxKind kind1, SyntaxKind kind2, SyntaxKind kind3)
        {
            foreach (SyntaxToken token in tokenList)
            {
                SyntaxKind kind = token.Kind();

                if (kind == kind1
                    || kind == kind2
                    || kind == kind3)
                {
                    return true;
                }
            }

            return false;
        }

        public static SyntaxToken TrimTrivia(this SyntaxToken token)
        {
            return token
                .TrimLeadingTrivia()
                .TrimTrailingTrivia();
        }

        public static bool IsParentKind(this SyntaxToken token, SyntaxKind kind)
        {
            return token.Parent.IsKind(kind);
        }

        public static bool IsParentKind(this SyntaxToken token, SyntaxKind kind1, SyntaxKind kind2)
        {
            return IsKind(token.Parent, kind1, kind2);
        }

        public static bool IsParentKind(this SyntaxToken token, SyntaxKind kind1, SyntaxKind kind2, SyntaxKind kind3)
        {
            return IsKind(token.Parent, kind1, kind2, kind3);
        }
        #endregion SyntaxToken

        #region SyntaxTokenList
        internal static SyntaxTokenList InsertModifier(this SyntaxTokenList modifiers, SyntaxKind modifierKind, IModifierComparer comparer)
        {
            return InsertModifier(modifiers, Token(modifierKind), comparer);
        }

        public static SyntaxTokenList InsertModifier(this SyntaxTokenList modifiers, SyntaxToken modifier, IModifierComparer comparer)
        {
            int index = 0;

            if (modifiers.Any())
            {
                index = comparer.GetInsertIndex(modifiers, modifier);

                if (index == 0)
                {
                    SyntaxToken firstModifier = modifiers[index];

                    SyntaxTriviaList trivia = firstModifier.LeadingTrivia;

                    if (trivia.Any())
                    {
                        SyntaxTriviaList leadingTrivia = modifier.LeadingTrivia;

                        if (!leadingTrivia.IsSingleElasticMarker())
                            trivia = trivia.AddRange(leadingTrivia);

                        modifier = modifier.WithLeadingTrivia(trivia);

                        modifiers = modifiers.ReplaceAt(index, firstModifier.WithoutLeadingTrivia());
                    }
                }
            }

            return modifiers.Insert(index, modifier);
        }

        internal static bool ContainsAccessModifier(this SyntaxTokenList tokenList)
        {
            return tokenList.Any(token => token.IsAccessModifier());
        }

        internal static Accessibility GetAccessibility(this SyntaxTokenList tokenList)
        {
            int count = tokenList.Count;

            for (int i = 0; i < count; i++)
            {
                switch (tokenList[i].Kind())
                {
                    case SyntaxKind.PublicKeyword:
                        return Accessibility.Public;
                    case SyntaxKind.PrivateKeyword:
                        return Accessibility.Private;
                    case SyntaxKind.InternalKeyword:
                        return GetAccessModifier(tokenList, i + 1, count, SyntaxKind.ProtectedKeyword, Accessibility.Internal);
                    case SyntaxKind.ProtectedKeyword:
                        return GetAccessModifier(tokenList, i + 1, count, SyntaxKind.InternalKeyword, Accessibility.Protected);
                }
            }

            return Accessibility.NotApplicable;
        }

        private static Accessibility GetAccessModifier(SyntaxTokenList tokenList, int startIndex, int count, SyntaxKind kind, Accessibility accessModifier)
        {
            for (int i = startIndex; i < count; i++)
            {
                if (tokenList[i].Kind() == kind)
                    return Accessibility.ProtectedOrInternal;
            }

            return accessModifier;
        }

        public static SyntaxToken Find(this SyntaxTokenList tokenList, SyntaxKind kind)
        {
            foreach (SyntaxToken token in tokenList)
            {
                if (token.IsKind(kind))
                    return token;
            }

            return default(SyntaxToken);
        }
        #endregion SyntaxTokenList

        #region SyntaxTrivia
        public static bool IsKind(this SyntaxTrivia trivia, SyntaxKind kind1, SyntaxKind kind2)
        {
            SyntaxKind kind = trivia.Kind();

            return kind == kind1
                || kind == kind2;
        }

        public static bool IsKind(this SyntaxTrivia trivia, SyntaxKind kind1, SyntaxKind kind2, SyntaxKind kind3)
        {
            SyntaxKind kind = trivia.Kind();

            return kind == kind1
                || kind == kind2
                || kind == kind3;
        }

        public static bool IsKind(this SyntaxTrivia trivia, SyntaxKind kind1, SyntaxKind kind2, SyntaxKind kind3, SyntaxKind kind4)
        {
            SyntaxKind kind = trivia.Kind();

            return kind == kind1
                || kind == kind2
                || kind == kind3
                || kind == kind4;
        }

        public static bool IsKind(this SyntaxTrivia trivia, SyntaxKind kind1, SyntaxKind kind2, SyntaxKind kind3, SyntaxKind kind4, SyntaxKind kind5)
        {
            SyntaxKind kind = trivia.Kind();

            return kind == kind1
                || kind == kind2
                || kind == kind3
                || kind == kind4
                || kind == kind5;
        }

        public static bool IsKind(this SyntaxTrivia trivia, SyntaxKind kind1, SyntaxKind kind2, SyntaxKind kind3, SyntaxKind kind4, SyntaxKind kind5, SyntaxKind kind6)
        {
            SyntaxKind kind = trivia.Kind();

            return kind == kind1
                || kind == kind2
                || kind == kind3
                || kind == kind4
                || kind == kind5
                || kind == kind6;
        }

        public static bool IsWhitespaceTrivia(this SyntaxTrivia trivia)
        {
            return trivia.IsKind(SyntaxKind.WhitespaceTrivia);
        }

        public static bool IsEndOfLineTrivia(this SyntaxTrivia trivia)
        {
            return trivia.IsKind(SyntaxKind.EndOfLineTrivia);
        }

        public static bool IsWhitespaceOrEndOfLineTrivia(this SyntaxTrivia trivia)
        {
            return trivia.IsKind(SyntaxKind.WhitespaceTrivia, SyntaxKind.EndOfLineTrivia);
        }

        internal static bool IsElasticMarker(this SyntaxTrivia trivia)
        {
            return trivia.IsWhitespaceTrivia()
                && trivia.Span.IsEmpty
                && trivia.HasAnnotation(SyntaxAnnotation.ElasticAnnotation);
        }
        #endregion SyntaxTrivia

        #region SyntaxTriviaList
        public static int LastIndexOf(this SyntaxTriviaList triviaList, SyntaxKind kind)
        {
            for (int i = triviaList.Count - 1; i >= 0; i--)
            {
                if (triviaList[i].IsKind(kind))
                    return i;
            }

            return -1;
        }

        public static bool Contains(this SyntaxTriviaList triviaList, SyntaxKind kind)
        {
            return triviaList.IndexOf(kind) != -1;
        }

        public static SyntaxTriviaList TrimStart(this SyntaxTriviaList triviaList)
        {
            for (int i = 0; i < triviaList.Count; i++)
            {
                if (!triviaList[i].IsWhitespaceOrEndOfLineTrivia())
                {
                    if (i > 0)
                    {
                        return TriviaList(triviaList.Skip(i));
                    }
                    else
                    {
                        return triviaList;
                    }
                }
            }

            return SyntaxTriviaList.Empty;
        }

        public static SyntaxTriviaList TrimEnd(this SyntaxTriviaList triviaList)
        {
            for (int i = triviaList.Count - 1; i >= 0; i--)
            {
                if (!triviaList[i].IsWhitespaceOrEndOfLineTrivia())
                {
                    if (i < triviaList.Count - 1)
                    {
                        return TriviaList(triviaList.Take(i + 1));
                    }
                    else
                    {
                        return triviaList;
                    }
                }
            }

            return SyntaxTriviaList.Empty;
        }

        internal static bool IsEmptyOrWhitespace(this SyntaxTriviaList triviaList)
        {
            if (!triviaList.Any())
                return true;

            foreach (SyntaxTrivia trivia in triviaList)
            {
                if (!trivia.IsWhitespaceOrEndOfLineTrivia())
                    return false;
            }

            return true;
        }

        internal static SyntaxTriviaList EmptyIfWhitespace(this SyntaxTriviaList triviaList)
        {
            return (triviaList.IsEmptyOrWhitespace()) ? default(SyntaxTriviaList) : triviaList;
        }

        internal static bool IsSingleElasticMarker(this SyntaxTriviaList triviaList)
        {
            return triviaList.Count == 1
                && triviaList[0].IsElasticMarker();
        }
        #endregion SyntaxTriviaList

        #region TypeParameterConstraintClauseSyntax
        internal static string NameText(this TypeParameterConstraintClauseSyntax constraintClause)
        {
            return constraintClause.Name.Identifier.ValueText;
        }
        
        internal static SyntaxList<TypeParameterConstraintClauseSyntax> GetContainingList(this TypeParameterConstraintClauseSyntax constraintClause)
        {
            SyntaxNode parent = constraintClause.Parent;

            switch (parent?.Kind())
            {
                case SyntaxKind.ClassDeclaration:
                    return ((ClassDeclarationSyntax)parent).ConstraintClauses;
                case SyntaxKind.DelegateDeclaration:
                    return ((DelegateDeclarationSyntax)parent).ConstraintClauses;
                case SyntaxKind.InterfaceDeclaration:
                    return ((InterfaceDeclarationSyntax)parent).ConstraintClauses;
                case SyntaxKind.LocalFunctionStatement:
                    return ((LocalFunctionStatementSyntax)parent).ConstraintClauses;
                case SyntaxKind.MethodDeclaration:
                    return ((MethodDeclarationSyntax)parent).ConstraintClauses;
                case SyntaxKind.StructDeclaration:
                    return ((StructDeclarationSyntax)parent).ConstraintClauses;
            }

            return default(SyntaxList<TypeParameterConstraintClauseSyntax>);
        }
        #endregion TypeParameterConstraintClauseSyntax

        #region TypeSyntax
        public static bool IsVoid(this TypeSyntax type)
        {
            return type?.IsKind(SyntaxKind.PredefinedType) == true
                && ((PredefinedTypeSyntax)type).Keyword.IsKind(SyntaxKind.VoidKeyword);
        }
        #endregion TypeSyntax

        #region UsingStatementSyntax
        public static CSharpSyntaxNode DeclarationOrExpression(this UsingStatementSyntax usingStatement)
        {
            if (usingStatement == null)
                throw new ArgumentNullException(nameof(usingStatement));

            CSharpSyntaxNode declaration = usingStatement.Declaration;

            return declaration ?? usingStatement.Expression;
        }
        #endregion UsingStatementSyntax

        #region VariableDeclarationSyntax
        public static VariableDeclaratorSyntax SingleVariableOrDefault(this VariableDeclarationSyntax declaration)
        {
            if (declaration == null)
                throw new ArgumentNullException(nameof(declaration));

            SeparatedSyntaxList<VariableDeclaratorSyntax> variables = declaration.Variables;

            return (variables.Count == 1)
                ? variables.First()
                : null;
        }
        #endregion VariableDeclarationSyntax

        #region XmlElementSyntax
        internal static bool IsLocalName(this XmlElementSyntax xmlElement, string localName)
        {
            return xmlElement.StartTag?.Name?.IsLocalName(localName) == true;
        }

        internal static bool IsLocalName(this XmlElementSyntax xmlElement, string localName1, string localName2)
        {
            return xmlElement.StartTag?.Name?.IsLocalName(localName1, localName2) == true;
        }
        #endregion XmlElementSyntax

        #region XmlNameSyntax
        internal static bool IsLocalName(this XmlNameSyntax xmlName, string localName)
        {
            string name = xmlName.LocalName.ValueText;

            return string.Equals(name, localName, StringComparison.Ordinal);
        }

        internal static bool IsLocalName(this XmlNameSyntax xmlName, string localName1, string localName2)
        {
            string name = xmlName.LocalName.ValueText;

            return string.Equals(name, localName1, StringComparison.Ordinal)
                || string.Equals(name, localName2, StringComparison.Ordinal);
        }
        #endregion XmlNameSyntax

        #region YieldStatementSyntax
        public static bool IsYieldReturn(this YieldStatementSyntax yieldStatement)
        {
            return yieldStatement?.ReturnOrBreakKeyword.IsKind(SyntaxKind.ReturnKeyword) == true;
        }

        public static bool IsYieldBreak(this YieldStatementSyntax yieldStatement)
        {
            return yieldStatement?.ReturnOrBreakKeyword.IsKind(SyntaxKind.BreakKeyword) == true;
        }
        #endregion YieldStatementSyntax
    }
}
=======
﻿// Copyright (c) Josef Pihrt. All rights reserved. Licensed under the Apache License, Version 2.0. See License.txt in the project root for license information.

using System;
using System.Collections.Generic;
using System.Collections.Immutable;
using System.Diagnostics;
using System.Linq;
using System.Threading;
using Microsoft.CodeAnalysis;
using Microsoft.CodeAnalysis.CSharp;
using Microsoft.CodeAnalysis.CSharp.Syntax;
using Microsoft.CodeAnalysis.Text;
using Roslynator.CSharp.Documentation;
using Roslynator.CSharp.Helpers.ModifierHelpers;
using Roslynator.CSharp.SyntaxRewriters;
using static Microsoft.CodeAnalysis.CSharp.SyntaxFactory;

namespace Roslynator.CSharp
{
    public static class SyntaxExtensions
    {
        #region AccessorDeclarationSyntax
        public static bool IsAutoGetter(this AccessorDeclarationSyntax accessorDeclaration)
        {
            return IsAutoAccessor(accessorDeclaration, SyntaxKind.GetAccessorDeclaration);
        }

        public static bool IsAutoSetter(this AccessorDeclarationSyntax accessorDeclaration)
        {
            return IsAutoAccessor(accessorDeclaration, SyntaxKind.SetAccessorDeclaration);
        }

        private static bool IsAutoAccessor(this AccessorDeclarationSyntax accessorDeclaration, SyntaxKind kind)
        {
            if (accessorDeclaration == null)
                throw new ArgumentNullException(nameof(accessorDeclaration));

            return accessorDeclaration.IsKind(kind)
                && IsAutoAccessor(accessorDeclaration);
        }

        internal static bool IsAutoAccessor(this AccessorDeclarationSyntax accessorDeclaration)
        {
            return accessorDeclaration.SemicolonToken.IsKind(SyntaxKind.SemicolonToken)
                && accessorDeclaration.BodyOrExpressionBody() == null;
        }

        internal static AccessorDeclarationSyntax WithoutSemicolonToken(this AccessorDeclarationSyntax accessorDeclaration)
        {
            return accessorDeclaration.WithSemicolonToken(default(SyntaxToken));
        }

        public static CSharpSyntaxNode BodyOrExpressionBody(this AccessorDeclarationSyntax accessorDeclaration)
        {
            if (accessorDeclaration == null)
                throw new ArgumentNullException(nameof(accessorDeclaration));

            BlockSyntax body = accessorDeclaration.Body;

            return body ?? (CSharpSyntaxNode)accessorDeclaration.ExpressionBody;
        }
        #endregion AccessorDeclarationSyntax

        #region AccessorListSyntax
        public static AccessorDeclarationSyntax Getter(this AccessorListSyntax accessorList)
        {
            return Accessor(accessorList, SyntaxKind.GetAccessorDeclaration);
        }

        public static AccessorDeclarationSyntax Setter(this AccessorListSyntax accessorList)
        {
            return Accessor(accessorList, SyntaxKind.SetAccessorDeclaration);
        }

        private static AccessorDeclarationSyntax Accessor(this AccessorListSyntax accessorList, SyntaxKind kind)
        {
            if (accessorList == null)
                throw new ArgumentNullException(nameof(accessorList));

            return accessorList
                .Accessors
                .FirstOrDefault(accessor => accessor.IsKind(kind));
        }
        #endregion AccessorListSyntax

        #region BlockSyntax
        public static StatementSyntax SingleStatementOrDefault(this BlockSyntax body)
        {
            if (body == null)
                throw new ArgumentNullException(nameof(body));

            SyntaxList<StatementSyntax> statements = body.Statements;

            return (statements.Count == 1)
                ? statements[0]
                : null;
        }

        public static TextSpan BracesSpan(this BlockSyntax block)
        {
            if (block == null)
                throw new ArgumentNullException(nameof(block));

            return TextSpan.FromBounds(block.OpenBraceToken.SpanStart, block.CloseBraceToken.Span.End);
        }

        internal static BlockSyntax InsertStatement(this BlockSyntax block, StatementSyntax statement)
        {
            SyntaxList<StatementSyntax> statements = block.Statements;

            int insertIndex = statements.Count;

            if (!statement.IsKind(SyntaxKind.LocalFunctionStatement))
            {
                for (int i = statements.Count - 1; i >= 0; i--)
                {
                    if (statements[i].IsKind(SyntaxKind.LocalFunctionStatement))
                        insertIndex--;
                }
            }

            return block.WithStatements(statements.Insert(insertIndex, statement));
        }
        #endregion BlockSyntax

        #region CastExpressionSyntax
        public static TextSpan ParenthesesSpan(this CastExpressionSyntax castExpression)
        {
            if (castExpression == null)
                throw new ArgumentNullException(nameof(castExpression));

            return TextSpan.FromBounds(
                castExpression.OpenParenToken.Span.Start,
                castExpression.CloseParenToken.Span.End);
        }
        #endregion CastExpressionSyntax

        #region ClassDeclarationSyntax
        internal static ClassDeclarationSyntax WithMembers(
            this ClassDeclarationSyntax classDeclaration,
            MemberDeclarationSyntax member)
        {
            return classDeclaration.WithMembers(SingletonList(member));
        }

        internal static ClassDeclarationSyntax WithMembers(
            this ClassDeclarationSyntax classDeclaration,
            IEnumerable<MemberDeclarationSyntax> memberDeclarations)
        {
            return classDeclaration.WithMembers(List(memberDeclarations));
        }

        public static TextSpan HeaderSpan(this ClassDeclarationSyntax classDeclaration)
        {
            if (classDeclaration == null)
                throw new ArgumentNullException(nameof(classDeclaration));

            return TextSpan.FromBounds(
                classDeclaration.Span.Start,
                classDeclaration.Identifier.Span.End);
        }

        public static bool IsStatic(this ClassDeclarationSyntax classDeclaration)
        {
            return classDeclaration?.Modifiers.Contains(SyntaxKind.StaticKeyword) == true;
        }

        public static TextSpan BracesSpan(this ClassDeclarationSyntax classDeclaration)
        {
            if (classDeclaration == null)
                throw new ArgumentNullException(nameof(classDeclaration));

            return TextSpan.FromBounds(
                classDeclaration.OpenBraceToken.Span.Start,
                classDeclaration.CloseBraceToken.Span.End);
        }

        public static MemberDeclarationSyntax RemoveMemberAt(this ClassDeclarationSyntax classDeclaration, int index)
        {
            if (classDeclaration == null)
                throw new ArgumentNullException(nameof(classDeclaration));

            return RemoveMember(classDeclaration, classDeclaration.Members[index], index);
        }

        public static MemberDeclarationSyntax RemoveMember(this ClassDeclarationSyntax classDeclaration, MemberDeclarationSyntax member)
        {
            if (classDeclaration == null)
                throw new ArgumentNullException(nameof(classDeclaration));

            if (member == null)
                throw new ArgumentNullException(nameof(member));

            return RemoveMember(classDeclaration, member, classDeclaration.Members.IndexOf(member));
        }

        private static MemberDeclarationSyntax RemoveMember(
            ClassDeclarationSyntax classDeclaration,
            MemberDeclarationSyntax member,
            int index)
        {
            MemberDeclarationSyntax newMember = RemoveSingleLineDocumentationComment(member);

            classDeclaration = classDeclaration
                .WithMembers(classDeclaration.Members.Replace(member, newMember));

            return classDeclaration
                .RemoveNode(classDeclaration.Members[index], RemoveHelper.GetRemoveOptions(newMember));
        }

        public static ClassDeclarationSyntax InsertModifier(this ClassDeclarationSyntax classDeclaration, SyntaxToken modifier, IModifierComparer comparer)
        {
            return ClassDeclarationModifierHelper.Instance.InsertModifier(classDeclaration, modifier, comparer);
        }

        public static ClassDeclarationSyntax InsertModifier(this ClassDeclarationSyntax classDeclaration, SyntaxKind modifierKind, IModifierComparer comparer)
        {
            return ClassDeclarationModifierHelper.Instance.InsertModifier(classDeclaration, modifierKind, comparer);
        }

        public static ClassDeclarationSyntax InsertMember(this ClassDeclarationSyntax classDeclaration, MemberDeclarationSyntax member, IMemberDeclarationComparer comparer)
        {
            if (classDeclaration == null)
                throw new ArgumentNullException(nameof(classDeclaration));

            return classDeclaration.WithMembers(classDeclaration.Members.InsertMember(member, comparer));
        }
        #endregion ClassDeclarationSyntax

        #region CommonForEachStatementSyntax
        public static TextSpan ParenthesesSpan(this CommonForEachStatementSyntax forEachStatement)
        {
            if (forEachStatement == null)
                throw new ArgumentNullException(nameof(forEachStatement));

            return TextSpan.FromBounds(forEachStatement.OpenParenToken.Span.Start, forEachStatement.CloseParenToken.Span.End);
        }
        #endregion CommonForEachStatementSyntax

        #region CompilationUnitSyntax
        internal static CompilationUnitSyntax WithMembers(
            this CompilationUnitSyntax compilationUnit,
            MemberDeclarationSyntax member)
        {
            return compilationUnit.WithMembers(SingletonList(member));
        }

        internal static CompilationUnitSyntax WithMembers(
            this CompilationUnitSyntax compilationUnit,
            IEnumerable<MemberDeclarationSyntax> memberDeclarations)
        {
            return compilationUnit.WithMembers(List(memberDeclarations));
        }

        public static CompilationUnitSyntax AddUsings(this CompilationUnitSyntax compilationUnit, bool keepSingleLineCommentsOnTop, params UsingDirectiveSyntax[] usings)
        {
            if (compilationUnit == null)
                throw new ArgumentNullException(nameof(compilationUnit));

            if (usings == null)
                throw new ArgumentNullException(nameof(usings));

            if (keepSingleLineCommentsOnTop
                && usings.Length > 0
                && !compilationUnit.Usings.Any())
            {
                List<SyntaxTrivia> topTrivia = null;

                SyntaxTriviaList leadingTrivia = compilationUnit.GetLeadingTrivia();

                SyntaxTriviaList.Enumerator en = leadingTrivia.GetEnumerator();

                while (en.MoveNext())
                {
                    if (en.Current.IsKind(SyntaxKind.SingleLineCommentTrivia))
                    {
                        SyntaxTrivia trivia = en.Current;

                        if (en.MoveNext()
                            && en.Current.IsEndOfLineTrivia())
                        {
                            (topTrivia ?? (topTrivia = new List<SyntaxTrivia>())).Add(trivia);
                            topTrivia.Add(en.Current);
                        }
                        else
                        {
                            break;
                        }
                    }
                    else
                    {
                        break;
                    }
                }

                if (topTrivia?.Count > 0)
                {
                    compilationUnit = compilationUnit.WithoutLeadingTrivia();

                    usings[0] = usings[0].WithLeadingTrivia(topTrivia);

                    usings[usings.Length - 1] = usings[usings.Length - 1].WithTrailingTrivia(leadingTrivia.Skip(topTrivia.Count));
                }
            }

            return compilationUnit.AddUsings(usings);
        }

        public static CompilationUnitSyntax RemoveMemberAt(this CompilationUnitSyntax compilationUnit, int index)
        {
            if (compilationUnit == null)
                throw new ArgumentNullException(nameof(compilationUnit));

            return RemoveMember(compilationUnit, compilationUnit.Members[index], index);
        }

        public static CompilationUnitSyntax RemoveMember(this CompilationUnitSyntax compilationUnit, MemberDeclarationSyntax member)
        {
            if (compilationUnit == null)
                throw new ArgumentNullException(nameof(compilationUnit));

            if (member == null)
                throw new ArgumentNullException(nameof(member));

            return RemoveMember(compilationUnit, member, compilationUnit.Members.IndexOf(member));
        }

        private static CompilationUnitSyntax RemoveMember(
            CompilationUnitSyntax compilationUnit,
            MemberDeclarationSyntax member,
            int index)
        {
            MemberDeclarationSyntax newMember = RemoveSingleLineDocumentationComment(member);

            compilationUnit = compilationUnit
                .WithMembers(compilationUnit.Members.Replace(member, newMember));

            return compilationUnit
                .RemoveNode(compilationUnit.Members[index], RemoveHelper.GetRemoveOptions(newMember));
        }

        public static CompilationUnitSyntax InsertMember(this CompilationUnitSyntax compilationUnit, MemberDeclarationSyntax member, IMemberDeclarationComparer comparer)
        {
            if (compilationUnit == null)
                throw new ArgumentNullException(nameof(compilationUnit));

            return compilationUnit.WithMembers(compilationUnit.Members.InsertMember(member, comparer));
        }
        #endregion CompilationUnitSyntax

        #region ConstructorDeclarationSyntax
        public static TextSpan HeaderSpan(this ConstructorDeclarationSyntax constructorDeclaration)
        {
            if (constructorDeclaration == null)
                throw new ArgumentNullException(nameof(constructorDeclaration));

            return TextSpan.FromBounds(
                constructorDeclaration.Span.Start,
                constructorDeclaration.ParameterList?.Span.End ?? constructorDeclaration.Identifier.Span.End);
        }

        internal static TextSpan HeaderSpanIncludingInitializer(this ConstructorDeclarationSyntax constructorDeclaration)
        {
            if (constructorDeclaration == null)
                throw new ArgumentNullException(nameof(constructorDeclaration));

            return TextSpan.FromBounds(
                constructorDeclaration.Span.Start,
                constructorDeclaration.Initializer?.Span.End
                    ?? constructorDeclaration.ParameterList?.Span.End
                    ?? constructorDeclaration.Identifier.Span.End);
        }

        public static bool IsStatic(this ConstructorDeclarationSyntax constructorDeclaration)
        {
            return constructorDeclaration?.Modifiers.Contains(SyntaxKind.StaticKeyword) == true;
        }

        public static CSharpSyntaxNode BodyOrExpressionBody(this ConstructorDeclarationSyntax constructorDeclaration)
        {
            if (constructorDeclaration == null)
                throw new ArgumentNullException(nameof(constructorDeclaration));

            BlockSyntax body = constructorDeclaration.Body;

            return body ?? (CSharpSyntaxNode)constructorDeclaration.ExpressionBody;
        }

        public static ConstructorDeclarationSyntax InsertModifier(this ConstructorDeclarationSyntax constructorDeclaration, SyntaxToken modifier, IModifierComparer comparer)
        {
            return ConstructorDeclarationModifierHelper.Instance.InsertModifier(constructorDeclaration, modifier, comparer);
        }

        public static ConstructorDeclarationSyntax InsertModifier(this ConstructorDeclarationSyntax constructorDeclaration, SyntaxKind modifierKind, IModifierComparer comparer)
        {
            return ConstructorDeclarationModifierHelper.Instance.InsertModifier(constructorDeclaration, modifierKind, comparer);
        }
        #endregion ConstructorDeclarationSyntax

        #region ConversionOperatorDeclarationSyntax
        public static TextSpan HeaderSpan(this ConversionOperatorDeclarationSyntax operatorDeclaration)
        {
            if (operatorDeclaration == null)
                throw new ArgumentNullException(nameof(operatorDeclaration));

            return TextSpan.FromBounds(
                operatorDeclaration.Span.Start,
                operatorDeclaration.ParameterList?.Span.End
                    ?? operatorDeclaration.Type?.Span.End
                    ?? operatorDeclaration.OperatorKeyword.Span.End);
        }

        public static CSharpSyntaxNode BodyOrExpressionBody(this ConversionOperatorDeclarationSyntax conversionOperatorDeclaration)
        {
            if (conversionOperatorDeclaration == null)
                throw new ArgumentNullException(nameof(conversionOperatorDeclaration));

            BlockSyntax body = conversionOperatorDeclaration.Body;

            return body ?? (CSharpSyntaxNode)conversionOperatorDeclaration.ExpressionBody;
        }

        public static ConversionOperatorDeclarationSyntax InsertModifier(this ConversionOperatorDeclarationSyntax conversionOperatorDeclaration, SyntaxToken modifier, IModifierComparer comparer)
        {
            return ConversionOperatorDeclarationModifierHelper.Instance.InsertModifier(conversionOperatorDeclaration, modifier, comparer);
        }

        public static ConversionOperatorDeclarationSyntax InsertModifier(this ConversionOperatorDeclarationSyntax conversionOperatorDeclaration, SyntaxKind modifierKind, IModifierComparer comparer)
        {
            return ConversionOperatorDeclarationModifierHelper.Instance.InsertModifier(conversionOperatorDeclaration, modifierKind, comparer);
        }
        #endregion ConversionOperatorDeclarationSyntax

        #region DelegateDeclarationSyntax
        public static DelegateDeclarationSyntax InsertModifier(this DelegateDeclarationSyntax delegateDeclaration, SyntaxToken modifier, IModifierComparer comparer)
        {
            return DelegateDeclarationModifierHelper.Instance.InsertModifier(delegateDeclaration, modifier, comparer);
        }

        public static DelegateDeclarationSyntax InsertModifier(this DelegateDeclarationSyntax delegateDeclaration, SyntaxKind modifierKind, IModifierComparer comparer)
        {
            return DelegateDeclarationModifierHelper.Instance.InsertModifier(delegateDeclaration, modifierKind, comparer);
        }

        public static bool ReturnsVoid(this DelegateDeclarationSyntax delegateDeclaration)
        {
            return delegateDeclaration?.ReturnType?.IsVoid() == true;
        }
        #endregion DelegateDeclarationSyntax

        #region DestructorDeclarationSyntax
        public static CSharpSyntaxNode BodyOrExpressionBody(this DestructorDeclarationSyntax destructorDeclaration)
        {
            if (destructorDeclaration == null)
                throw new ArgumentNullException(nameof(destructorDeclaration));

            BlockSyntax body = destructorDeclaration.Body;

            return body ?? (CSharpSyntaxNode)destructorDeclaration.ExpressionBody;
        }

        public static DestructorDeclarationSyntax InsertModifier(this DestructorDeclarationSyntax destructorDeclaration, SyntaxToken modifier, IModifierComparer comparer)
        {
            return DestructorDeclarationModifierHelper.Instance.InsertModifier(destructorDeclaration, modifier, comparer);
        }

        public static DestructorDeclarationSyntax InsertModifier(this DestructorDeclarationSyntax destructorDeclaration, SyntaxKind modifierKind, IModifierComparer comparer)
        {
            return DestructorDeclarationModifierHelper.Instance.InsertModifier(destructorDeclaration, modifierKind, comparer);
        }
        #endregion DestructorDeclarationSyntax

        #region DocumentationCommentTriviaSyntax
        internal static XmlElementSyntax SummaryElement(this DocumentationCommentTriviaSyntax documentationComment)
        {
            if (documentationComment == null)
                throw new ArgumentNullException(nameof(documentationComment));

            foreach (XmlNodeSyntax node in documentationComment.Content)
            {
                if (node.IsKind(SyntaxKind.XmlElement))
                {
                    var element = (XmlElementSyntax)node;

                    if (element.IsLocalName("summary", "SUMMARY"))
                        return element;
                }
            }

            return null;
        }

        public static IEnumerable<XmlElementSyntax> Elements(this DocumentationCommentTriviaSyntax documentationComment, string localName)
        {
            if (documentationComment == null)
                throw new ArgumentNullException(nameof(documentationComment));

            foreach (XmlNodeSyntax node in documentationComment.Content)
            {
                if (node.IsKind(SyntaxKind.XmlElement))
                {
                    var xmlElement = (XmlElementSyntax)node;

                    if (xmlElement.IsLocalName(localName))
                        yield return xmlElement;
                }
            }
        }

        internal static IEnumerable<XmlElementSyntax> Elements(this DocumentationCommentTriviaSyntax documentationComment, string localName1, string localName2)
        {
            foreach (XmlNodeSyntax node in documentationComment.Content)
            {
                if (node.IsKind(SyntaxKind.XmlElement))
                {
                    var xmlElement = (XmlElementSyntax)node;

                    if (xmlElement.IsLocalName(localName1, localName2))
                        yield return xmlElement;
                }
            }
        }
        #endregion DocumentationCommentTriviaSyntax

        #region ElseClauseSyntax
        internal static StatementSyntax GetSingleStatementOrDefault(this ElseClauseSyntax elseClause)
        {
            return GetSingleStatementOrDefault(elseClause.Statement);
        }

        public static IfStatementSyntax GetTopmostIf(this ElseClauseSyntax elseClause)
        {
            if (elseClause == null)
                throw new ArgumentNullException(nameof(elseClause));

            var ifStatement = elseClause.Parent as IfStatementSyntax;

            if (ifStatement != null)
                return ifStatement.GetTopmostIf();

            return null;
        }

        public static bool ContinuesWithIf(this ElseClauseSyntax elseClause)
        {
            if (elseClause == null)
                throw new ArgumentNullException(nameof(elseClause));

            return elseClause.Statement?.IsKind(SyntaxKind.IfStatement) == true;
        }
        #endregion ElseClauseSyntax

        #region EndRegionDirectiveTriviaSyntax
        public static RegionDirectiveTriviaSyntax GetRegionDirective(this EndRegionDirectiveTriviaSyntax endRegionDirective)
        {
            if (endRegionDirective == null)
                throw new ArgumentNullException(nameof(endRegionDirective));

            List<DirectiveTriviaSyntax> relatedDirectives = endRegionDirective.GetRelatedDirectives();

            if (relatedDirectives.Count == 2)
            {
                foreach (DirectiveTriviaSyntax directive in relatedDirectives)
                {
                    if (directive.IsKind(SyntaxKind.RegionDirectiveTrivia))
                        return (RegionDirectiveTriviaSyntax)directive;
                }
            }

            return null;
        }

        public static SyntaxTrivia GetPreprocessingMessageTrivia(this EndRegionDirectiveTriviaSyntax endRegionDirective)
        {
            if (endRegionDirective == null)
                throw new ArgumentNullException(nameof(endRegionDirective));

            SyntaxToken endOfDirective = endRegionDirective.EndOfDirectiveToken;

            SyntaxTriviaList leading = endOfDirective.LeadingTrivia;

            if (leading.Count == 1)
            {
                SyntaxTrivia trivia = leading[0];

                if (trivia.IsKind(SyntaxKind.PreprocessingMessageTrivia))
                    return trivia;
            }

            return default(SyntaxTrivia);
        }

        public static bool HasPreprocessingMessageTrivia(this EndRegionDirectiveTriviaSyntax endRegionDirective)
        {
            return GetPreprocessingMessageTrivia(endRegionDirective).IsKind(SyntaxKind.PreprocessingMessageTrivia);
        }
        #endregion EndRegionDirectiveTriviaSyntax

        #region EnumDeclarationSyntax
        public static TextSpan BracesSpan(this EnumDeclarationSyntax enumDeclaration)
        {
            if (enumDeclaration == null)
                throw new ArgumentNullException(nameof(enumDeclaration));

            return TextSpan.FromBounds(
                enumDeclaration.OpenBraceToken.Span.Start,
                enumDeclaration.CloseBraceToken.Span.End);
        }

        public static EnumDeclarationSyntax InsertModifier(this EnumDeclarationSyntax enumDeclaration, SyntaxToken modifier, IModifierComparer comparer)
        {
            return EnumDeclarationModifierHelper.Instance.InsertModifier(enumDeclaration, modifier, comparer);
        }

        public static EnumDeclarationSyntax InsertModifier(this EnumDeclarationSyntax enumDeclaration, SyntaxKind modifierKind, IModifierComparer comparer)
        {
            return EnumDeclarationModifierHelper.Instance.InsertModifier(enumDeclaration, modifierKind, comparer);
        }
        #endregion EnumDeclarationSyntax

        #region EventDeclarationSyntax
        public static TextSpan HeaderSpan(this EventDeclarationSyntax eventDeclaration)
        {
            if (eventDeclaration == null)
                throw new ArgumentNullException(nameof(eventDeclaration));

            return TextSpan.FromBounds(
                eventDeclaration.Span.Start,
                eventDeclaration.Identifier.Span.End);
        }

        public static bool IsStatic(this EventDeclarationSyntax eventDeclaration)
        {
            return eventDeclaration?.Modifiers.Contains(SyntaxKind.StaticKeyword) == true;
        }

        public static EventDeclarationSyntax InsertModifier(this EventDeclarationSyntax eventDeclaration, SyntaxToken modifier, IModifierComparer comparer)
        {
            return EventDeclarationModifierHelper.Instance.InsertModifier(eventDeclaration, modifier, comparer);
        }

        public static EventDeclarationSyntax InsertModifier(this EventDeclarationSyntax eventDeclaration, SyntaxKind modifierKind, IModifierComparer comparer)
        {
            return EventDeclarationModifierHelper.Instance.InsertModifier(eventDeclaration, modifierKind, comparer);
        }
        #endregion EventDeclarationSyntax

        #region EventFieldDeclarationSyntax
        public static bool IsStatic(this EventFieldDeclarationSyntax eventFieldDeclaration)
        {
            return eventFieldDeclaration?.Modifiers.Contains(SyntaxKind.StaticKeyword) == true;
        }

        public static EventFieldDeclarationSyntax InsertModifier(this EventFieldDeclarationSyntax eventFieldDeclaration, SyntaxToken modifier, IModifierComparer comparer)
        {
            return EventFieldDeclarationModifierHelper.Instance.InsertModifier(eventFieldDeclaration, modifier, comparer);
        }

        public static EventFieldDeclarationSyntax InsertModifier(this EventFieldDeclarationSyntax eventFieldDeclaration, SyntaxKind modifierKind, IModifierComparer comparer)
        {
            return EventFieldDeclarationModifierHelper.Instance.InsertModifier(eventFieldDeclaration, modifierKind, comparer);
        }
        #endregion EventFieldDeclarationSyntax

        #region ExpressionSyntax
        public static ParenthesizedExpressionSyntax Parenthesize(this ExpressionSyntax expression, bool moveTrivia = false)
        {
            if (expression == null)
                throw new ArgumentNullException(nameof(expression));

            if (moveTrivia)
            {
                return ParenthesizedExpression(expression.WithoutTrivia())
                    .WithTriviaFrom(expression);
            }
            else
            {
                return ParenthesizedExpression(expression);
            }
        }

        public static ExpressionSyntax WalkUpParentheses(this ExpressionSyntax expression)
        {
            while (expression?.Parent?.Kind() == SyntaxKind.ParenthesizedExpression)
                expression = (ParenthesizedExpressionSyntax)expression.Parent;

            return expression;
        }

        public static ExpressionSyntax WalkDownParentheses(this ExpressionSyntax expression)
        {
            while (expression?.Kind() == SyntaxKind.ParenthesizedExpression)
                expression = ((ParenthesizedExpressionSyntax)expression).Expression;

            return expression;
        }

        internal static bool IsIncrementOrDecrementExpression(this ExpressionSyntax expression)
        {
            return expression?.IsKind(
                SyntaxKind.PreIncrementExpression,
                SyntaxKind.PreDecrementExpression,
                SyntaxKind.PostIncrementExpression,
                SyntaxKind.PostDecrementExpression) == true;
        }

        internal static bool SupportsCompoundAssignment(this ExpressionSyntax expression)
        {
            switch (expression?.Kind())
            {
                case SyntaxKind.AddExpression:
                case SyntaxKind.SubtractExpression:
                case SyntaxKind.MultiplyExpression:
                case SyntaxKind.DivideExpression:
                case SyntaxKind.ModuloExpression:
                case SyntaxKind.BitwiseAndExpression:
                case SyntaxKind.ExclusiveOrExpression:
                case SyntaxKind.BitwiseOrExpression:
                case SyntaxKind.LeftShiftExpression:
                case SyntaxKind.RightShiftExpression:
                    return true;
                default:
                    return false;
            }
        }
        #endregion ExpressionSyntax

        #region FieldDeclarationSyntax
        public static bool IsConst(this FieldDeclarationSyntax fieldDeclaration)
        {
            return fieldDeclaration?.Modifiers.Contains(SyntaxKind.ConstKeyword) == true;
        }

        public static bool IsStatic(this FieldDeclarationSyntax fieldDeclaration)
        {
            return fieldDeclaration?.Modifiers.Contains(SyntaxKind.StaticKeyword) == true;
        }

        public static FieldDeclarationSyntax InsertModifier(this FieldDeclarationSyntax fieldDeclaration, SyntaxToken modifier, IModifierComparer comparer)
        {
            return FieldDeclarationModifierHelper.Instance.InsertModifier(fieldDeclaration, modifier, comparer);
        }

        public static FieldDeclarationSyntax InsertModifier(this FieldDeclarationSyntax fieldDeclaration, SyntaxKind modifierKind, IModifierComparer comparer)
        {
            return FieldDeclarationModifierHelper.Instance.InsertModifier(fieldDeclaration, modifierKind, comparer);
        }
        #endregion FieldDeclarationSyntax

        #region ForStatementSyntax
        public static TextSpan ParenthesesSpan(this ForStatementSyntax forStatement)
        {
            if (forStatement == null)
                throw new ArgumentNullException(nameof(forStatement));

            return TextSpan.FromBounds(forStatement.OpenParenToken.Span.Start, forStatement.CloseParenToken.Span.End);
        }
        #endregion ForStatementSyntax

        #region IfStatementSyntax
        internal static StatementSyntax GetSingleStatementOrDefault(this IfStatementSyntax ifStatement)
        {
            return GetSingleStatementOrDefault(ifStatement.Statement);
        }

        public static bool IsSimpleIf(this IfStatementSyntax ifStatement)
        {
            if (ifStatement == null)
                throw new ArgumentNullException(nameof(ifStatement));

            return !ifStatement.IsParentKind(SyntaxKind.ElseClause)
                && ifStatement.Else == null;
        }

        public static bool IsSimpleIfElse(this IfStatementSyntax ifStatement)
        {
            if (ifStatement == null)
                throw new ArgumentNullException(nameof(ifStatement));

            return !ifStatement.IsParentKind(SyntaxKind.ElseClause)
                && ifStatement.Else?.Statement?.IsKind(SyntaxKind.IfStatement) == false;
        }

        public static IEnumerable<IfStatementOrElseClause> GetChain(this IfStatementSyntax ifStatement)
        {
            if (ifStatement == null)
                throw new ArgumentNullException(nameof(ifStatement));

            yield return ifStatement;

            while (true)
            {
                ElseClauseSyntax elseClause = ifStatement.Else;

                if (elseClause != null)
                {
                    StatementSyntax statement = elseClause.Statement;

                    if (statement?.IsKind(SyntaxKind.IfStatement) == true)
                    {
                        ifStatement = (IfStatementSyntax)statement;
                        yield return ifStatement;
                    }
                    else
                    {
                        yield return elseClause;
                        yield break;
                    }
                }
                else
                {
                    yield break;
                }
            }
        }

        public static IfStatementSyntax GetTopmostIf(this IfStatementSyntax ifStatement)
        {
            if (ifStatement == null)
                throw new ArgumentNullException(nameof(ifStatement));

            while (true)
            {
                IfStatementSyntax parentIf = GetPreviousIf(ifStatement);

                if (parentIf != null)
                {
                    ifStatement = parentIf;
                }
                else
                {
                    break;
                }
            }

            return ifStatement;
        }

        public static bool IsTopmostIf(this IfStatementSyntax ifStatement)
        {
            if (ifStatement == null)
                throw new ArgumentNullException(nameof(ifStatement));

            return !ifStatement.IsParentKind(SyntaxKind.ElseClause);
        }

        internal static IfStatementSyntax GetNextIf(this IfStatementSyntax ifStatement)
        {
            StatementSyntax statement = ifStatement.Else?.Statement;

            if (statement?.IsKind(SyntaxKind.IfStatement) == true)
                return (IfStatementSyntax)statement;

            return null;
        }

        internal static IfStatementSyntax GetPreviousIf(this IfStatementSyntax ifStatement)
        {
            SyntaxNode parent = ifStatement.Parent;

            if (parent?.IsKind(SyntaxKind.ElseClause) == true)
            {
                parent = parent.Parent;

                if (parent?.IsKind(SyntaxKind.IfStatement) == true)
                    return (IfStatementSyntax)parent;
            }

            return null;
        }
        #endregion IfStatementSyntax

        #region IEnumerable<T>
        public static SyntaxList<TNode> ToSyntaxList<TNode>(this IEnumerable<TNode> nodes) where TNode : SyntaxNode
        {
            return List(nodes);
        }

        public static SeparatedSyntaxList<TNode> ToSeparatedSyntaxList<TNode>(this IEnumerable<TNode> nodes) where TNode : SyntaxNode
        {
            return SeparatedList(nodes);
        }

        public static SeparatedSyntaxList<TNode> ToSeparatedSyntaxList<TNode>(this IEnumerable<SyntaxNodeOrToken> nodesAndTokens) where TNode : SyntaxNode
        {
            return SeparatedList<TNode>(nodesAndTokens);
        }
        #endregion IEnumerable<T>

        #region IndexerDeclarationSyntax
        public static TextSpan HeaderSpan(this IndexerDeclarationSyntax indexerDeclaration)
        {
            if (indexerDeclaration == null)
                throw new ArgumentNullException(nameof(indexerDeclaration));

            return TextSpan.FromBounds(
                indexerDeclaration.Span.Start,
                indexerDeclaration.ParameterList?.Span.End ?? indexerDeclaration.ThisKeyword.Span.End);
        }

        public static AccessorDeclarationSyntax Getter(this IndexerDeclarationSyntax indexerDeclaration)
        {
            if (indexerDeclaration == null)
                throw new ArgumentNullException(nameof(indexerDeclaration));

            return indexerDeclaration
                .AccessorList?
                .Getter();
        }

        public static AccessorDeclarationSyntax Setter(this IndexerDeclarationSyntax indexerDeclaration)
        {
            if (indexerDeclaration == null)
                throw new ArgumentNullException(nameof(indexerDeclaration));

            return indexerDeclaration
                .AccessorList?
                .Setter();
        }

        internal static IndexerDeclarationSyntax WithoutSemicolonToken(this IndexerDeclarationSyntax indexerDeclaration)
        {
            if (indexerDeclaration == null)
                throw new ArgumentNullException(nameof(indexerDeclaration));

            return indexerDeclaration.WithSemicolonToken(default(SyntaxToken));
        }

        public static IndexerDeclarationSyntax InsertModifier(this IndexerDeclarationSyntax indexerDeclaration, SyntaxToken modifier, IModifierComparer comparer)
        {
            return IndexerDeclarationModifierHelper.Instance.InsertModifier(indexerDeclaration, modifier, comparer);
        }

        public static IndexerDeclarationSyntax InsertModifier(this IndexerDeclarationSyntax indexerDeclaration, SyntaxKind modifierKind, IModifierComparer comparer)
        {
            return IndexerDeclarationModifierHelper.Instance.InsertModifier(indexerDeclaration, modifierKind, comparer);
        }
        #endregion IndexerDeclarationSyntax

        #region InterfaceDeclarationSyntax
        public static TextSpan HeaderSpan(this InterfaceDeclarationSyntax interfaceDeclaration)
        {
            if (interfaceDeclaration == null)
                throw new ArgumentNullException(nameof(interfaceDeclaration));

            return TextSpan.FromBounds(
                interfaceDeclaration.Span.Start,
                interfaceDeclaration.Identifier.Span.End);
        }

        public static TextSpan BracesSpan(this InterfaceDeclarationSyntax interfaceDeclaration)
        {
            if (interfaceDeclaration == null)
                throw new ArgumentNullException(nameof(interfaceDeclaration));

            return TextSpan.FromBounds(
                interfaceDeclaration.OpenBraceToken.Span.Start,
                interfaceDeclaration.CloseBraceToken.Span.End);
        }

        public static MemberDeclarationSyntax RemoveMemberAt(this InterfaceDeclarationSyntax interfaceDeclaration, int index)
        {
            if (interfaceDeclaration == null)
                throw new ArgumentNullException(nameof(interfaceDeclaration));

            return RemoveMember(interfaceDeclaration, interfaceDeclaration.Members[index], index);
        }

        public static MemberDeclarationSyntax RemoveMember(this InterfaceDeclarationSyntax interfaceDeclaration, MemberDeclarationSyntax member)
        {
            if (interfaceDeclaration == null)
                throw new ArgumentNullException(nameof(interfaceDeclaration));

            if (member == null)
                throw new ArgumentNullException(nameof(member));

            return RemoveMember(interfaceDeclaration, member, interfaceDeclaration.Members.IndexOf(member));
        }

        private static MemberDeclarationSyntax RemoveMember(
            InterfaceDeclarationSyntax interfaceDeclaration,
            MemberDeclarationSyntax member,
            int index)
        {
            MemberDeclarationSyntax newMember = RemoveSingleLineDocumentationComment(member);

            interfaceDeclaration = interfaceDeclaration
                .WithMembers(interfaceDeclaration.Members.Replace(member, newMember));

            return interfaceDeclaration
                .RemoveNode(interfaceDeclaration.Members[index], RemoveHelper.GetRemoveOptions(newMember));
        }

        internal static InterfaceDeclarationSyntax WithMembers(
            this InterfaceDeclarationSyntax interfaceDeclaration,
            MemberDeclarationSyntax member)
        {
            return interfaceDeclaration.WithMembers(SingletonList(member));
        }

        internal static InterfaceDeclarationSyntax WithMembers(
            this InterfaceDeclarationSyntax interfaceDeclaration,
            IEnumerable<MemberDeclarationSyntax> memberDeclarations)
        {
            return interfaceDeclaration.WithMembers(List(memberDeclarations));
        }

        public static InterfaceDeclarationSyntax InsertMember(this InterfaceDeclarationSyntax interfaceDeclaration, MemberDeclarationSyntax member, IMemberDeclarationComparer comparer)
        {
            if (interfaceDeclaration == null)
                throw new ArgumentNullException(nameof(interfaceDeclaration));

            return interfaceDeclaration.WithMembers(interfaceDeclaration.Members.InsertMember(member, comparer));
        }

        public static InterfaceDeclarationSyntax InsertModifier(this InterfaceDeclarationSyntax interfaceDeclaration, SyntaxToken modifier, IModifierComparer comparer)
        {
            return InterfaceDeclarationModifierHelper.Instance.InsertModifier(interfaceDeclaration, modifier, comparer);
        }

        public static InterfaceDeclarationSyntax InsertModifier(this InterfaceDeclarationSyntax interfaceDeclaration, SyntaxKind modifierKind, IModifierComparer comparer)
        {
            return InterfaceDeclarationModifierHelper.Instance.InsertModifier(interfaceDeclaration, modifierKind, comparer);
        }
        #endregion InterfaceDeclarationSyntax

        #region InterpolatedStringExpressionSyntax
        public static bool IsVerbatim(this InterpolatedStringExpressionSyntax interpolatedString)
        {
            if (interpolatedString == null)
                throw new ArgumentNullException(nameof(interpolatedString));

            return interpolatedString.StringStartToken.ValueText.Contains("@");
        }
        #endregion InterpolatedStringExpressionSyntax

        #region LiteralExpressionSyntax
        public static bool IsVerbatimStringLiteral(this LiteralExpressionSyntax literalExpression)
        {
            if (literalExpression == null)
                throw new ArgumentNullException(nameof(literalExpression));

            return literalExpression.IsKind(SyntaxKind.StringLiteralExpression)
                && literalExpression.Token.Text.StartsWith("@", StringComparison.Ordinal);
        }

        public static bool IsZeroNumericLiteral(this LiteralExpressionSyntax literalExpression)
        {
            if (literalExpression == null)
                throw new ArgumentNullException(nameof(literalExpression));

            return literalExpression.IsKind(SyntaxKind.NumericLiteralExpression)
                && string.Equals(literalExpression.Token.ValueText, "0", StringComparison.Ordinal);
        }

        internal static bool IsOneNumericLiteral(this LiteralExpressionSyntax literalExpression)
        {
            if (literalExpression == null)
                throw new ArgumentNullException(nameof(literalExpression));

            return literalExpression.IsKind(SyntaxKind.NumericLiteralExpression)
                && string.Equals(literalExpression.Token.ValueText, "1", StringComparison.Ordinal);
        }

        internal static string GetStringLiteralInnerText(this LiteralExpressionSyntax literalExpression)
        {
            if (literalExpression == null)
                throw new ArgumentNullException(nameof(literalExpression));

            string s = literalExpression.Token.Text;

            if (s.StartsWith("@", StringComparison.Ordinal))
            {
                if (s.StartsWith("@\"", StringComparison.Ordinal))
                    s = s.Substring(2);

                if (s.EndsWith("\"", StringComparison.Ordinal))
                    s = s.Remove(s.Length - 1);
            }
            else
            {
                if (s.StartsWith("\"", StringComparison.Ordinal))
                    s = s.Substring(1);

                if (s.EndsWith("\"", StringComparison.Ordinal))
                    s = s.Remove(s.Length - 1);
            }

            return s;
        }

        public static bool IsHexadecimalNumericLiteral(this LiteralExpressionSyntax literalExpression)
        {
            if (literalExpression == null)
                throw new ArgumentNullException(nameof(literalExpression));

            return literalExpression.IsKind(SyntaxKind.NumericLiteralExpression)
                && literalExpression.Token.Text.StartsWith("0x", StringComparison.OrdinalIgnoreCase);
        }
        #endregion LiteralExpressionSyntax

        #region LocalFunctionStatementSyntax
        public static CSharpSyntaxNode BodyOrExpressionBody(this LocalFunctionStatementSyntax localFunctionStatement)
        {
            if (localFunctionStatement == null)
                throw new ArgumentNullException(nameof(localFunctionStatement));

            BlockSyntax body = localFunctionStatement.Body;

            return body ?? (CSharpSyntaxNode)localFunctionStatement.ExpressionBody;
        }

        public static bool ReturnsVoid(this LocalFunctionStatementSyntax localFunctionStatement)
        {
            return localFunctionStatement?.ReturnType?.IsVoid() == true;
        }
        #endregion LocalFunctionStatementSyntax

        #region MemberDeclarationSyntax
        public static SyntaxTrivia GetSingleLineDocumentationCommentTrivia(this MemberDeclarationSyntax member)
        {
            if (member == null)
                throw new ArgumentNullException(nameof(member));

            foreach (SyntaxTrivia trivia in member.GetLeadingTrivia())
            {
                if (trivia.IsKind(SyntaxKind.SingleLineDocumentationCommentTrivia))
                    return trivia;
            }

            return default(SyntaxTrivia);
        }

        public static SyntaxTrivia GetDocumentationCommentTrivia(this MemberDeclarationSyntax member)
        {
            if (member == null)
                throw new ArgumentNullException(nameof(member));

            foreach (SyntaxTrivia trivia in member.GetLeadingTrivia())
            {
                if (trivia.IsKind(SyntaxKind.SingleLineDocumentationCommentTrivia, SyntaxKind.MultiLineDocumentationCommentTrivia))
                    return trivia;
            }

            return default(SyntaxTrivia);
        }

        public static DocumentationCommentTriviaSyntax GetSingleLineDocumentationComment(this MemberDeclarationSyntax member)
        {
            if (member == null)
                throw new ArgumentNullException(nameof(member));

            SyntaxTrivia trivia = member.GetSingleLineDocumentationCommentTrivia();

            if (trivia.IsKind(SyntaxKind.SingleLineDocumentationCommentTrivia))
            {
                var comment = trivia.GetStructure() as DocumentationCommentTriviaSyntax;

                if (comment?.IsKind(SyntaxKind.SingleLineDocumentationCommentTrivia) == true)
                    return comment;
            }

            return null;
        }

        public static DocumentationCommentTriviaSyntax GetDocumentationComment(this MemberDeclarationSyntax member)
        {
            if (member == null)
                throw new ArgumentNullException(nameof(member));

            SyntaxTrivia trivia = member.GetDocumentationCommentTrivia();

            if (trivia.IsKind(SyntaxKind.SingleLineDocumentationCommentTrivia, SyntaxKind.MultiLineDocumentationCommentTrivia))
            {
                var comment = trivia.GetStructure() as DocumentationCommentTriviaSyntax;

                if (comment?.IsKind(SyntaxKind.SingleLineDocumentationCommentTrivia, SyntaxKind.MultiLineDocumentationCommentTrivia) == true)
                    return comment;
            }

            return null;
        }

        public static bool HasSingleLineDocumentationComment(this MemberDeclarationSyntax member)
        {
            if (member == null)
                throw new ArgumentNullException(nameof(member));

            return member
                .GetLeadingTrivia()
                .Any(f => f.IsKind(SyntaxKind.SingleLineDocumentationCommentTrivia));
        }

        public static bool HasDocumentationComment(this MemberDeclarationSyntax member)
        {
            if (member == null)
                throw new ArgumentNullException(nameof(member));

            return member
                .GetLeadingTrivia()
                .Any(f => f.IsKind(SyntaxKind.SingleLineDocumentationCommentTrivia, SyntaxKind.MultiLineDocumentationCommentTrivia));
        }

        public static MemberDeclarationSyntax RemoveMemberAt(this MemberDeclarationSyntax containingMember, int index)
        {
            if (containingMember == null)
                throw new ArgumentNullException(nameof(containingMember));

            switch (containingMember.Kind())
            {
                case SyntaxKind.NamespaceDeclaration:
                    return ((NamespaceDeclarationSyntax)containingMember).RemoveMemberAt(index);
                case SyntaxKind.ClassDeclaration:
                    return ((ClassDeclarationSyntax)containingMember).RemoveMemberAt(index);
                case SyntaxKind.StructDeclaration:
                    return ((StructDeclarationSyntax)containingMember).RemoveMemberAt(index);
                case SyntaxKind.InterfaceDeclaration:
                    return ((InterfaceDeclarationSyntax)containingMember).RemoveMemberAt(index);
            }

            return containingMember;
        }

        public static MemberDeclarationSyntax RemoveMember(this MemberDeclarationSyntax containingMember, MemberDeclarationSyntax member)
        {
            if (containingMember == null)
                throw new ArgumentNullException(nameof(containingMember));

            if (member == null)
                throw new ArgumentNullException(nameof(member));

            switch (containingMember.Kind())
            {
                case SyntaxKind.NamespaceDeclaration:
                    return ((NamespaceDeclarationSyntax)containingMember).RemoveMember(member);
                case SyntaxKind.ClassDeclaration:
                    return ((ClassDeclarationSyntax)containingMember).RemoveMember(member);
                case SyntaxKind.StructDeclaration:
                    return ((StructDeclarationSyntax)containingMember).RemoveMember(member);
                case SyntaxKind.InterfaceDeclaration:
                    return ((InterfaceDeclarationSyntax)containingMember).RemoveMember(member);
            }

            return containingMember;
        }

        public static SyntaxTokenList GetModifiers(this MemberDeclarationSyntax member)
        {
            if (member == null)
                throw new ArgumentNullException(nameof(member));

            switch (member.Kind())
            {
                case SyntaxKind.ClassDeclaration:
                    return ((ClassDeclarationSyntax)member).Modifiers;
                case SyntaxKind.ConstructorDeclaration:
                    return ((ConstructorDeclarationSyntax)member).Modifiers;
                case SyntaxKind.ConversionOperatorDeclaration:
                    return ((ConversionOperatorDeclarationSyntax)member).Modifiers;
                case SyntaxKind.DelegateDeclaration:
                    return ((DelegateDeclarationSyntax)member).Modifiers;
                case SyntaxKind.DestructorDeclaration:
                    return ((DestructorDeclarationSyntax)member).Modifiers;
                case SyntaxKind.EnumDeclaration:
                    return ((EnumDeclarationSyntax)member).Modifiers;
                case SyntaxKind.EventDeclaration:
                    return ((EventDeclarationSyntax)member).Modifiers;
                case SyntaxKind.EventFieldDeclaration:
                    return ((EventFieldDeclarationSyntax)member).Modifiers;
                case SyntaxKind.FieldDeclaration:
                    return ((FieldDeclarationSyntax)member).Modifiers;
                case SyntaxKind.IndexerDeclaration:
                    return ((IndexerDeclarationSyntax)member).Modifiers;
                case SyntaxKind.InterfaceDeclaration:
                    return ((InterfaceDeclarationSyntax)member).Modifiers;
                case SyntaxKind.MethodDeclaration:
                    return ((MethodDeclarationSyntax)member).Modifiers;
                case SyntaxKind.OperatorDeclaration:
                    return ((OperatorDeclarationSyntax)member).Modifiers;
                case SyntaxKind.PropertyDeclaration:
                    return ((PropertyDeclarationSyntax)member).Modifiers;
                case SyntaxKind.StructDeclaration:
                    return ((StructDeclarationSyntax)member).Modifiers;
                case SyntaxKind.IncompleteMember:
                    return ((IncompleteMemberSyntax)member).Modifiers;
                default:
                    {
                        Debug.Fail(member.Kind().ToString());
                        return default(SyntaxTokenList);
                    }
            }
        }

        public static MemberDeclarationSyntax GetMemberAt(this MemberDeclarationSyntax member, int index)
        {
            SyntaxList<MemberDeclarationSyntax> members = GetMembers(member);

            return members[index];
        }

        public static SyntaxList<MemberDeclarationSyntax> GetMembers(this MemberDeclarationSyntax member)
        {
            if (member == null)
                throw new ArgumentNullException(nameof(member));

            switch (member.Kind())
            {
                case SyntaxKind.NamespaceDeclaration:
                    return ((NamespaceDeclarationSyntax)member).Members;
                case SyntaxKind.ClassDeclaration:
                    return ((ClassDeclarationSyntax)member).Members;
                case SyntaxKind.StructDeclaration:
                    return ((StructDeclarationSyntax)member).Members;
                case SyntaxKind.InterfaceDeclaration:
                    return ((InterfaceDeclarationSyntax)member).Members;
                default:
                    {
                        Debug.Fail(member.Kind().ToString());
                        return default(SyntaxList<MemberDeclarationSyntax>);
                    }
            }
        }

        public static MemberDeclarationSyntax WithMembers(this MemberDeclarationSyntax member, SyntaxList<MemberDeclarationSyntax> newMembers)
        {
            if (member == null)
                throw new ArgumentNullException(nameof(member));

            switch (member.Kind())
            {
                case SyntaxKind.NamespaceDeclaration:
                    return ((NamespaceDeclarationSyntax)member).WithMembers(newMembers);
                case SyntaxKind.ClassDeclaration:
                    return ((ClassDeclarationSyntax)member).WithMembers(newMembers);
                case SyntaxKind.StructDeclaration:
                    return ((StructDeclarationSyntax)member).WithMembers(newMembers);
                case SyntaxKind.InterfaceDeclaration:
                    return ((InterfaceDeclarationSyntax)member).WithMembers(newMembers);
                default:
                    {
                        Debug.Fail(member.Kind().ToString());
                        return member;
                    }
            }
        }

        internal static Accessibility GetDefaultExplicitAccessibility(this MemberDeclarationSyntax member)
        {
            switch (member.Kind())
            {
                case SyntaxKind.ConstructorDeclaration:
                    {
                        if (((ConstructorDeclarationSyntax)member).IsStatic())
                        {
                            return Accessibility.NotApplicable;
                        }
                        else
                        {
                            return Accessibility.Private;
                        }
                    }
                case SyntaxKind.DestructorDeclaration:
                    {
                        return Accessibility.NotApplicable;
                    }
                case SyntaxKind.MethodDeclaration:
                    {
                        var methodDeclaration = (MethodDeclarationSyntax)member;

                        if (methodDeclaration.Modifiers.Contains(SyntaxKind.PartialKeyword)
                            || methodDeclaration.ExplicitInterfaceSpecifier != null
                            || methodDeclaration.IsParentKind(SyntaxKind.InterfaceDeclaration))
                        {
                            return Accessibility.NotApplicable;
                        }
                        else
                        {
                            return Accessibility.Private;
                        }
                    }
                case SyntaxKind.PropertyDeclaration:
                    {
                        var propertyDeclaration = (PropertyDeclarationSyntax)member;

                        if (propertyDeclaration.ExplicitInterfaceSpecifier != null
                            || propertyDeclaration.IsParentKind(SyntaxKind.InterfaceDeclaration))
                        {
                            return Accessibility.NotApplicable;
                        }
                        else
                        {
                            return Accessibility.Private;
                        }
                    }
                case SyntaxKind.IndexerDeclaration:
                    {
                        var indexerDeclaration = (IndexerDeclarationSyntax)member;

                        if (indexerDeclaration.ExplicitInterfaceSpecifier != null
                            || indexerDeclaration.IsParentKind(SyntaxKind.InterfaceDeclaration))
                        {
                            return Accessibility.NotApplicable;
                        }
                        else
                        {
                            return Accessibility.Private;
                        }
                    }
                case SyntaxKind.EventDeclaration:
                    {
                        var eventDeclaration = (EventDeclarationSyntax)member;

                        if (eventDeclaration.ExplicitInterfaceSpecifier != null)
                        {
                            return Accessibility.NotApplicable;
                        }
                        else
                        {
                            return Accessibility.Private;
                        }
                    }
                case SyntaxKind.EventFieldDeclaration:
                    {
                        if (member.IsParentKind(SyntaxKind.InterfaceDeclaration))
                        {
                            return Accessibility.NotApplicable;
                        }
                        else
                        {
                            return Accessibility.Private;
                        }
                    }
                case SyntaxKind.FieldDeclaration:
                    {
                        return Accessibility.Private;
                    }
                case SyntaxKind.OperatorDeclaration:
                case SyntaxKind.ConversionOperatorDeclaration:
                    {
                        return Accessibility.Public;
                    }
                case SyntaxKind.ClassDeclaration:
                case SyntaxKind.StructDeclaration:
                case SyntaxKind.InterfaceDeclaration:
                case SyntaxKind.EnumDeclaration:
                case SyntaxKind.DelegateDeclaration:
                    {
                        if (member.IsParentKind(SyntaxKind.ClassDeclaration, SyntaxKind.StructDeclaration))
                        {
                            return Accessibility.Private;
                        }
                        else
                        {
                            return Accessibility.Internal;
                        }
                    }
            }

            return Accessibility.NotApplicable;
        }

        public static Accessibility GetDeclaredAccessibility(this MemberDeclarationSyntax member)
        {
            if (member == null)
                throw new ArgumentNullException(nameof(member));

            switch (member.Kind())
            {
                case SyntaxKind.ConstructorDeclaration:
                    {
                        var constructorDeclaration = (ConstructorDeclarationSyntax)member;

                        if (constructorDeclaration.IsStatic())
                        {
                            return Accessibility.Private;
                        }
                        else
                        {
                            return AccessibilityOrDefault(constructorDeclaration, constructorDeclaration.Modifiers);
                        }
                    }
                case SyntaxKind.MethodDeclaration:
                    {
                        var methodDeclaration = (MethodDeclarationSyntax)member;

                        SyntaxTokenList modifiers = methodDeclaration.Modifiers;

                        if (modifiers.Contains(SyntaxKind.PartialKeyword))
                        {
                            return Accessibility.Private;
                        }
                        else if (methodDeclaration.ExplicitInterfaceSpecifier != null
                            || methodDeclaration.IsParentKind(SyntaxKind.InterfaceDeclaration))
                        {
                            return Accessibility.Public;
                        }
                        else
                        {
                            return AccessibilityOrDefault(methodDeclaration, modifiers);
                        }
                    }
                case SyntaxKind.PropertyDeclaration:
                    {
                        var propertyDeclaration = (PropertyDeclarationSyntax)member;

                        if (propertyDeclaration.ExplicitInterfaceSpecifier != null
                            || propertyDeclaration.IsParentKind(SyntaxKind.InterfaceDeclaration))
                        {
                            return Accessibility.Public;
                        }
                        else
                        {
                            return AccessibilityOrDefault(propertyDeclaration, propertyDeclaration.Modifiers);
                        }
                    }
                case SyntaxKind.IndexerDeclaration:
                    {
                        var indexerDeclaration = (IndexerDeclarationSyntax)member;

                        if (indexerDeclaration.ExplicitInterfaceSpecifier != null
                            || indexerDeclaration.IsParentKind(SyntaxKind.InterfaceDeclaration))
                        {
                            return Accessibility.Public;
                        }
                        else
                        {
                            return AccessibilityOrDefault(indexerDeclaration, indexerDeclaration.Modifiers);
                        }
                    }
                case SyntaxKind.EventDeclaration:
                    {
                        var eventDeclaration = (EventDeclarationSyntax)member;

                        if (eventDeclaration.ExplicitInterfaceSpecifier != null)
                        {
                            return Accessibility.Public;
                        }
                        else
                        {
                            return AccessibilityOrDefault(eventDeclaration, eventDeclaration.Modifiers);
                        }
                    }
                case SyntaxKind.EventFieldDeclaration:
                    {
                        if (member.IsParentKind(SyntaxKind.InterfaceDeclaration))
                        {
                            return Accessibility.Public;
                        }
                        else
                        {
                            var eventFieldDeclaration = (EventFieldDeclarationSyntax)member;

                            return AccessibilityOrDefault(eventFieldDeclaration, eventFieldDeclaration.Modifiers);
                        }
                    }
                case SyntaxKind.FieldDeclaration:
                case SyntaxKind.ClassDeclaration:
                case SyntaxKind.StructDeclaration:
                case SyntaxKind.InterfaceDeclaration:
                case SyntaxKind.EnumDeclaration:
                case SyntaxKind.DelegateDeclaration:
                    {
                        return AccessibilityOrDefault(member, member.GetModifiers());
                    }
                case SyntaxKind.DestructorDeclaration:
                case SyntaxKind.OperatorDeclaration:
                case SyntaxKind.ConversionOperatorDeclaration:
                case SyntaxKind.EnumMemberDeclaration:
                case SyntaxKind.NamespaceDeclaration:
                    {
                        return Accessibility.Public;
                    }
            }

            return Accessibility.NotApplicable;
        }

        private static Accessibility AccessibilityOrDefault(MemberDeclarationSyntax member, SyntaxTokenList modifiers)
        {
            Accessibility accessibility = modifiers.GetAccessibility();

            if (accessibility != Accessibility.NotApplicable)
            {
                return accessibility;
            }
            else
            {
                return GetDefaultExplicitAccessibility(member);
            }
        }

        public static bool IsPubliclyVisible(this MemberDeclarationSyntax member)
        {
            if (member == null)
                throw new ArgumentNullException(nameof(member));

            do
            {
                if (member.IsKind(SyntaxKind.NamespaceDeclaration))
                    return true;

                Accessibility accessibility = member.GetDeclaredAccessibility();

                if (accessibility == Accessibility.Public
                    || accessibility == Accessibility.Protected
                    || accessibility == Accessibility.ProtectedOrInternal)
                {
                    SyntaxNode parent = member.Parent;

                    if (parent != null)
                    {
                        if (parent.IsKind(SyntaxKind.CompilationUnit))
                            return true;

                        member = parent as MemberDeclarationSyntax;
                    }
                    else
                    {
                        return false;
                    }
                }
                else
                {
                    return false;
                }

            } while (member != null);

            return false;
        }

        internal static MemberDeclarationSyntax WithNewSingleLineDocumentationComment(
            this MemberDeclarationSyntax member,
            DocumentationCommentGeneratorSettings settings = null)
        {
            if (member == null)
                throw new ArgumentNullException(nameof(member));

            DocumentationCommentInserter inserter = DocumentationCommentInserter.Create(member);

            settings = settings ?? DocumentationCommentGeneratorSettings.Default;

            settings = settings.WithIndent(inserter.Indent);

            SyntaxTriviaList comment = DocumentationCommentGenerator.Generate(member, settings);

            SyntaxTriviaList newLeadingTrivia = inserter.InsertRange(comment);

            return member.WithLeadingTrivia(newLeadingTrivia);
        }

        internal static MemberDeclarationSyntax WithBaseOrNewSingleLineDocumentationComment(
            this MemberDeclarationSyntax member,
            SemanticModel semanticModel,
            DocumentationCommentGeneratorSettings settings = null,
            CancellationToken cancellationToken = default(CancellationToken))
        {
            if (member == null)
                throw new ArgumentNullException(nameof(member));

            if (DocumentationCommentGenerator.CanGenerateFromBase(member.Kind()))
            {
                BaseDocumentationCommentData info = DocumentationCommentGenerator.GenerateFromBase(member, semanticModel, cancellationToken);

                if (info.Success)
                    return member.WithDocumentationComment(info.Comment, indent: true);
            }

            return WithNewSingleLineDocumentationComment(member, settings);
        }

        public static MemberDeclarationSyntax WithDocumentationComment(
            this MemberDeclarationSyntax member,
            SyntaxTrivia comment,
            bool indent = false)
        {
            if (member == null)
                throw new ArgumentNullException(nameof(member));

            DocumentationCommentInserter inserter = DocumentationCommentInserter.Create(member);

            SyntaxTriviaList newLeadingTrivia = inserter.Insert(comment, indent: indent);

            return member.WithLeadingTrivia(newLeadingTrivia);
        }

        public static bool IsIterator(this MethodDeclarationSyntax methodDeclaration)
        {
            if (methodDeclaration == null)
                throw new ArgumentNullException(nameof(methodDeclaration));

            return methodDeclaration
                    .DescendantNodes(node => !node.IsNestedMethod())
                    .Any(f => f.IsKind(SyntaxKind.YieldReturnStatement, SyntaxKind.YieldBreakStatement));
        }

        private static MemberDeclarationSyntax RemoveSingleLineDocumentationComment(MemberDeclarationSyntax member)
        {
            if (member == null)
                throw new ArgumentNullException(nameof(member));

            SyntaxTriviaList leadingTrivia = member.GetLeadingTrivia();

            SyntaxTriviaList.Reversed.Enumerator en = leadingTrivia.Reverse().GetEnumerator();

            int i = 0;
            while (en.MoveNext())
            {
                if (en.Current.IsWhitespaceOrEndOfLineTrivia())
                {
                    i++;
                }
                else if (en.Current.IsKind(SyntaxKind.SingleLineDocumentationCommentTrivia))
                {
                    return member.WithLeadingTrivia(leadingTrivia.Take(leadingTrivia.Count - (i + 1)));
                }
                else
                {
                    return member;
                }
            }

            return member;
        }
        #endregion MemberDeclarationSyntax

        #region MethodDeclarationSyntax
        public static bool ReturnsVoid(this MethodDeclarationSyntax methodDeclaration)
        {
            return methodDeclaration?.ReturnType?.IsVoid() == true;
        }

        public static TextSpan HeaderSpan(this MethodDeclarationSyntax methodDeclaration)
        {
            if (methodDeclaration == null)
                throw new ArgumentNullException(nameof(methodDeclaration));

            return TextSpan.FromBounds(
                methodDeclaration.Span.Start,
                methodDeclaration.ParameterList?.Span.End ?? methodDeclaration.Identifier.Span.End);
        }

        public static bool IsStatic(this MethodDeclarationSyntax methodDeclaration)
        {
            return methodDeclaration?.Modifiers.Contains(SyntaxKind.StaticKeyword) == true;
        }

        internal static bool ContainsAwait(this MethodDeclarationSyntax methodDeclaration)
        {
            if (methodDeclaration == null)
                throw new ArgumentNullException(nameof(methodDeclaration));

            return methodDeclaration
                .DescendantNodes(node => !node.IsNestedMethod())
                .Any(f => f.IsKind(SyntaxKind.AwaitExpression));
        }

        public static CSharpSyntaxNode BodyOrExpressionBody(this MethodDeclarationSyntax methodDeclaration)
        {
            if (methodDeclaration == null)
                throw new ArgumentNullException(nameof(methodDeclaration));

            BlockSyntax body = methodDeclaration.Body;

            return body ?? (CSharpSyntaxNode)methodDeclaration.ExpressionBody;
        }

        public static MethodDeclarationSyntax InsertModifier(this MethodDeclarationSyntax methodDeclaration, SyntaxToken modifier, IModifierComparer comparer)
        {
            return MethodDeclarationModifierHelper.Instance.InsertModifier(methodDeclaration, modifier, comparer);
        }

        public static MethodDeclarationSyntax InsertModifier(this MethodDeclarationSyntax methodDeclaration, SyntaxKind modifierKind, IModifierComparer comparer)
        {
            return MethodDeclarationModifierHelper.Instance.InsertModifier(methodDeclaration, modifierKind, comparer);
        }
        #endregion MethodDeclarationSyntax

        #region NamespaceDeclarationSyntax
        public static MemberDeclarationSyntax RemoveMemberAt(this NamespaceDeclarationSyntax namespaceDeclaration, int index)
        {
            if (namespaceDeclaration == null)
                throw new ArgumentNullException(nameof(namespaceDeclaration));

            return RemoveMember(namespaceDeclaration, namespaceDeclaration.Members[index], index);
        }

        public static MemberDeclarationSyntax RemoveMember(this NamespaceDeclarationSyntax namespaceDeclaration, MemberDeclarationSyntax member)
        {
            if (namespaceDeclaration == null)
                throw new ArgumentNullException(nameof(namespaceDeclaration));

            if (member == null)
                throw new ArgumentNullException(nameof(member));

            return RemoveMember(namespaceDeclaration, member, namespaceDeclaration.Members.IndexOf(member));
        }

        private static MemberDeclarationSyntax RemoveMember(
            NamespaceDeclarationSyntax namespaceDeclaration,
            MemberDeclarationSyntax member,
            int index)
        {
            MemberDeclarationSyntax newMember = RemoveSingleLineDocumentationComment(member);

            namespaceDeclaration = namespaceDeclaration
                .WithMembers(namespaceDeclaration.Members.Replace(member, newMember));

            return namespaceDeclaration
                .RemoveNode(namespaceDeclaration.Members[index], RemoveHelper.GetRemoveOptions(newMember));
        }

        internal static NamespaceDeclarationSyntax WithMembers(
            this NamespaceDeclarationSyntax namespaceDeclaration,
            MemberDeclarationSyntax member)
        {
            return namespaceDeclaration.WithMembers(SingletonList(member));
        }

        internal static NamespaceDeclarationSyntax WithMembers(
            this NamespaceDeclarationSyntax namespaceDeclaration,
            IEnumerable<MemberDeclarationSyntax> memberDeclarations)
        {
            return namespaceDeclaration.WithMembers(List(memberDeclarations));
        }

        public static TextSpan HeaderSpan(this NamespaceDeclarationSyntax namespaceDeclaration)
        {
            if (namespaceDeclaration == null)
                throw new ArgumentNullException(nameof(namespaceDeclaration));

            return TextSpan.FromBounds(
                namespaceDeclaration.Span.Start,
                namespaceDeclaration.Name?.Span.End ?? namespaceDeclaration.NamespaceKeyword.Span.End);
        }

        public static TextSpan BracesSpan(this NamespaceDeclarationSyntax namespaceDeclaration)
        {
            if (namespaceDeclaration == null)
                throw new ArgumentNullException(nameof(namespaceDeclaration));

            return TextSpan.FromBounds(
                namespaceDeclaration.OpenBraceToken.Span.Start,
                namespaceDeclaration.CloseBraceToken.Span.End);
        }

        public static NamespaceDeclarationSyntax InsertMember(this NamespaceDeclarationSyntax namespaceDeclaration, MemberDeclarationSyntax member, IMemberDeclarationComparer comparer)
        {
            if (namespaceDeclaration == null)
                throw new ArgumentNullException(nameof(namespaceDeclaration));

            return namespaceDeclaration.WithMembers(namespaceDeclaration.Members.InsertMember(member, comparer));
        }
        #endregion NamespaceDeclarationSyntax

        #region OperatorDeclarationSyntax
        public static TextSpan HeaderSpan(this OperatorDeclarationSyntax operatorDeclaration)
        {
            if (operatorDeclaration == null)
                throw new ArgumentNullException(nameof(operatorDeclaration));

            return TextSpan.FromBounds(
                operatorDeclaration.Span.Start,
                operatorDeclaration.ParameterList?.Span.End ?? operatorDeclaration.OperatorToken.Span.End);
        }

        public static CSharpSyntaxNode BodyOrExpressionBody(this OperatorDeclarationSyntax operatorDeclaration)
        {
            if (operatorDeclaration == null)
                throw new ArgumentNullException(nameof(operatorDeclaration));

            BlockSyntax body = operatorDeclaration.Body;

            return body ?? (CSharpSyntaxNode)operatorDeclaration.ExpressionBody;
        }

        public static OperatorDeclarationSyntax InsertModifier(this OperatorDeclarationSyntax operatorDeclaration, SyntaxToken modifier, IModifierComparer comparer)
        {
            return OperatorDeclarationModifierHelper.Instance.InsertModifier(operatorDeclaration, modifier, comparer);
        }

        public static OperatorDeclarationSyntax InsertModifier(this OperatorDeclarationSyntax operatorDeclaration, SyntaxKind modifierKind, IModifierComparer comparer)
        {
            return OperatorDeclarationModifierHelper.Instance.InsertModifier(operatorDeclaration, modifierKind, comparer);
        }

        public static bool ReturnsVoid(this OperatorDeclarationSyntax operatorDeclaration)
        {
            return operatorDeclaration?.ReturnType?.IsVoid() == true;
        }
        #endregion OperatorDeclarationSyntax

        #region ParameterSyntax
        public static bool IsThis(this ParameterSyntax parameter)
        {
            return parameter?.Modifiers.Contains(SyntaxKind.ThisKeyword) == true;
        }

        public static bool IsParams(this ParameterSyntax parameter)
        {
            return parameter?.Modifiers.Contains(SyntaxKind.ParamsKeyword) == true;
        }
        #endregion ParameterSyntax

        #region PropertyDeclarationSyntax
        internal static PropertyDeclarationSyntax WithAttributeLists(
            this PropertyDeclarationSyntax propertyDeclaration,
            params AttributeListSyntax[] attributeLists)
        {
            if (propertyDeclaration == null)
                throw new ArgumentNullException(nameof(propertyDeclaration));

            return propertyDeclaration.WithAttributeLists(List(attributeLists));
        }

        internal static PropertyDeclarationSyntax WithoutSemicolonToken(
            this PropertyDeclarationSyntax propertyDeclaration)
        {
            return propertyDeclaration.WithSemicolonToken(default(SyntaxToken));
        }

        public static TextSpan HeaderSpan(this PropertyDeclarationSyntax propertyDeclaration)
        {
            if (propertyDeclaration == null)
                throw new ArgumentNullException(nameof(propertyDeclaration));

            return TextSpan.FromBounds(
                propertyDeclaration.Span.Start,
                propertyDeclaration.Identifier.Span.End);
        }

        public static AccessorDeclarationSyntax Getter(this PropertyDeclarationSyntax propertyDeclaration)
        {
            if (propertyDeclaration == null)
                throw new ArgumentNullException(nameof(propertyDeclaration));

            return propertyDeclaration.AccessorList?.Getter();
        }

        public static AccessorDeclarationSyntax Setter(this PropertyDeclarationSyntax propertyDeclaration)
        {
            if (propertyDeclaration == null)
                throw new ArgumentNullException(nameof(propertyDeclaration));

            return propertyDeclaration.AccessorList?.Setter();
        }

        public static bool IsStatic(this PropertyDeclarationSyntax propertyDeclaration)
        {
            return propertyDeclaration?.Modifiers.Contains(SyntaxKind.StaticKeyword) == true;
        }

        public static PropertyDeclarationSyntax InsertModifier(this PropertyDeclarationSyntax propertyDeclaration, SyntaxToken modifier, IModifierComparer comparer)
        {
            return PropertyDeclarationModifierHelper.Instance.InsertModifier(propertyDeclaration, modifier, comparer);
        }

        public static PropertyDeclarationSyntax InsertModifier(this PropertyDeclarationSyntax propertyDeclaration, SyntaxKind modifierKind, IModifierComparer comparer)
        {
            return PropertyDeclarationModifierHelper.Instance.InsertModifier(propertyDeclaration, modifierKind, comparer);
        }
        #endregion PropertyDeclarationSyntax

        #region RegionDirectiveTriviaSyntax
        public static EndRegionDirectiveTriviaSyntax GetEndRegionDirective(this RegionDirectiveTriviaSyntax regionDirective)
        {
            if (regionDirective == null)
                throw new ArgumentNullException(nameof(regionDirective));

            List<DirectiveTriviaSyntax> relatedDirectives = regionDirective.GetRelatedDirectives();

            if (relatedDirectives.Count == 2)
            {
                foreach (DirectiveTriviaSyntax directive in relatedDirectives)
                {
                    if (directive.IsKind(SyntaxKind.EndRegionDirectiveTrivia))
                        return (EndRegionDirectiveTriviaSyntax)directive;
                }
            }

            return null;
        }

        public static SyntaxTrivia GetPreprocessingMessageTrivia(this RegionDirectiveTriviaSyntax regionDirective)
        {
            if (regionDirective == null)
                throw new ArgumentNullException(nameof(regionDirective));

            SyntaxToken endOfDirective = regionDirective.EndOfDirectiveToken;

            SyntaxTriviaList leading = endOfDirective.LeadingTrivia;

            if (leading.Count == 1)
            {
                SyntaxTrivia trivia = leading[0];

                if (trivia.IsKind(SyntaxKind.PreprocessingMessageTrivia))
                    return trivia;
            }

            return default(SyntaxTrivia);
        }

        public static bool HasPreprocessingMessageTrivia(this RegionDirectiveTriviaSyntax regionDirective)
        {
            return GetPreprocessingMessageTrivia(regionDirective).IsKind(SyntaxKind.PreprocessingMessageTrivia);
        }
        #endregion RegionDirectiveTriviaSyntax

        #region SeparatedSyntaxList<T>
        public static int LastIndexOf<TNode>(this SeparatedSyntaxList<TNode> list, SyntaxKind kind) where TNode : SyntaxNode
        {
            return list.LastIndexOf(f => f.IsKind(kind));
        }

        public static bool Contains<TNode>(this SeparatedSyntaxList<TNode> list, SyntaxKind kind) where TNode : SyntaxNode
        {
            return list.IndexOf(kind) != -1;
        }

        public static bool Contains<TNode>(this SeparatedSyntaxList<TNode> list, TNode node) where TNode : SyntaxNode
        {
            return list.IndexOf(node) != -1;
        }

        public static TNode Find<TNode>(this SeparatedSyntaxList<TNode> list, SyntaxKind kind) where TNode : SyntaxNode
        {
            int index = list.IndexOf(kind);

            if (index != -1)
                return list[index];

            return default(TNode);
        }
        
        public static bool IsSingleLine<TNode>(
            this SeparatedSyntaxList<TNode> list,
            bool includeExteriorTrivia = true,
            bool trim = true,
            CancellationToken cancellationToken = default(CancellationToken)) where TNode : SyntaxNode
        {
            int count = list.Count;

            if (count == 0)
                return false;

            SyntaxNode firstNode = list.First();

            if (count == 1)
                return IsSingleLine(firstNode, includeExteriorTrivia, trim, cancellationToken);

            SyntaxTree tree = firstNode.SyntaxTree;

            if (tree == null)
                return false;

            TextSpan span = TextSpan.FromBounds(
                GetStartIndex(firstNode, includeExteriorTrivia, trim),
                GetEndIndex(list.Last(), includeExteriorTrivia, trim));

            return tree.IsSingleLineSpan(span, cancellationToken);
        }

        public static bool IsMultiLine<TNode>(
            this SeparatedSyntaxList<TNode> list,
            bool includeExteriorTrivia = true,
            bool trim = true,
            CancellationToken cancellationToken = default(CancellationToken)) where TNode : SyntaxNode
        {
            int count = list.Count;

            if (count == 0)
                return false;

            SyntaxNode firstNode = list.First();

            if (count == 1)
                return IsMultiLine(firstNode, includeExteriorTrivia, trim, cancellationToken);

            SyntaxTree tree = firstNode.SyntaxTree;

            if (tree == null)
                return false;

            TextSpan span = TextSpan.FromBounds(
                GetStartIndex(firstNode, includeExteriorTrivia, trim),
                GetEndIndex(list.Last(), includeExteriorTrivia, trim));

            return tree.IsMultiLineSpan(span, cancellationToken);
        }
        #endregion SeparatedSyntaxList<T>

        #region StatementSyntax
        private static StatementSyntax GetSingleStatementOrDefault(StatementSyntax statement)
        {
            if (statement?.IsKind(SyntaxKind.Block) == true)
            {
                return ((BlockSyntax)statement).SingleStatementOrDefault();
            }
            else
            {
                return statement;
            }
        }

        public static StatementSyntax PreviousStatement(this StatementSyntax statement)
        {
            if (statement == null)
                throw new ArgumentNullException(nameof(statement));

            SyntaxList<StatementSyntax> statements;
            if (statement.TryGetContainingList(out statements))
            {
                int index = statements.IndexOf(statement);

                if (index > 0)
                {
                    return statements[index - 1];
                }
                else
                {
                    return null;
                }
            }

            return null;
        }

        public static StatementSyntax NextStatement(this StatementSyntax statement)
        {
            if (statement == null)
                throw new ArgumentNullException(nameof(statement));

            SyntaxList<StatementSyntax> statements;
            if (statement.TryGetContainingList(out statements))
            {
                int index = statements.IndexOf(statement);

                if (index < statements.Count - 1)
                {
                    return statements[index + 1];
                }
                else
                {
                    return null;
                }
            }

            return null;
        }

        public static bool TryGetContainingList(this StatementSyntax statement, out SyntaxList<StatementSyntax> statements)
        {
            SyntaxNode parent = statement?.Parent;

            switch (parent?.Kind())
            {
                case SyntaxKind.Block:
                    {
                        statements = ((BlockSyntax)parent).Statements;
                        return true;
                    }
                case SyntaxKind.SwitchSection:
                    {
                        statements = ((SwitchSectionSyntax)parent).Statements;
                        return true;
                    }
                default:
                    {
                        Debug.Assert(parent == null || EmbeddedStatementHelper.IsEmbeddedStatement(statement), parent.Kind().ToString());
                        statements = default(SyntaxList<StatementSyntax>);
                        return false;
                    }
            }
        }
        #endregion StatementSyntax

        #region StructDeclarationSyntax
        internal static StructDeclarationSyntax WithMembers(
            this StructDeclarationSyntax structDeclaration,
            MemberDeclarationSyntax member)
        {
            return structDeclaration.WithMembers(SingletonList(member));
        }

        internal static StructDeclarationSyntax WithMembers(
            this StructDeclarationSyntax structDeclaration,
            IEnumerable<MemberDeclarationSyntax> memberDeclarations)
        {
            return structDeclaration.WithMembers(List(memberDeclarations));
        }

        public static TextSpan HeaderSpan(this StructDeclarationSyntax structDeclaration)
        {
            if (structDeclaration == null)
                throw new ArgumentNullException(nameof(structDeclaration));

            return TextSpan.FromBounds(
                structDeclaration.Span.Start,
                structDeclaration.Identifier.Span.End);
        }

        public static TextSpan BracesSpan(this StructDeclarationSyntax structDeclaration)
        {
            if (structDeclaration == null)
                throw new ArgumentNullException(nameof(structDeclaration));

            return TextSpan.FromBounds(
                structDeclaration.OpenBraceToken.Span.Start,
                structDeclaration.CloseBraceToken.Span.End);
        }

        public static MemberDeclarationSyntax RemoveMemberAt(this StructDeclarationSyntax structDeclaration, int index)
        {
            if (structDeclaration == null)
                throw new ArgumentNullException(nameof(structDeclaration));

            return RemoveMember(structDeclaration, structDeclaration.Members[index], index);
        }

        public static MemberDeclarationSyntax RemoveMember(this StructDeclarationSyntax structDeclaration, MemberDeclarationSyntax member)
        {
            if (structDeclaration == null)
                throw new ArgumentNullException(nameof(structDeclaration));

            if (member == null)
                throw new ArgumentNullException(nameof(member));

            return RemoveMember(structDeclaration, member, structDeclaration.Members.IndexOf(member));
        }

        private static MemberDeclarationSyntax RemoveMember(
            StructDeclarationSyntax structDeclaration,
            MemberDeclarationSyntax member,
            int index)
        {
            MemberDeclarationSyntax newMember = RemoveSingleLineDocumentationComment(member);

            structDeclaration = structDeclaration
                .WithMembers(structDeclaration.Members.Replace(member, newMember));

            return structDeclaration
                .RemoveNode(structDeclaration.Members[index], RemoveHelper.GetRemoveOptions(newMember));
        }

        public static StructDeclarationSyntax InsertModifier(this StructDeclarationSyntax structDeclaration, SyntaxToken modifier, IModifierComparer comparer)
        {
            return StructDeclarationModifierHelper.Instance.InsertModifier(structDeclaration, modifier, comparer);
        }

        public static StructDeclarationSyntax InsertModifier(this StructDeclarationSyntax structDeclaration, SyntaxKind modifierKind, IModifierComparer comparer)
        {
            return StructDeclarationModifierHelper.Instance.InsertModifier(structDeclaration, modifierKind, comparer);
        }

        public static StructDeclarationSyntax InsertMember(this StructDeclarationSyntax structDeclaration, MemberDeclarationSyntax member, IMemberDeclarationComparer comparer)
        {
            if (structDeclaration == null)
                throw new ArgumentNullException(nameof(structDeclaration));

            return structDeclaration.WithMembers(structDeclaration.Members.InsertMember(member, comparer));
        }
        #endregion StructDeclarationSyntax

        #region SwitchSectionSyntax
        public static StatementSyntax SingleStatementOrDefault(this SwitchSectionSyntax switchSection)
        {
            if (switchSection == null)
                throw new ArgumentNullException(nameof(switchSection));

            SyntaxList<StatementSyntax> statements = switchSection.Statements;

            return (statements.Count == 1)
                ? statements[0]
                : null;
        }

        public static bool ContainsDefaultLabel(this SwitchSectionSyntax switchSection)
        {
            return switchSection?.Labels.Any(f => f.IsKind(SyntaxKind.DefaultSwitchLabel)) == true;
        }
        #endregion SwitchSectionSyntax

        #region SyntaxList<T>
        public static int LastIndexOf<TNode>(this SyntaxList<TNode> list, SyntaxKind kind) where TNode : SyntaxNode
        {
            return list.LastIndexOf(f => f.IsKind(kind));
        }

        public static bool Contains<TNode>(this SyntaxList<TNode> list, SyntaxKind kind) where TNode : SyntaxNode
        {
            return list.IndexOf(kind) != -1;
        }

        public static TNode Find<TNode>(this SyntaxList<TNode> list, SyntaxKind kind) where TNode : SyntaxNode
        {
            int index = list.IndexOf(kind);

            if (index != -1)
                return list[index];

            return default(TNode);
        }

        public static SyntaxList<MemberDeclarationSyntax> InsertMember(this SyntaxList<MemberDeclarationSyntax> members, MemberDeclarationSyntax member, IMemberDeclarationComparer comparer)
        {
            return members.Insert(comparer.GetInsertIndex(members, member), member);
        }

        public static bool IsSingleLine<TNode>(
            this SyntaxList<TNode> list,
            bool includeExteriorTrivia = true,
            bool trim = true,
            CancellationToken cancellationToken = default(CancellationToken)) where TNode : SyntaxNode
        {
            int count = list.Count;

            if (count == 0)
                return false;

            SyntaxNode firstNode = list.First();

            if (count == 1)
                return IsSingleLine(firstNode, includeExteriorTrivia, trim, cancellationToken);

            SyntaxTree tree = firstNode.SyntaxTree;

            if (tree == null)
                return false;

            TextSpan span = TextSpan.FromBounds(
                GetStartIndex(firstNode, includeExteriorTrivia, trim),
                GetEndIndex(list.Last(), includeExteriorTrivia, trim));

            return tree.IsSingleLineSpan(span, cancellationToken);
        }

        public static bool IsMultiLine<TNode>(
            this SyntaxList<TNode> list,
            bool includeExteriorTrivia = true,
            bool trim = true,
            CancellationToken cancellationToken = default(CancellationToken)) where TNode : SyntaxNode
        {
            int count = list.Count;

            if (count == 0)
                return false;

            SyntaxNode firstNode = list.First();

            if (count == 1)
                return IsMultiLine(firstNode, includeExteriorTrivia, trim, cancellationToken);

            SyntaxTree tree = firstNode.SyntaxTree;

            if (tree == null)
                return false;

            TextSpan span = TextSpan.FromBounds(
                GetStartIndex(firstNode, includeExteriorTrivia, trim),
                GetEndIndex(list.Last(), includeExteriorTrivia, trim));

            return tree.IsMultiLineSpan(span, cancellationToken);
        }
        #endregion SyntaxList<T>

        #region SyntaxNode
        public static SyntaxTokenList GetModifiers(this SyntaxNode node)
        {
            if (node == null)
                throw new ArgumentNullException(nameof(node));

            switch (node.Kind())
            {
                case SyntaxKind.ClassDeclaration:
                    return ((ClassDeclarationSyntax)node).Modifiers;
                case SyntaxKind.ConstructorDeclaration:
                    return ((ConstructorDeclarationSyntax)node).Modifiers;
                case SyntaxKind.ConversionOperatorDeclaration:
                    return ((ConversionOperatorDeclarationSyntax)node).Modifiers;
                case SyntaxKind.DelegateDeclaration:
                    return ((DelegateDeclarationSyntax)node).Modifiers;
                case SyntaxKind.DestructorDeclaration:
                    return ((DestructorDeclarationSyntax)node).Modifiers;
                case SyntaxKind.EnumDeclaration:
                    return ((EnumDeclarationSyntax)node).Modifiers;
                case SyntaxKind.EventDeclaration:
                    return ((EventDeclarationSyntax)node).Modifiers;
                case SyntaxKind.EventFieldDeclaration:
                    return ((EventFieldDeclarationSyntax)node).Modifiers;
                case SyntaxKind.FieldDeclaration:
                    return ((FieldDeclarationSyntax)node).Modifiers;
                case SyntaxKind.IndexerDeclaration:
                    return ((IndexerDeclarationSyntax)node).Modifiers;
                case SyntaxKind.InterfaceDeclaration:
                    return ((InterfaceDeclarationSyntax)node).Modifiers;
                case SyntaxKind.MethodDeclaration:
                    return ((MethodDeclarationSyntax)node).Modifiers;
                case SyntaxKind.OperatorDeclaration:
                    return ((OperatorDeclarationSyntax)node).Modifiers;
                case SyntaxKind.PropertyDeclaration:
                    return ((PropertyDeclarationSyntax)node).Modifiers;
                case SyntaxKind.StructDeclaration:
                    return ((StructDeclarationSyntax)node).Modifiers;
                case SyntaxKind.IncompleteMember:
                    return ((IncompleteMemberSyntax)node).Modifiers;
                case SyntaxKind.GetAccessorDeclaration:
                case SyntaxKind.SetAccessorDeclaration:
                case SyntaxKind.AddAccessorDeclaration:
                case SyntaxKind.RemoveAccessorDeclaration:
                case SyntaxKind.UnknownAccessorDeclaration:
                    return ((AccessorDeclarationSyntax)node).Modifiers;
                case SyntaxKind.LocalDeclarationStatement:
                    return ((LocalDeclarationStatementSyntax)node).Modifiers;
                case SyntaxKind.LocalFunctionStatement:
                    return ((LocalFunctionStatementSyntax)node).Modifiers;
                case SyntaxKind.Parameter:
                    return ((ParameterSyntax)node).Modifiers;
                default:
                    {
                        Debug.Fail(node.Kind().ToString());
                        return default(SyntaxTokenList);
                    }
            }
        }
        #endregion SyntaxNode

        #region SyntaxNode
        public static bool SupportsModifiers(this SyntaxNode node)
        {
            if (node == null)
                throw new ArgumentNullException(nameof(node));

            switch (node.Kind())
            {
                case SyntaxKind.ClassDeclaration:
                case SyntaxKind.ConstructorDeclaration:
                case SyntaxKind.ConversionOperatorDeclaration:
                case SyntaxKind.DelegateDeclaration:
                case SyntaxKind.DestructorDeclaration:
                case SyntaxKind.EnumDeclaration:
                case SyntaxKind.EventDeclaration:
                case SyntaxKind.EventFieldDeclaration:
                case SyntaxKind.FieldDeclaration:
                case SyntaxKind.IndexerDeclaration:
                case SyntaxKind.InterfaceDeclaration:
                case SyntaxKind.MethodDeclaration:
                case SyntaxKind.OperatorDeclaration:
                case SyntaxKind.PropertyDeclaration:
                case SyntaxKind.StructDeclaration:
                case SyntaxKind.IncompleteMember:
                case SyntaxKind.GetAccessorDeclaration:
                case SyntaxKind.SetAccessorDeclaration:
                case SyntaxKind.AddAccessorDeclaration:
                case SyntaxKind.RemoveAccessorDeclaration:
                case SyntaxKind.UnknownAccessorDeclaration:
                case SyntaxKind.LocalDeclarationStatement:
                case SyntaxKind.LocalFunctionStatement:
                case SyntaxKind.Parameter:
                    return true;
            }

            return false;
        }

        internal static TNode WithModifiers<TNode>(this TNode node, SyntaxTokenList modifiers) where TNode : SyntaxNode
        {
            if (node == null)
                throw new ArgumentNullException(nameof(node));

            switch (node.Kind())
            {
                case SyntaxKind.ClassDeclaration:
                    return (TNode)(SyntaxNode)((ClassDeclarationSyntax)(SyntaxNode)node).WithModifiers(modifiers);
                case SyntaxKind.ConstructorDeclaration:
                    return (TNode)(SyntaxNode)((ConstructorDeclarationSyntax)(SyntaxNode)node).WithModifiers(modifiers);
                case SyntaxKind.OperatorDeclaration:
                    return (TNode)(SyntaxNode)((OperatorDeclarationSyntax)(SyntaxNode)node).WithModifiers(modifiers);
                case SyntaxKind.ConversionOperatorDeclaration:
                    return (TNode)(SyntaxNode)((ConversionOperatorDeclarationSyntax)(SyntaxNode)node).WithModifiers(modifiers);
                case SyntaxKind.DelegateDeclaration:
                    return (TNode)(SyntaxNode)((DelegateDeclarationSyntax)(SyntaxNode)node).WithModifiers(modifiers);
                case SyntaxKind.DestructorDeclaration:
                    return (TNode)(SyntaxNode)((DestructorDeclarationSyntax)(SyntaxNode)node).WithModifiers(modifiers);
                case SyntaxKind.EnumDeclaration:
                    return (TNode)(SyntaxNode)((EnumDeclarationSyntax)(SyntaxNode)node).WithModifiers(modifiers);
                case SyntaxKind.EventDeclaration:
                    return (TNode)(SyntaxNode)((EventDeclarationSyntax)(SyntaxNode)node).WithModifiers(modifiers);
                case SyntaxKind.EventFieldDeclaration:
                    return (TNode)(SyntaxNode)((EventFieldDeclarationSyntax)(SyntaxNode)node).WithModifiers(modifiers);
                case SyntaxKind.FieldDeclaration:
                    return (TNode)(SyntaxNode)((FieldDeclarationSyntax)(SyntaxNode)node).WithModifiers(modifiers);
                case SyntaxKind.IndexerDeclaration:
                    return (TNode)(SyntaxNode)((IndexerDeclarationSyntax)(SyntaxNode)node).WithModifiers(modifiers);
                case SyntaxKind.InterfaceDeclaration:
                    return (TNode)(SyntaxNode)((InterfaceDeclarationSyntax)(SyntaxNode)node).WithModifiers(modifiers);
                case SyntaxKind.MethodDeclaration:
                    return (TNode)(SyntaxNode)((MethodDeclarationSyntax)(SyntaxNode)node).WithModifiers(modifiers);
                case SyntaxKind.PropertyDeclaration:
                    return (TNode)(SyntaxNode)((PropertyDeclarationSyntax)(SyntaxNode)node).WithModifiers(modifiers);
                case SyntaxKind.StructDeclaration:
                    return (TNode)(SyntaxNode)((StructDeclarationSyntax)(SyntaxNode)node).WithModifiers(modifiers);
                case SyntaxKind.IncompleteMember:
                    return (TNode)(SyntaxNode)((IncompleteMemberSyntax)(SyntaxNode)node).WithModifiers(modifiers);
                case SyntaxKind.GetAccessorDeclaration:
                case SyntaxKind.SetAccessorDeclaration:
                case SyntaxKind.AddAccessorDeclaration:
                case SyntaxKind.RemoveAccessorDeclaration:
                case SyntaxKind.UnknownAccessorDeclaration:
                    return (TNode)(SyntaxNode)((AccessorDeclarationSyntax)(SyntaxNode)node).WithModifiers(modifiers);
                case SyntaxKind.LocalDeclarationStatement:
                    return (TNode)(SyntaxNode)((LocalDeclarationStatementSyntax)(SyntaxNode)node).WithModifiers(modifiers);
                case SyntaxKind.LocalFunctionStatement:
                    return (TNode)(SyntaxNode)((LocalFunctionStatementSyntax)(SyntaxNode)node).WithModifiers(modifiers);
                case SyntaxKind.Parameter:
                    return (TNode)(SyntaxNode)((ParameterSyntax)(SyntaxNode)node).WithModifiers(modifiers);
                default:
                    {
                        Debug.Fail(node.Kind().ToString());
                        return node;
                    }
            }
        }

        public static bool SupportsExpressionBody(this SyntaxNode node)
        {
            switch (node?.Kind())
            {
                case SyntaxKind.MethodDeclaration:
                case SyntaxKind.PropertyDeclaration:
                case SyntaxKind.IndexerDeclaration:
                case SyntaxKind.OperatorDeclaration:
                case SyntaxKind.ConversionOperatorDeclaration:
                case SyntaxKind.ConstructorDeclaration:
                case SyntaxKind.DestructorDeclaration:
                case SyntaxKind.GetAccessorDeclaration:
                case SyntaxKind.SetAccessorDeclaration:
                case SyntaxKind.AddAccessorDeclaration:
                case SyntaxKind.RemoveAccessorDeclaration:
                    return true;
                default:
                    return false;
            }
        }

        internal static string GetTitle(this SyntaxNode node)
        {
            switch (node.Kind())
            {
                case SyntaxKind.IfStatement:
                    return "if statement";
                case SyntaxKind.ElseClause:
                    return "else clause";
                case SyntaxKind.DoStatement:
                    return "do statement";
                case SyntaxKind.ForEachStatement:
                case SyntaxKind.ForEachVariableStatement:
                    return "foreach statement";
                case SyntaxKind.ForStatement:
                    return "for statement";
                case SyntaxKind.UsingStatement:
                    return "using statement";
                case SyntaxKind.WhileStatement:
                    return "while statement";
                case SyntaxKind.LockStatement:
                    return "lock statement";
                case SyntaxKind.FixedStatement:
                    return "fixed statement";
                case SyntaxKind.MethodDeclaration:
                    return "method";
                case SyntaxKind.OperatorDeclaration:
                    return "operator method";
                case SyntaxKind.ConversionOperatorDeclaration:
                    return "conversion method";
                case SyntaxKind.ConstructorDeclaration:
                    return "constructor";
                case SyntaxKind.PropertyDeclaration:
                    return "property";
                case SyntaxKind.IndexerDeclaration:
                    return "indexer";
                case SyntaxKind.EventDeclaration:
                case SyntaxKind.EventFieldDeclaration:
                    return "event";
                case SyntaxKind.FieldDeclaration:
                    return "field";
                case SyntaxKind.NamespaceDeclaration:
                    return "namespace";
                case SyntaxKind.ClassDeclaration:
                    return "class";
                case SyntaxKind.StructDeclaration:
                    return "struct";
                case SyntaxKind.InterfaceDeclaration:
                    return "interface";
                case SyntaxKind.EnumDeclaration:
                    return "enum";
                default:
                    {
                        Debug.Fail(node.Kind().ToString());

                        if (node is StatementSyntax)
                            return "statement";

                        if (node is MemberDeclarationSyntax)
                            return "member";

                        return "";
                    }
            }
        }

        internal static bool IsNestedMethod(this SyntaxNode node)
        {
            return node?.IsKind(
                SyntaxKind.SimpleLambdaExpression,
                SyntaxKind.ParenthesizedLambdaExpression,
                SyntaxKind.AnonymousMethodExpression,
                SyntaxKind.LocalFunctionStatement) == true;
        }

        internal static IEnumerable<DirectiveTriviaSyntax> DescendantDirectives(this SyntaxNode node)
        {
            foreach (SyntaxTrivia trivia in node.DescendantTrivia(descendIntoTrivia: true))
            {
                if (trivia.IsDirective && trivia.HasStructure)
                {
                    var directive = trivia.GetStructure() as DirectiveTriviaSyntax;

                    if (directive != null)
                        yield return directive;
                }
            }
        }

        internal static IEnumerable<DirectiveTriviaSyntax> DescendantRegionDirectives(this SyntaxNode node)
        {
            foreach (SyntaxNode descendant in node.DescendantNodes(descendIntoTrivia: true))
            {
                if (descendant.IsKind(SyntaxKind.RegionDirectiveTrivia, SyntaxKind.EndRegionDirectiveTrivia))
                    yield return (DirectiveTriviaSyntax)descendant;
            }
        }

        public static bool IsDescendantOf(this SyntaxNode node, SyntaxKind kind, bool ascendOutOfTrivia = true)
        {
            if (node == null)
                throw new ArgumentNullException(nameof(node));

            return node.Ancestors(ascendOutOfTrivia).Any(f => f.IsKind(kind));
        }

        public static bool IsBooleanLiteralExpression(this SyntaxNode node)
        {
            return node?.IsKind(SyntaxKind.TrueLiteralExpression, SyntaxKind.FalseLiteralExpression) == true;
        }

        public static bool IsNumericLiteralExpression(this SyntaxNode node, int value)
        {
            if (node == null)
                throw new ArgumentNullException(nameof(node));

            if (node.IsKind(SyntaxKind.NumericLiteralExpression))
            {
                object tokenValue = ((LiteralExpressionSyntax)node).Token.Value;

                return tokenValue is int
                    && (int)tokenValue == value;
            }

            return false;
        }

        internal static bool IsNumericLiteralExpression(this SyntaxNode node, string valueText)
        {
            if (node == null)
                throw new ArgumentNullException(nameof(node));

            return node.IsKind(SyntaxKind.NumericLiteralExpression)
                && string.Equals(((LiteralExpressionSyntax)node).Token.ValueText, valueText, StringComparison.Ordinal);
        }

        public static bool IsKind(this SyntaxNode node, SyntaxKind kind1, SyntaxKind kind2)
        {
            if (node == null)
                return false;

            SyntaxKind kind = node.Kind();

            return kind == kind1
                || kind == kind2;
        }

        public static bool IsKind(this SyntaxNode node, SyntaxKind kind1, SyntaxKind kind2, SyntaxKind kind3)
        {
            if (node == null)
                return false;

            SyntaxKind kind = node.Kind();

            return kind == kind1
                || kind == kind2
                || kind == kind3;
        }

        public static bool IsKind(this SyntaxNode node, SyntaxKind kind1, SyntaxKind kind2, SyntaxKind kind3, SyntaxKind kind4)
        {
            if (node == null)
                return false;

            SyntaxKind kind = node.Kind();

            return kind == kind1
                || kind == kind2
                || kind == kind3
                || kind == kind4;
        }

        public static bool IsKind(this SyntaxNode node, SyntaxKind kind1, SyntaxKind kind2, SyntaxKind kind3, SyntaxKind kind4, SyntaxKind kind5)
        {
            if (node == null)
                return false;

            SyntaxKind kind = node.Kind();

            return kind == kind1
                || kind == kind2
                || kind == kind3
                || kind == kind4
                || kind == kind5;
        }

        public static bool IsKind(this SyntaxNode node, SyntaxKind kind1, SyntaxKind kind2, SyntaxKind kind3, SyntaxKind kind4, SyntaxKind kind5, SyntaxKind kind6)
        {
            if (node == null)
                return false;

            SyntaxKind kind = node.Kind();

            return kind == kind1
                || kind == kind2
                || kind == kind3
                || kind == kind4
                || kind == kind5
                || kind == kind6;
        }

        public static bool IsParentKind(this SyntaxNode node, SyntaxKind kind)
        {
            return node?.Parent.IsKind(kind) == true;
        }

        public static bool IsParentKind(this SyntaxNode node, SyntaxKind kind1, SyntaxKind kind2)
        {
            return node != null
                && IsKind(node.Parent, kind1, kind2);
        }

        public static bool IsParentKind(this SyntaxNode node, SyntaxKind kind1, SyntaxKind kind2, SyntaxKind kind3)
        {
            return node != null
                && IsKind(node.Parent, kind1, kind2, kind3);
        }

        public static bool IsParentKind(this SyntaxNode node, SyntaxKind kind1, SyntaxKind kind2, SyntaxKind kind3, SyntaxKind kind4)
        {
            return node != null
                && IsKind(node.Parent, kind1, kind2, kind3, kind4);
        }

        public static bool IsParentKind(this SyntaxNode node, SyntaxKind kind1, SyntaxKind kind2, SyntaxKind kind3, SyntaxKind kind4, SyntaxKind kind5)
        {
            return node != null
                && IsKind(node.Parent, kind1, kind2, kind3, kind4, kind5);
        }

        public static bool IsParentKind(this SyntaxNode node, SyntaxKind kind1, SyntaxKind kind2, SyntaxKind kind3, SyntaxKind kind4, SyntaxKind kind5, SyntaxKind kind6)
        {
            return node != null
                && IsKind(node.Parent, kind1, kind2, kind3, kind4, kind5, kind6);
        }

        public static bool IsSingleLine(
            this SyntaxNode node,
            bool includeExteriorTrivia = true,
            bool trim = true,
            CancellationToken cancellationToken = default(CancellationToken))
        {
            if (node == null)
                throw new ArgumentNullException(nameof(node));

            SyntaxTree syntaxTree = node.SyntaxTree;

            if (syntaxTree != null)
            {
                TextSpan span = GetSpan(node, includeExteriorTrivia, trim);

                return syntaxTree.IsSingleLineSpan(span, cancellationToken);
            }
            else
            {
                return false;
            }
        }

        public static bool IsMultiLine(
            this SyntaxNode node,
            bool includeExteriorTrivia = true,
            bool trim = true,
            CancellationToken cancellationToken = default(CancellationToken))
        {
            if (node == null)
                throw new ArgumentNullException(nameof(node));

            SyntaxTree syntaxTree = node.SyntaxTree;

            if (syntaxTree != null)
            {
                TextSpan span = GetSpan(node, includeExteriorTrivia, trim);

                return syntaxTree.IsMultiLineSpan(span, cancellationToken);
            }
            else
            {
                return false;
            }
        }

        private static TextSpan GetSpan(SyntaxNode node, bool includeExteriorTrivia, bool trim)
        {
            return TextSpan.FromBounds(
                GetStartIndex(node, includeExteriorTrivia, trim),
                GetEndIndex(node, includeExteriorTrivia, trim));
        }

        private static int GetStartIndex(SyntaxNode node, bool includeExteriorTrivia, bool trim)
        {
            if (!includeExteriorTrivia)
                return node.Span.Start;

            int start = node.FullSpan.Start;

            if (trim)
            {
                SyntaxTriviaList leading = node.GetLeadingTrivia();

                for (int i = 0; i < leading.Count; i++)
                {
                    if (!leading[i].IsWhitespaceOrEndOfLineTrivia())
                        break;

                    start = leading[i].Span.End;
                }
            }

            return start;
        }

        private static int GetEndIndex(SyntaxNode node, bool includeExteriorTrivia, bool trim)
        {
            if (!includeExteriorTrivia)
                return node.Span.End;

            int end = node.FullSpan.End;

            if (trim)
            {
                SyntaxTriviaList trailing = node.GetTrailingTrivia();

                for (int i = trailing.Count - 1; i >= 0; i--)
                {
                    if (!trailing[i].IsWhitespaceOrEndOfLineTrivia())
                        break;

                    end = trailing[i].SpanStart;
                }
            }

            return end;
        }

        public static TNode TrimLeadingTrivia<TNode>(this TNode node) where TNode : SyntaxNode
        {
            if (node == null)
                throw new ArgumentNullException(nameof(node));

            SyntaxTriviaList leadingTrivia = node.GetLeadingTrivia();

            SyntaxTriviaList newLeadingTrivia = leadingTrivia.TrimStart();

            if (leadingTrivia.Count != newLeadingTrivia.Count)
            {
                return node.WithLeadingTrivia(newLeadingTrivia);
            }
            else
            {
                return node;
            }
        }

        public static TNode TrimTrailingTrivia<TNode>(this TNode node) where TNode : SyntaxNode
        {
            if (node == null)
                throw new ArgumentNullException(nameof(node));

            SyntaxTriviaList trailingTrivia = node.GetTrailingTrivia();

            SyntaxTriviaList newTrailingTrivia = trailingTrivia.TrimEnd();

            if (trailingTrivia.Count != newTrailingTrivia.Count)
            {
                return node.WithTrailingTrivia(newTrailingTrivia);
            }
            else
            {
                return node;
            }
        }

        public static TNode TrimTrivia<TNode>(this TNode node) where TNode : SyntaxNode
        {
            if (node == null)
                throw new ArgumentNullException(nameof(node));

            return node
                .TrimLeadingTrivia()
                .TrimTrailingTrivia();
        }

        internal static TextSpan TrimmedSpan(this SyntaxNode node)
        {
            if (node == null)
                throw new ArgumentNullException(nameof(node));

            return TextSpan.FromBounds(
                GetStartIndex(node, includeExteriorTrivia: true, trim: true),
                GetEndIndex(node, includeExteriorTrivia: true, trim: true));
        }

        public static SyntaxNode FirstAncestor(
            this SyntaxNode node,
            SyntaxKind kind,
            bool ascendOutOfTrivia = true)
        {
            return FirstAncestor(node, f => f.IsKind(kind), ascendOutOfTrivia);
        }

        public static SyntaxNode FirstAncestor(
            this SyntaxNode node,
            SyntaxKind kind1,
            SyntaxKind kind2,
            bool ascendOutOfTrivia = true)
        {
            return FirstAncestor(node, f => f.IsKind(kind1, kind2), ascendOutOfTrivia);
        }

        public static SyntaxNode FirstAncestor(
            this SyntaxNode node,
            SyntaxKind kind1,
            SyntaxKind kind2,
            SyntaxKind kind3,
            bool ascendOutOfTrivia = true)
        {
            return FirstAncestor(node, f => f.IsKind(kind1, kind2, kind3), ascendOutOfTrivia);
        }

        public static SyntaxNode FirstAncestor(this SyntaxNode node, Func<SyntaxNode, bool> predicate, bool ascendOutOfTrivia = true)
        {
            if (node == null)
                throw new ArgumentNullException(nameof(node));

            if (predicate == null)
                throw new ArgumentNullException(nameof(predicate));

            SyntaxNode parent = GetParent(node, ascendOutOfTrivia);

            if (parent != null)
            {
                return FirstAncestorOrSelf(parent, predicate, ascendOutOfTrivia);
            }
            else
            {
                return null;
            }
        }

        public static SyntaxNode FirstAncestorOrSelf(
            this SyntaxNode node,
            SyntaxKind kind,
            bool ascendOutOfTrivia = true)
        {
            return FirstAncestorOrSelf(node, f => f.IsKind(kind), ascendOutOfTrivia);
        }

        public static SyntaxNode FirstAncestorOrSelf(
            this SyntaxNode node,
            SyntaxKind kind1,
            SyntaxKind kind2,
            bool ascendOutOfTrivia = true)
        {
            return FirstAncestorOrSelf(node, f => f.IsKind(kind1, kind2), ascendOutOfTrivia);
        }

        public static SyntaxNode FirstAncestorOrSelf(
            this SyntaxNode node,
            SyntaxKind kind1,
            SyntaxKind kind2,
            SyntaxKind kind3,
            bool ascendOutOfTrivia = true)
        {
            return FirstAncestorOrSelf(node, f => f.IsKind(kind1, kind2, kind3), ascendOutOfTrivia);
        }

        public static SyntaxNode FirstAncestorOrSelf(this SyntaxNode node, Func<SyntaxNode, bool> predicate, bool ascendOutOfTrivia = true)
        {
            if (node == null)
                throw new ArgumentNullException(nameof(node));

            if (predicate == null)
                throw new ArgumentNullException(nameof(predicate));

            while (node != null)
            {
                if (predicate(node))
                    return node;

                node = GetParent(node, ascendOutOfTrivia);
            }

            return null;
        }

        private static SyntaxNode GetParent(SyntaxNode node, bool ascendOutOfTrivia)
        {
            SyntaxNode parent = node.Parent;

            if (parent == null && ascendOutOfTrivia)
            {
                var structuredTrivia = node as IStructuredTriviaSyntax;

                if (structuredTrivia != null)
                    parent = structuredTrivia.ParentTrivia.Token.Parent;
            }

            return parent;
        }

        internal static TNode RemoveStatement<TNode>(this TNode node, StatementSyntax statement) where TNode : SyntaxNode
        {
            if (node == null)
                throw new ArgumentNullException(nameof(node));

            if (statement == null)
                throw new ArgumentNullException(nameof(statement));

            return node.RemoveNode(statement, RemoveHelper.GetRemoveOptions(statement));
        }

        internal static TNode RemoveModifier<TNode>(this TNode node, SyntaxKind modifierKind) where TNode : SyntaxNode
        {
            return ModifierHelper.RemoveModifier(node, modifierKind);
        }

        internal static TNode RemoveModifier<TNode>(this TNode node, SyntaxToken modifier) where TNode : SyntaxNode
        {
            return ModifierHelper.RemoveModifier(node, modifier);
        }

        internal static TNode InsertModifier<TNode>(this TNode node, SyntaxKind modifierKind, IModifierComparer comparer = null) where TNode : SyntaxNode
        {
            return ModifierHelper.InsertModifier(node, modifierKind, comparer);
        }

        internal static TNode InsertModifier<TNode>(this TNode node, SyntaxToken modifier, IModifierComparer comparer = null) where TNode : SyntaxNode
        {
            return ModifierHelper.InsertModifier(node, modifier, comparer);
        }

        public static TNode RemoveComments<TNode>(this TNode node, TextSpan? span = null) where TNode : SyntaxNode
        {
            return CommentRemover.RemoveComments(node, span);
        }

        public static TNode RemoveComments<TNode>(this TNode node, CommentRemoveOptions removeOptions, TextSpan? span = null) where TNode : SyntaxNode
        {
            return CommentRemover.RemoveComments(node, removeOptions, span);
        }

        public static TNode RemoveTrivia<TNode>(this TNode node, TextSpan? span = null) where TNode : SyntaxNode
        {
            if (node == null)
                throw new ArgumentNullException(nameof(node));

            return TriviaRemover.RemoveTrivia(node, span);
        }

        public static TNode RemoveWhitespaceOrEndOfLineTrivia<TNode>(this TNode node, TextSpan? span = null) where TNode : SyntaxNode
        {
            return WhitespaceOrEndOfLineTriviaRewriter.RemoveWhitespaceOrEndOfLineTrivia(node, span);
        }

        public static TNode ReplaceWhitespaceOrEndOfLineTrivia<TNode>(this TNode node, SyntaxTrivia replacementTrivia, TextSpan? span = null) where TNode : SyntaxNode
        {
            return WhitespaceOrEndOfLineTriviaRewriter.ReplaceWhitespaceOrEndOfLineTrivia(node, replacementTrivia, span);
        }

        internal static bool IsPartOfDocumentationComment(this SyntaxNode node)
        {
            while (node != null)
            {
                if (node.IsStructuredTrivia
                    && node.IsKind(SyntaxKind.SingleLineDocumentationCommentTrivia, SyntaxKind.MultiLineDocumentationCommentTrivia))
                {
                    return true;
                }

                node = node.Parent;
            }

            return false;
        }

        internal static bool IsInExpressionTree(
            this SyntaxNode node,
            INamedTypeSymbol expressionType,
            SemanticModel semanticModel,
            CancellationToken cancellationToken = default(CancellationToken))
        {
            if (expressionType != null)
            {
                for (SyntaxNode current = node; current != null; current = current.Parent)
                {
                    if (current.IsKind(SyntaxKind.SimpleLambdaExpression, SyntaxKind.ParenthesizedLambdaExpression))
                    {
                        TypeInfo typeInfo = semanticModel.GetTypeInfo(current, cancellationToken);

                        if (expressionType.Equals(typeInfo.ConvertedType?.OriginalDefinition))
                            return true;
                    }
                }
            }

            return false;
        }
        #endregion SyntaxNode

        #region SyntaxToken
        public static bool IsAccessModifier(this SyntaxToken token)
        {
            switch (token.Kind())
            {
                case SyntaxKind.PublicKeyword:
                case SyntaxKind.InternalKeyword:
                case SyntaxKind.ProtectedKeyword:
                case SyntaxKind.PrivateKeyword:
                    return true;
                default:
                    return false;
            }
        }

        public static bool IsKind(this SyntaxToken token, SyntaxKind kind1, SyntaxKind kind2)
        {
            SyntaxKind kind = token.Kind();

            return kind == kind1
                || kind == kind2;
        }

        public static bool IsKind(this SyntaxToken token, SyntaxKind kind1, SyntaxKind kind2, SyntaxKind kind3)
        {
            SyntaxKind kind = token.Kind();

            return kind == kind1
                || kind == kind2
                || kind == kind3;
        }

        public static bool IsKind(this SyntaxToken token, SyntaxKind kind1, SyntaxKind kind2, SyntaxKind kind3, SyntaxKind kind4)
        {
            SyntaxKind kind = token.Kind();

            return kind == kind1
                || kind == kind2
                || kind == kind3
                || kind == kind4;
        }

        public static bool IsKind(this SyntaxToken token, SyntaxKind kind1, SyntaxKind kind2, SyntaxKind kind3, SyntaxKind kind4, SyntaxKind kind5)
        {
            SyntaxKind kind = token.Kind();

            return kind == kind1
                || kind == kind2
                || kind == kind3
                || kind == kind4
                || kind == kind5;
        }

        public static bool IsKind(this SyntaxToken token, SyntaxKind kind1, SyntaxKind kind2, SyntaxKind kind3, SyntaxKind kind4, SyntaxKind kind5, SyntaxKind kind6)
        {
            SyntaxKind kind = token.Kind();

            return kind == kind1
                || kind == kind2
                || kind == kind3
                || kind == kind4
                || kind == kind5
                || kind == kind6;
        }

        public static SyntaxToken TrimLeadingTrivia(this SyntaxToken token)
        {
            SyntaxTriviaList leadingTrivia = token.LeadingTrivia;
            SyntaxTriviaList newLeadingTrivia = leadingTrivia.TrimStart();

            if (leadingTrivia.Count != newLeadingTrivia.Count)
            {
                return token.WithLeadingTrivia(newLeadingTrivia);
            }
            else
            {
                return token;
            }
        }

        public static SyntaxToken TrimTrailingTrivia(this SyntaxToken token)
        {
            SyntaxTriviaList trailingTrivia = token.TrailingTrivia;
            SyntaxTriviaList newTrailingTrivia = trailingTrivia.TrimEnd();

            if (trailingTrivia.Count != newTrailingTrivia.Count)
            {
                return token.WithTrailingTrivia(newTrailingTrivia);
            }
            else
            {
                return token;
            }
        }

        public static bool Contains(this SyntaxTokenList tokenList, SyntaxKind kind)
        {
            return tokenList.IndexOf(kind) != -1;
        }

        internal static bool ContainsAny(this SyntaxTokenList tokenList, SyntaxKind kind1, SyntaxKind kind2)
        {
            foreach (SyntaxToken token in tokenList)
            {
                SyntaxKind kind = token.Kind();

                if (kind == kind1
                    || kind == kind2)
                {
                    return true;
                }
            }

            return false;
        }

        internal static bool ContainsAny(this SyntaxTokenList tokenList, SyntaxKind kind1, SyntaxKind kind2, SyntaxKind kind3)
        {
            foreach (SyntaxToken token in tokenList)
            {
                SyntaxKind kind = token.Kind();

                if (kind == kind1
                    || kind == kind2
                    || kind == kind3)
                {
                    return true;
                }
            }

            return false;
        }

        public static SyntaxToken TrimTrivia(this SyntaxToken token)
        {
            return token
                .TrimLeadingTrivia()
                .TrimTrailingTrivia();
        }

        public static bool IsParentKind(this SyntaxToken token, SyntaxKind kind)
        {
            return token.Parent.IsKind(kind);
        }

        public static bool IsParentKind(this SyntaxToken token, SyntaxKind kind1, SyntaxKind kind2)
        {
            return IsKind(token.Parent, kind1, kind2);
        }

        public static bool IsParentKind(this SyntaxToken token, SyntaxKind kind1, SyntaxKind kind2, SyntaxKind kind3)
        {
            return IsKind(token.Parent, kind1, kind2, kind3);
        }
        #endregion SyntaxToken

        #region SyntaxTokenList
        internal static SyntaxTokenList InsertModifier(this SyntaxTokenList modifiers, SyntaxKind modifierKind, IModifierComparer comparer)
        {
            return InsertModifier(modifiers, Token(modifierKind), comparer);
        }

        public static SyntaxTokenList InsertModifier(this SyntaxTokenList modifiers, SyntaxToken modifier, IModifierComparer comparer)
        {
            int index = 0;

            if (modifiers.Any())
            {
                index = comparer.GetInsertIndex(modifiers, modifier);

                if (index == 0)
                {
                    SyntaxToken firstModifier = modifiers[index];

                    SyntaxTriviaList trivia = firstModifier.LeadingTrivia;

                    if (trivia.Any())
                    {
                        SyntaxTriviaList leadingTrivia = modifier.LeadingTrivia;

                        if (!leadingTrivia.IsSingleElasticMarker())
                            trivia = trivia.AddRange(leadingTrivia);

                        modifier = modifier.WithLeadingTrivia(trivia);

                        modifiers = modifiers.ReplaceAt(index, firstModifier.WithoutLeadingTrivia());
                    }
                }
            }

            return modifiers.Insert(index, modifier);
        }

        internal static bool ContainsAccessModifier(this SyntaxTokenList tokenList)
        {
            return tokenList.Any(token => token.IsAccessModifier());
        }

        internal static Accessibility GetAccessibility(this SyntaxTokenList tokenList)
        {
            int count = tokenList.Count;

            for (int i = 0; i < count; i++)
            {
                switch (tokenList[i].Kind())
                {
                    case SyntaxKind.PublicKeyword:
                        return Accessibility.Public;
                    case SyntaxKind.PrivateKeyword:
                        return Accessibility.Private;
                    case SyntaxKind.InternalKeyword:
                        return GetAccessModifier(tokenList, i + 1, count, SyntaxKind.ProtectedKeyword, Accessibility.Internal);
                    case SyntaxKind.ProtectedKeyword:
                        return GetAccessModifier(tokenList, i + 1, count, SyntaxKind.InternalKeyword, Accessibility.Protected);
                }
            }

            return Accessibility.NotApplicable;
        }

        private static Accessibility GetAccessModifier(SyntaxTokenList tokenList, int startIndex, int count, SyntaxKind kind, Accessibility accessModifier)
        {
            for (int i = startIndex; i < count; i++)
            {
                if (tokenList[i].Kind() == kind)
                    return Accessibility.ProtectedOrInternal;
            }

            return accessModifier;
        }

        public static SyntaxToken Find(this SyntaxTokenList tokenList, SyntaxKind kind)
        {
            foreach (SyntaxToken token in tokenList)
            {
                if (token.IsKind(kind))
                    return token;
            }

            return default(SyntaxToken);
        }
        #endregion SyntaxTokenList

        #region SyntaxTrivia
        public static bool IsKind(this SyntaxTrivia trivia, SyntaxKind kind1, SyntaxKind kind2)
        {
            SyntaxKind kind = trivia.Kind();

            return kind == kind1
                || kind == kind2;
        }

        public static bool IsKind(this SyntaxTrivia trivia, SyntaxKind kind1, SyntaxKind kind2, SyntaxKind kind3)
        {
            SyntaxKind kind = trivia.Kind();

            return kind == kind1
                || kind == kind2
                || kind == kind3;
        }

        public static bool IsKind(this SyntaxTrivia trivia, SyntaxKind kind1, SyntaxKind kind2, SyntaxKind kind3, SyntaxKind kind4)
        {
            SyntaxKind kind = trivia.Kind();

            return kind == kind1
                || kind == kind2
                || kind == kind3
                || kind == kind4;
        }

        public static bool IsKind(this SyntaxTrivia trivia, SyntaxKind kind1, SyntaxKind kind2, SyntaxKind kind3, SyntaxKind kind4, SyntaxKind kind5)
        {
            SyntaxKind kind = trivia.Kind();

            return kind == kind1
                || kind == kind2
                || kind == kind3
                || kind == kind4
                || kind == kind5;
        }

        public static bool IsKind(this SyntaxTrivia trivia, SyntaxKind kind1, SyntaxKind kind2, SyntaxKind kind3, SyntaxKind kind4, SyntaxKind kind5, SyntaxKind kind6)
        {
            SyntaxKind kind = trivia.Kind();

            return kind == kind1
                || kind == kind2
                || kind == kind3
                || kind == kind4
                || kind == kind5
                || kind == kind6;
        }

        public static bool IsWhitespaceTrivia(this SyntaxTrivia trivia)
        {
            return trivia.IsKind(SyntaxKind.WhitespaceTrivia);
        }

        public static bool IsEndOfLineTrivia(this SyntaxTrivia trivia)
        {
            return trivia.IsKind(SyntaxKind.EndOfLineTrivia);
        }

        public static bool IsWhitespaceOrEndOfLineTrivia(this SyntaxTrivia trivia)
        {
            return trivia.IsKind(SyntaxKind.WhitespaceTrivia, SyntaxKind.EndOfLineTrivia);
        }

        internal static bool IsElasticMarker(this SyntaxTrivia trivia)
        {
            return trivia.IsWhitespaceTrivia()
                && trivia.Span.IsEmpty
                && trivia.HasAnnotation(SyntaxAnnotation.ElasticAnnotation);
        }
        #endregion SyntaxTrivia

        #region SyntaxTriviaList
        public static int LastIndexOf(this SyntaxTriviaList triviaList, SyntaxKind kind)
        {
            for (int i = triviaList.Count - 1; i >= 0; i--)
            {
                if (triviaList[i].IsKind(kind))
                    return i;
            }

            return -1;
        }

        public static bool Contains(this SyntaxTriviaList triviaList, SyntaxKind kind)
        {
            return triviaList.IndexOf(kind) != -1;
        }

        public static SyntaxTriviaList TrimStart(this SyntaxTriviaList triviaList)
        {
            for (int i = 0; i < triviaList.Count; i++)
            {
                if (!triviaList[i].IsWhitespaceOrEndOfLineTrivia())
                {
                    if (i > 0)
                    {
                        return TriviaList(triviaList.Skip(i));
                    }
                    else
                    {
                        return triviaList;
                    }
                }
            }

            return SyntaxTriviaList.Empty;
        }

        public static SyntaxTriviaList TrimEnd(this SyntaxTriviaList triviaList)
        {
            for (int i = triviaList.Count - 1; i >= 0; i--)
            {
                if (!triviaList[i].IsWhitespaceOrEndOfLineTrivia())
                {
                    if (i < triviaList.Count - 1)
                    {
                        return TriviaList(triviaList.Take(i + 1));
                    }
                    else
                    {
                        return triviaList;
                    }
                }
            }

            return SyntaxTriviaList.Empty;
        }

        internal static bool IsEmptyOrWhitespace(this SyntaxTriviaList triviaList)
        {
            if (!triviaList.Any())
                return true;

            foreach (SyntaxTrivia trivia in triviaList)
            {
                if (!trivia.IsWhitespaceOrEndOfLineTrivia())
                    return false;
            }

            return true;
        }

        internal static SyntaxTriviaList EmptyIfWhitespace(this SyntaxTriviaList triviaList)
        {
            return (triviaList.IsEmptyOrWhitespace()) ? default(SyntaxTriviaList) : triviaList;
        }

        internal static bool IsSingleElasticMarker(this SyntaxTriviaList triviaList)
        {
            return triviaList.Count == 1
                && triviaList[0].IsElasticMarker();
        }
        #endregion SyntaxTriviaList

        #region TypeParameterConstraintClauseSyntax
        internal static string NameText(this TypeParameterConstraintClauseSyntax constraintClause)
        {
            return constraintClause.Name.Identifier.ValueText;
        }
        
        internal static SyntaxList<TypeParameterConstraintClauseSyntax> GetContainingList(this TypeParameterConstraintClauseSyntax constraintClause)
        {
            SyntaxNode parent = constraintClause.Parent;

            switch (parent?.Kind())
            {
                case SyntaxKind.ClassDeclaration:
                    return ((ClassDeclarationSyntax)parent).ConstraintClauses;
                case SyntaxKind.DelegateDeclaration:
                    return ((DelegateDeclarationSyntax)parent).ConstraintClauses;
                case SyntaxKind.InterfaceDeclaration:
                    return ((InterfaceDeclarationSyntax)parent).ConstraintClauses;
                case SyntaxKind.LocalFunctionStatement:
                    return ((LocalFunctionStatementSyntax)parent).ConstraintClauses;
                case SyntaxKind.MethodDeclaration:
                    return ((MethodDeclarationSyntax)parent).ConstraintClauses;
                case SyntaxKind.StructDeclaration:
                    return ((StructDeclarationSyntax)parent).ConstraintClauses;
            }

            return default(SyntaxList<TypeParameterConstraintClauseSyntax>);
        }
        #endregion TypeParameterConstraintClauseSyntax

        #region TypeSyntax
        public static bool IsVoid(this TypeSyntax type)
        {
            return type?.IsKind(SyntaxKind.PredefinedType) == true
                && ((PredefinedTypeSyntax)type).Keyword.IsKind(SyntaxKind.VoidKeyword);
        }
        #endregion TypeSyntax

        #region UsingStatementSyntax
        public static CSharpSyntaxNode DeclarationOrExpression(this UsingStatementSyntax usingStatement)
        {
            if (usingStatement == null)
                throw new ArgumentNullException(nameof(usingStatement));

            CSharpSyntaxNode declaration = usingStatement.Declaration;

            return declaration ?? usingStatement.Expression;
        }
        #endregion UsingStatementSyntax

        #region VariableDeclarationSyntax
        public static VariableDeclaratorSyntax SingleVariableOrDefault(this VariableDeclarationSyntax declaration)
        {
            if (declaration == null)
                throw new ArgumentNullException(nameof(declaration));

            SeparatedSyntaxList<VariableDeclaratorSyntax> variables = declaration.Variables;

            return (variables.Count == 1)
                ? variables.First()
                : null;
        }
        #endregion VariableDeclarationSyntax

        #region XmlElementSyntax
        internal static bool IsLocalName(this XmlElementSyntax xmlElement, string localName)
        {
            return xmlElement.StartTag?.Name?.IsLocalName(localName) == true;
        }

        internal static bool IsLocalName(this XmlElementSyntax xmlElement, string localName1, string localName2)
        {
            return xmlElement.StartTag?.Name?.IsLocalName(localName1, localName2) == true;
        }
        #endregion XmlElementSyntax

        #region XmlNameSyntax
        internal static bool IsLocalName(this XmlNameSyntax xmlName, string localName)
        {
            string name = xmlName.LocalName.ValueText;

            return string.Equals(name, localName, StringComparison.Ordinal);
        }

        internal static bool IsLocalName(this XmlNameSyntax xmlName, string localName1, string localName2)
        {
            string name = xmlName.LocalName.ValueText;

            return string.Equals(name, localName1, StringComparison.Ordinal)
                || string.Equals(name, localName2, StringComparison.Ordinal);
        }
        #endregion XmlNameSyntax

        #region YieldStatementSyntax
        public static bool IsYieldReturn(this YieldStatementSyntax yieldStatement)
        {
            return yieldStatement?.ReturnOrBreakKeyword.IsKind(SyntaxKind.ReturnKeyword) == true;
        }

        public static bool IsYieldBreak(this YieldStatementSyntax yieldStatement)
        {
            return yieldStatement?.ReturnOrBreakKeyword.IsKind(SyntaxKind.BreakKeyword) == true;
        }
        #endregion YieldStatementSyntax
    }
}
>>>>>>> 993b350d
<|MERGE_RESOLUTION|>--- conflicted
+++ resolved
@@ -1,7286 +1,3650 @@
-<<<<<<< HEAD
-﻿// Copyright (c) Josef Pihrt. All rights reserved. Licensed under the Apache License, Version 2.0. See License.txt in the project root for license information.
-
-using System;
-using System.Collections.Generic;
-using System.Collections.Immutable;
-using System.Diagnostics;
-using System.Linq;
-using System.Threading;
-using Microsoft.CodeAnalysis;
-using Microsoft.CodeAnalysis.CSharp;
-using Microsoft.CodeAnalysis.CSharp.Syntax;
-using Microsoft.CodeAnalysis.Text;
-using Roslynator.CSharp.Documentation;
-using Roslynator.CSharp.Helpers.ModifierHelpers;
-using Roslynator.CSharp.SyntaxRewriters;
-using static Microsoft.CodeAnalysis.CSharp.SyntaxFactory;
-
-namespace Roslynator.CSharp
-{
-    public static class SyntaxExtensions
-    {
-        #region AccessorDeclarationSyntax
-        public static bool IsAutoGetter(this AccessorDeclarationSyntax accessorDeclaration)
-        {
-            return IsAutoAccessor(accessorDeclaration, SyntaxKind.GetAccessorDeclaration);
-        }
-
-        public static bool IsAutoSetter(this AccessorDeclarationSyntax accessorDeclaration)
-        {
-            return IsAutoAccessor(accessorDeclaration, SyntaxKind.SetAccessorDeclaration);
-        }
-
-        private static bool IsAutoAccessor(this AccessorDeclarationSyntax accessorDeclaration, SyntaxKind kind)
-        {
-            if (accessorDeclaration == null)
-                throw new ArgumentNullException(nameof(accessorDeclaration));
-
-            return accessorDeclaration.IsKind(kind)
-                && IsAutoAccessor(accessorDeclaration);
-        }
-
-        internal static bool IsAutoAccessor(this AccessorDeclarationSyntax accessorDeclaration)
-        {
-            return accessorDeclaration.SemicolonToken.IsKind(SyntaxKind.SemicolonToken)
-                && accessorDeclaration.BodyOrExpressionBody() == null;
-        }
-
-        internal static AccessorDeclarationSyntax WithoutSemicolonToken(this AccessorDeclarationSyntax accessorDeclaration)
-        {
-            return accessorDeclaration.WithSemicolonToken(default(SyntaxToken));
-        }
-
-        public static CSharpSyntaxNode BodyOrExpressionBody(this AccessorDeclarationSyntax accessorDeclaration)
-        {
-            if (accessorDeclaration == null)
-                throw new ArgumentNullException(nameof(accessorDeclaration));
-
-            BlockSyntax body = accessorDeclaration.Body;
-
-            return body ?? (CSharpSyntaxNode)accessorDeclaration.ExpressionBody;
-        }
-        #endregion AccessorDeclarationSyntax
-
-        #region AccessorListSyntax
-        public static AccessorDeclarationSyntax Getter(this AccessorListSyntax accessorList)
-        {
-            return Accessor(accessorList, SyntaxKind.GetAccessorDeclaration);
-        }
-
-        public static AccessorDeclarationSyntax Setter(this AccessorListSyntax accessorList)
-        {
-            return Accessor(accessorList, SyntaxKind.SetAccessorDeclaration);
-        }
-
-        private static AccessorDeclarationSyntax Accessor(this AccessorListSyntax accessorList, SyntaxKind kind)
-        {
-            if (accessorList == null)
-                throw new ArgumentNullException(nameof(accessorList));
-
-            return accessorList
-                .Accessors
-                .FirstOrDefault(accessor => accessor.IsKind(kind));
-        }
-        #endregion AccessorListSyntax
-
-        #region BlockSyntax
-        public static StatementSyntax SingleStatementOrDefault(this BlockSyntax body)
-        {
-            if (body == null)
-                throw new ArgumentNullException(nameof(body));
-
-            SyntaxList<StatementSyntax> statements = body.Statements;
-
-            return (statements.Count == 1)
-                ? statements[0]
-                : null;
-        }
-
-        public static TextSpan BracesSpan(this BlockSyntax block)
-        {
-            if (block == null)
-                throw new ArgumentNullException(nameof(block));
-
-            return TextSpan.FromBounds(block.OpenBraceToken.SpanStart, block.CloseBraceToken.Span.End);
-        }
-
-        internal static BlockSyntax InsertStatement(this BlockSyntax block, StatementSyntax statement)
-        {
-            SyntaxList<StatementSyntax> statements = block.Statements;
-
-            int insertIndex = statements.Count;
-
-            if (!statement.IsKind(SyntaxKind.LocalFunctionStatement))
-            {
-                for (int i = statements.Count - 1; i >= 0; i--)
-                {
-                    if (statements[i].IsKind(SyntaxKind.LocalFunctionStatement))
-                        insertIndex--;
-                }
-            }
-
-            return block.WithStatements(statements.Insert(insertIndex, statement));
-        }
-        #endregion BlockSyntax
-
-        #region CastExpressionSyntax
-        public static TextSpan ParenthesesSpan(this CastExpressionSyntax castExpression)
-        {
-            if (castExpression == null)
-                throw new ArgumentNullException(nameof(castExpression));
-
-            return TextSpan.FromBounds(
-                castExpression.OpenParenToken.Span.Start,
-                castExpression.CloseParenToken.Span.End);
-        }
-        #endregion CastExpressionSyntax
-
-        #region ClassDeclarationSyntax
-        internal static ClassDeclarationSyntax WithMembers(
-            this ClassDeclarationSyntax classDeclaration,
-            MemberDeclarationSyntax member)
-        {
-            return classDeclaration.WithMembers(SingletonList(member));
-        }
-
-        internal static ClassDeclarationSyntax WithMembers(
-            this ClassDeclarationSyntax classDeclaration,
-            IEnumerable<MemberDeclarationSyntax> memberDeclarations)
-        {
-            return classDeclaration.WithMembers(List(memberDeclarations));
-        }
-
-        public static TextSpan HeaderSpan(this ClassDeclarationSyntax classDeclaration)
-        {
-            if (classDeclaration == null)
-                throw new ArgumentNullException(nameof(classDeclaration));
-
-            return TextSpan.FromBounds(
-                classDeclaration.Span.Start,
-                classDeclaration.Identifier.Span.End);
-        }
-
-        public static bool IsStatic(this ClassDeclarationSyntax classDeclaration)
-        {
-            return classDeclaration?.Modifiers.Contains(SyntaxKind.StaticKeyword) == true;
-        }
-
-        public static TextSpan BracesSpan(this ClassDeclarationSyntax classDeclaration)
-        {
-            if (classDeclaration == null)
-                throw new ArgumentNullException(nameof(classDeclaration));
-
-            return TextSpan.FromBounds(
-                classDeclaration.OpenBraceToken.Span.Start,
-                classDeclaration.CloseBraceToken.Span.End);
-        }
-
-        public static MemberDeclarationSyntax RemoveMemberAt(this ClassDeclarationSyntax classDeclaration, int index)
-        {
-            if (classDeclaration == null)
-                throw new ArgumentNullException(nameof(classDeclaration));
-
-            return RemoveMember(classDeclaration, classDeclaration.Members[index], index);
-        }
-
-        public static MemberDeclarationSyntax RemoveMember(this ClassDeclarationSyntax classDeclaration, MemberDeclarationSyntax member)
-        {
-            if (classDeclaration == null)
-                throw new ArgumentNullException(nameof(classDeclaration));
-
-            if (member == null)
-                throw new ArgumentNullException(nameof(member));
-
-            return RemoveMember(classDeclaration, member, classDeclaration.Members.IndexOf(member));
-        }
-
-        private static MemberDeclarationSyntax RemoveMember(
-            ClassDeclarationSyntax classDeclaration,
-            MemberDeclarationSyntax member,
-            int index)
-        {
-            MemberDeclarationSyntax newMember = RemoveSingleLineDocumentationComment(member);
-
-            classDeclaration = classDeclaration
-                .WithMembers(classDeclaration.Members.Replace(member, newMember));
-
-            return classDeclaration
-                .RemoveNode(classDeclaration.Members[index], RemoveHelper.GetRemoveOptions(newMember));
-        }
-
-        public static ClassDeclarationSyntax InsertModifier(this ClassDeclarationSyntax classDeclaration, SyntaxToken modifier, IModifierComparer comparer)
-        {
-            return ClassDeclarationModifierHelper.Instance.InsertModifier(classDeclaration, modifier, comparer);
-        }
-
-        public static ClassDeclarationSyntax InsertModifier(this ClassDeclarationSyntax classDeclaration, SyntaxKind modifierKind, IModifierComparer comparer)
-        {
-            return ClassDeclarationModifierHelper.Instance.InsertModifier(classDeclaration, modifierKind, comparer);
-        }
-
-        public static ClassDeclarationSyntax InsertMember(this ClassDeclarationSyntax classDeclaration, MemberDeclarationSyntax member, IMemberDeclarationComparer comparer)
-        {
-            if (classDeclaration == null)
-                throw new ArgumentNullException(nameof(classDeclaration));
-
-            return classDeclaration.WithMembers(classDeclaration.Members.InsertMember(member, comparer));
-        }
-        #endregion ClassDeclarationSyntax
-
-        #region CommonForEachStatementSyntax
-        public static TextSpan ParenthesesSpan(this CommonForEachStatementSyntax forEachStatement)
-        {
-            if (forEachStatement == null)
-                throw new ArgumentNullException(nameof(forEachStatement));
-
-            return TextSpan.FromBounds(forEachStatement.OpenParenToken.Span.Start, forEachStatement.CloseParenToken.Span.End);
-        }
-        #endregion CommonForEachStatementSyntax
-
-        #region CompilationUnitSyntax
-        internal static CompilationUnitSyntax WithMembers(
-            this CompilationUnitSyntax compilationUnit,
-            MemberDeclarationSyntax member)
-        {
-            return compilationUnit.WithMembers(SingletonList(member));
-        }
-
-        internal static CompilationUnitSyntax WithMembers(
-            this CompilationUnitSyntax compilationUnit,
-            IEnumerable<MemberDeclarationSyntax> memberDeclarations)
-        {
-            return compilationUnit.WithMembers(List(memberDeclarations));
-        }
-
-        public static CompilationUnitSyntax AddUsings(this CompilationUnitSyntax compilationUnit, bool keepSingleLineCommentsOnTop, params UsingDirectiveSyntax[] usings)
-        {
-            if (compilationUnit == null)
-                throw new ArgumentNullException(nameof(compilationUnit));
-
-            if (usings == null)
-                throw new ArgumentNullException(nameof(usings));
-
-            if (keepSingleLineCommentsOnTop
-                && usings.Length > 0
-                && !compilationUnit.Usings.Any())
-            {
-                List<SyntaxTrivia> topTrivia = null;
-
-                SyntaxTriviaList leadingTrivia = compilationUnit.GetLeadingTrivia();
-
-                SyntaxTriviaList.Enumerator en = leadingTrivia.GetEnumerator();
-
-                while (en.MoveNext())
-                {
-                    if (en.Current.IsKind(SyntaxKind.SingleLineCommentTrivia))
-                    {
-                        SyntaxTrivia trivia = en.Current;
-
-                        if (en.MoveNext()
-                            && en.Current.IsEndOfLineTrivia())
-                        {
-                            (topTrivia ?? (topTrivia = new List<SyntaxTrivia>())).Add(trivia);
-                            topTrivia.Add(en.Current);
-                        }
-                        else
-                        {
-                            break;
-                        }
-                    }
-                    else
-                    {
-                        break;
-                    }
-                }
-
-                if (topTrivia?.Count > 0)
-                {
-                    compilationUnit = compilationUnit.WithoutLeadingTrivia();
-
-                    usings[0] = usings[0].WithLeadingTrivia(topTrivia);
-
-                    usings[usings.Length - 1] = usings[usings.Length - 1].WithTrailingTrivia(leadingTrivia.Skip(topTrivia.Count));
-                }
-            }
-
-            return compilationUnit.AddUsings(usings);
-        }
-
-        public static CompilationUnitSyntax RemoveMemberAt(this CompilationUnitSyntax compilationUnit, int index)
-        {
-            if (compilationUnit == null)
-                throw new ArgumentNullException(nameof(compilationUnit));
-
-            return RemoveMember(compilationUnit, compilationUnit.Members[index], index);
-        }
-
-        public static CompilationUnitSyntax RemoveMember(this CompilationUnitSyntax compilationUnit, MemberDeclarationSyntax member)
-        {
-            if (compilationUnit == null)
-                throw new ArgumentNullException(nameof(compilationUnit));
-
-            if (member == null)
-                throw new ArgumentNullException(nameof(member));
-
-            return RemoveMember(compilationUnit, member, compilationUnit.Members.IndexOf(member));
-        }
-
-        private static CompilationUnitSyntax RemoveMember(
-            CompilationUnitSyntax compilationUnit,
-            MemberDeclarationSyntax member,
-            int index)
-        {
-            MemberDeclarationSyntax newMember = RemoveSingleLineDocumentationComment(member);
-
-            compilationUnit = compilationUnit
-                .WithMembers(compilationUnit.Members.Replace(member, newMember));
-
-            return compilationUnit
-                .RemoveNode(compilationUnit.Members[index], RemoveHelper.GetRemoveOptions(newMember));
-        }
-
-        public static CompilationUnitSyntax InsertMember(this CompilationUnitSyntax compilationUnit, MemberDeclarationSyntax member, IMemberDeclarationComparer comparer)
-        {
-            if (compilationUnit == null)
-                throw new ArgumentNullException(nameof(compilationUnit));
-
-            return compilationUnit.WithMembers(compilationUnit.Members.InsertMember(member, comparer));
-        }
-        #endregion CompilationUnitSyntax
-
-        #region ConstructorDeclarationSyntax
-        public static TextSpan HeaderSpan(this ConstructorDeclarationSyntax constructorDeclaration)
-        {
-            if (constructorDeclaration == null)
-                throw new ArgumentNullException(nameof(constructorDeclaration));
-
-            return TextSpan.FromBounds(
-                constructorDeclaration.Span.Start,
-                constructorDeclaration.ParameterList?.Span.End ?? constructorDeclaration.Identifier.Span.End);
-        }
-
-        internal static TextSpan HeaderSpanIncludingInitializer(this ConstructorDeclarationSyntax constructorDeclaration)
-        {
-            if (constructorDeclaration == null)
-                throw new ArgumentNullException(nameof(constructorDeclaration));
-
-            return TextSpan.FromBounds(
-                constructorDeclaration.Span.Start,
-                constructorDeclaration.Initializer?.Span.End
-                    ?? constructorDeclaration.ParameterList?.Span.End
-                    ?? constructorDeclaration.Identifier.Span.End);
-        }
-
-        public static bool IsStatic(this ConstructorDeclarationSyntax constructorDeclaration)
-        {
-            return constructorDeclaration?.Modifiers.Contains(SyntaxKind.StaticKeyword) == true;
-        }
-
-        public static CSharpSyntaxNode BodyOrExpressionBody(this ConstructorDeclarationSyntax constructorDeclaration)
-        {
-            if (constructorDeclaration == null)
-                throw new ArgumentNullException(nameof(constructorDeclaration));
-
-            BlockSyntax body = constructorDeclaration.Body;
-
-            return body ?? (CSharpSyntaxNode)constructorDeclaration.ExpressionBody;
-        }
-
-        public static ConstructorDeclarationSyntax InsertModifier(this ConstructorDeclarationSyntax constructorDeclaration, SyntaxToken modifier, IModifierComparer comparer)
-        {
-            return ConstructorDeclarationModifierHelper.Instance.InsertModifier(constructorDeclaration, modifier, comparer);
-        }
-
-        public static ConstructorDeclarationSyntax InsertModifier(this ConstructorDeclarationSyntax constructorDeclaration, SyntaxKind modifierKind, IModifierComparer comparer)
-        {
-            return ConstructorDeclarationModifierHelper.Instance.InsertModifier(constructorDeclaration, modifierKind, comparer);
-        }
-        #endregion ConstructorDeclarationSyntax
-
-        #region ConversionOperatorDeclarationSyntax
-        public static TextSpan HeaderSpan(this ConversionOperatorDeclarationSyntax operatorDeclaration)
-        {
-            if (operatorDeclaration == null)
-                throw new ArgumentNullException(nameof(operatorDeclaration));
-
-            return TextSpan.FromBounds(
-                operatorDeclaration.Span.Start,
-                operatorDeclaration.ParameterList?.Span.End
-                    ?? operatorDeclaration.Type?.Span.End
-                    ?? operatorDeclaration.OperatorKeyword.Span.End);
-        }
-
-        public static CSharpSyntaxNode BodyOrExpressionBody(this ConversionOperatorDeclarationSyntax conversionOperatorDeclaration)
-        {
-            if (conversionOperatorDeclaration == null)
-                throw new ArgumentNullException(nameof(conversionOperatorDeclaration));
-
-            BlockSyntax body = conversionOperatorDeclaration.Body;
-
-            return body ?? (CSharpSyntaxNode)conversionOperatorDeclaration.ExpressionBody;
-        }
-
-        public static ConversionOperatorDeclarationSyntax InsertModifier(this ConversionOperatorDeclarationSyntax conversionOperatorDeclaration, SyntaxToken modifier, IModifierComparer comparer)
-        {
-            return ConversionOperatorDeclarationModifierHelper.Instance.InsertModifier(conversionOperatorDeclaration, modifier, comparer);
-        }
-
-        public static ConversionOperatorDeclarationSyntax InsertModifier(this ConversionOperatorDeclarationSyntax conversionOperatorDeclaration, SyntaxKind modifierKind, IModifierComparer comparer)
-        {
-            return ConversionOperatorDeclarationModifierHelper.Instance.InsertModifier(conversionOperatorDeclaration, modifierKind, comparer);
-        }
-        #endregion ConversionOperatorDeclarationSyntax
-
-        #region DelegateDeclarationSyntax
-        public static DelegateDeclarationSyntax InsertModifier(this DelegateDeclarationSyntax delegateDeclaration, SyntaxToken modifier, IModifierComparer comparer)
-        {
-            return DelegateDeclarationModifierHelper.Instance.InsertModifier(delegateDeclaration, modifier, comparer);
-        }
-
-        public static DelegateDeclarationSyntax InsertModifier(this DelegateDeclarationSyntax delegateDeclaration, SyntaxKind modifierKind, IModifierComparer comparer)
-        {
-            return DelegateDeclarationModifierHelper.Instance.InsertModifier(delegateDeclaration, modifierKind, comparer);
-        }
-
-        public static bool ReturnsVoid(this DelegateDeclarationSyntax delegateDeclaration)
-        {
-            return delegateDeclaration?.ReturnType?.IsVoid() == true;
-        }
-        #endregion DelegateDeclarationSyntax
-
-        #region DestructorDeclarationSyntax
-        public static CSharpSyntaxNode BodyOrExpressionBody(this DestructorDeclarationSyntax destructorDeclaration)
-        {
-            if (destructorDeclaration == null)
-                throw new ArgumentNullException(nameof(destructorDeclaration));
-
-            BlockSyntax body = destructorDeclaration.Body;
-
-            return body ?? (CSharpSyntaxNode)destructorDeclaration.ExpressionBody;
-        }
-
-        public static DestructorDeclarationSyntax InsertModifier(this DestructorDeclarationSyntax destructorDeclaration, SyntaxToken modifier, IModifierComparer comparer)
-        {
-            return DestructorDeclarationModifierHelper.Instance.InsertModifier(destructorDeclaration, modifier, comparer);
-        }
-
-        public static DestructorDeclarationSyntax InsertModifier(this DestructorDeclarationSyntax destructorDeclaration, SyntaxKind modifierKind, IModifierComparer comparer)
-        {
-            return DestructorDeclarationModifierHelper.Instance.InsertModifier(destructorDeclaration, modifierKind, comparer);
-        }
-        #endregion DestructorDeclarationSyntax
-
-        #region DocumentationCommentTriviaSyntax
-        internal static XmlElementSyntax SummaryElement(this DocumentationCommentTriviaSyntax documentationComment)
-        {
-            if (documentationComment == null)
-                throw new ArgumentNullException(nameof(documentationComment));
-
-            foreach (XmlNodeSyntax node in documentationComment.Content)
-            {
-                if (node.IsKind(SyntaxKind.XmlElement))
-                {
-                    var element = (XmlElementSyntax)node;
-
-                    if (element.IsLocalName("summary", "SUMMARY"))
-                        return element;
-                }
-            }
-
-            return null;
-        }
-
-        public static IEnumerable<XmlElementSyntax> Elements(this DocumentationCommentTriviaSyntax documentationComment, string localName)
-        {
-            if (documentationComment == null)
-                throw new ArgumentNullException(nameof(documentationComment));
-
-            foreach (XmlNodeSyntax node in documentationComment.Content)
-            {
-                if (node.IsKind(SyntaxKind.XmlElement))
-                {
-                    var xmlElement = (XmlElementSyntax)node;
-
-                    if (xmlElement.IsLocalName(localName))
-                        yield return xmlElement;
-                }
-            }
-        }
-
-        internal static IEnumerable<XmlElementSyntax> Elements(this DocumentationCommentTriviaSyntax documentationComment, string localName1, string localName2)
-        {
-            foreach (XmlNodeSyntax node in documentationComment.Content)
-            {
-                if (node.IsKind(SyntaxKind.XmlElement))
-                {
-                    var xmlElement = (XmlElementSyntax)node;
-
-                    if (xmlElement.IsLocalName(localName1, localName2))
-                        yield return xmlElement;
-                }
-            }
-        }
-        #endregion DocumentationCommentTriviaSyntax
-
-        #region ElseClauseSyntax
-        internal static StatementSyntax GetSingleStatementOrDefault(this ElseClauseSyntax elseClause)
-        {
-            return GetSingleStatementOrDefault(elseClause.Statement);
-        }
-
-        public static IfStatementSyntax GetTopmostIf(this ElseClauseSyntax elseClause)
-        {
-            if (elseClause == null)
-                throw new ArgumentNullException(nameof(elseClause));
-
-            var ifStatement = elseClause.Parent as IfStatementSyntax;
-
-            if (ifStatement != null)
-                return ifStatement.GetTopmostIf();
-
-            return null;
-        }
-
-        public static bool ContinuesWithIf(this ElseClauseSyntax elseClause)
-        {
-            if (elseClause == null)
-                throw new ArgumentNullException(nameof(elseClause));
-
-            return elseClause.Statement?.IsKind(SyntaxKind.IfStatement) == true;
-        }
-        #endregion ElseClauseSyntax
-
-        #region EndRegionDirectiveTriviaSyntax
-        public static RegionDirectiveTriviaSyntax GetRegionDirective(this EndRegionDirectiveTriviaSyntax endRegionDirective)
-        {
-            if (endRegionDirective == null)
-                throw new ArgumentNullException(nameof(endRegionDirective));
-
-            List<DirectiveTriviaSyntax> relatedDirectives = endRegionDirective.GetRelatedDirectives();
-
-            if (relatedDirectives.Count == 2)
-            {
-                foreach (DirectiveTriviaSyntax directive in relatedDirectives)
-                {
-                    if (directive.IsKind(SyntaxKind.RegionDirectiveTrivia))
-                        return (RegionDirectiveTriviaSyntax)directive;
-                }
-            }
-
-            return null;
-        }
-
-        public static SyntaxTrivia GetPreprocessingMessageTrivia(this EndRegionDirectiveTriviaSyntax endRegionDirective)
-        {
-            if (endRegionDirective == null)
-                throw new ArgumentNullException(nameof(endRegionDirective));
-
-            SyntaxToken endOfDirective = endRegionDirective.EndOfDirectiveToken;
-
-            SyntaxTriviaList leading = endOfDirective.LeadingTrivia;
-
-            if (leading.Count == 1)
-            {
-                SyntaxTrivia trivia = leading[0];
-
-                if (trivia.IsKind(SyntaxKind.PreprocessingMessageTrivia))
-                    return trivia;
-            }
-
-            return default(SyntaxTrivia);
-        }
-
-        public static bool HasPreprocessingMessageTrivia(this EndRegionDirectiveTriviaSyntax endRegionDirective)
-        {
-            return GetPreprocessingMessageTrivia(endRegionDirective).IsKind(SyntaxKind.PreprocessingMessageTrivia);
-        }
-        #endregion EndRegionDirectiveTriviaSyntax
-
-        #region EnumDeclarationSyntax
-        public static TextSpan BracesSpan(this EnumDeclarationSyntax enumDeclaration)
-        {
-            if (enumDeclaration == null)
-                throw new ArgumentNullException(nameof(enumDeclaration));
-
-            return TextSpan.FromBounds(
-                enumDeclaration.OpenBraceToken.Span.Start,
-                enumDeclaration.CloseBraceToken.Span.End);
-        }
-
-        public static EnumDeclarationSyntax InsertModifier(this EnumDeclarationSyntax enumDeclaration, SyntaxToken modifier, IModifierComparer comparer)
-        {
-            return EnumDeclarationModifierHelper.Instance.InsertModifier(enumDeclaration, modifier, comparer);
-        }
-
-        public static EnumDeclarationSyntax InsertModifier(this EnumDeclarationSyntax enumDeclaration, SyntaxKind modifierKind, IModifierComparer comparer)
-        {
-            return EnumDeclarationModifierHelper.Instance.InsertModifier(enumDeclaration, modifierKind, comparer);
-        }
-        #endregion EnumDeclarationSyntax
-
-        #region EventDeclarationSyntax
-        public static TextSpan HeaderSpan(this EventDeclarationSyntax eventDeclaration)
-        {
-            if (eventDeclaration == null)
-                throw new ArgumentNullException(nameof(eventDeclaration));
-
-            return TextSpan.FromBounds(
-                eventDeclaration.Span.Start,
-                eventDeclaration.Identifier.Span.End);
-        }
-
-        public static bool IsStatic(this EventDeclarationSyntax eventDeclaration)
-        {
-            return eventDeclaration?.Modifiers.Contains(SyntaxKind.StaticKeyword) == true;
-        }
-
-        public static EventDeclarationSyntax InsertModifier(this EventDeclarationSyntax eventDeclaration, SyntaxToken modifier, IModifierComparer comparer)
-        {
-            return EventDeclarationModifierHelper.Instance.InsertModifier(eventDeclaration, modifier, comparer);
-        }
-
-        public static EventDeclarationSyntax InsertModifier(this EventDeclarationSyntax eventDeclaration, SyntaxKind modifierKind, IModifierComparer comparer)
-        {
-            return EventDeclarationModifierHelper.Instance.InsertModifier(eventDeclaration, modifierKind, comparer);
-        }
-        #endregion EventDeclarationSyntax
-
-        #region EventFieldDeclarationSyntax
-        public static bool IsStatic(this EventFieldDeclarationSyntax eventFieldDeclaration)
-        {
-            return eventFieldDeclaration?.Modifiers.Contains(SyntaxKind.StaticKeyword) == true;
-        }
-
-        public static EventFieldDeclarationSyntax InsertModifier(this EventFieldDeclarationSyntax eventFieldDeclaration, SyntaxToken modifier, IModifierComparer comparer)
-        {
-            return EventFieldDeclarationModifierHelper.Instance.InsertModifier(eventFieldDeclaration, modifier, comparer);
-        }
-
-        public static EventFieldDeclarationSyntax InsertModifier(this EventFieldDeclarationSyntax eventFieldDeclaration, SyntaxKind modifierKind, IModifierComparer comparer)
-        {
-            return EventFieldDeclarationModifierHelper.Instance.InsertModifier(eventFieldDeclaration, modifierKind, comparer);
-        }
-        #endregion EventFieldDeclarationSyntax
-
-        #region ExpressionSyntax
-        public static ParenthesizedExpressionSyntax Parenthesize(this ExpressionSyntax expression, bool moveTrivia = false)
-        {
-            if (expression == null)
-                throw new ArgumentNullException(nameof(expression));
-
-            if (moveTrivia)
-            {
-                return ParenthesizedExpression(expression.WithoutTrivia())
-                    .WithTriviaFrom(expression);
-            }
-            else
-            {
-                return ParenthesizedExpression(expression);
-            }
-        }
-
-        public static ExpressionSyntax WalkUpParentheses(this ExpressionSyntax expression)
-        {
-            while (expression?.Parent?.Kind() == SyntaxKind.ParenthesizedExpression)
-                expression = (ParenthesizedExpressionSyntax)expression.Parent;
-
-            return expression;
-        }
-
-        public static ExpressionSyntax WalkDownParentheses(this ExpressionSyntax expression)
-        {
-            while (expression?.Kind() == SyntaxKind.ParenthesizedExpression)
-                expression = ((ParenthesizedExpressionSyntax)expression).Expression;
-
-            return expression;
-        }
-
-        internal static bool IsIncrementOrDecrementExpression(this ExpressionSyntax expression)
-        {
-            return expression?.IsKind(
-                SyntaxKind.PreIncrementExpression,
-                SyntaxKind.PreDecrementExpression,
-                SyntaxKind.PostIncrementExpression,
-                SyntaxKind.PostDecrementExpression) == true;
-        }
-
-        internal static bool SupportsCompoundAssignment(this ExpressionSyntax expression)
-        {
-            switch (expression?.Kind())
-            {
-                case SyntaxKind.AddExpression:
-                case SyntaxKind.SubtractExpression:
-                case SyntaxKind.MultiplyExpression:
-                case SyntaxKind.DivideExpression:
-                case SyntaxKind.ModuloExpression:
-                case SyntaxKind.BitwiseAndExpression:
-                case SyntaxKind.ExclusiveOrExpression:
-                case SyntaxKind.BitwiseOrExpression:
-                case SyntaxKind.LeftShiftExpression:
-                case SyntaxKind.RightShiftExpression:
-                    return true;
-                default:
-                    return false;
-            }
-        }
-        #endregion ExpressionSyntax
-
-        #region FieldDeclarationSyntax
-        public static bool IsConst(this FieldDeclarationSyntax fieldDeclaration)
-        {
-            return fieldDeclaration?.Modifiers.Contains(SyntaxKind.ConstKeyword) == true;
-        }
-
-        public static bool IsStatic(this FieldDeclarationSyntax fieldDeclaration)
-        {
-            return fieldDeclaration?.Modifiers.Contains(SyntaxKind.StaticKeyword) == true;
-        }
-
-        public static FieldDeclarationSyntax InsertModifier(this FieldDeclarationSyntax fieldDeclaration, SyntaxToken modifier, IModifierComparer comparer)
-        {
-            return FieldDeclarationModifierHelper.Instance.InsertModifier(fieldDeclaration, modifier, comparer);
-        }
-
-        public static FieldDeclarationSyntax InsertModifier(this FieldDeclarationSyntax fieldDeclaration, SyntaxKind modifierKind, IModifierComparer comparer)
-        {
-            return FieldDeclarationModifierHelper.Instance.InsertModifier(fieldDeclaration, modifierKind, comparer);
-        }
-        #endregion FieldDeclarationSyntax
-
-        #region ForStatementSyntax
-        public static TextSpan ParenthesesSpan(this ForStatementSyntax forStatement)
-        {
-            if (forStatement == null)
-                throw new ArgumentNullException(nameof(forStatement));
-
-            return TextSpan.FromBounds(forStatement.OpenParenToken.Span.Start, forStatement.CloseParenToken.Span.End);
-        }
-        #endregion ForStatementSyntax
-
-        #region IfStatementSyntax
-        internal static StatementSyntax GetSingleStatementOrDefault(this IfStatementSyntax ifStatement)
-        {
-            return GetSingleStatementOrDefault(ifStatement.Statement);
-        }
-
-        public static bool IsSimpleIf(this IfStatementSyntax ifStatement)
-        {
-            if (ifStatement == null)
-                throw new ArgumentNullException(nameof(ifStatement));
-
-            return !ifStatement.IsParentKind(SyntaxKind.ElseClause)
-                && ifStatement.Else == null;
-        }
-
-        public static bool IsSimpleIfElse(this IfStatementSyntax ifStatement)
-        {
-            if (ifStatement == null)
-                throw new ArgumentNullException(nameof(ifStatement));
-
-            return !ifStatement.IsParentKind(SyntaxKind.ElseClause)
-                && ifStatement.Else?.Statement?.IsKind(SyntaxKind.IfStatement) == false;
-        }
-
-        public static IEnumerable<IfStatementOrElseClause> GetChain(this IfStatementSyntax ifStatement)
-        {
-            if (ifStatement == null)
-                throw new ArgumentNullException(nameof(ifStatement));
-
-            yield return ifStatement;
-
-            while (true)
-            {
-                ElseClauseSyntax elseClause = ifStatement.Else;
-
-                if (elseClause != null)
-                {
-                    StatementSyntax statement = elseClause.Statement;
-
-                    if (statement?.IsKind(SyntaxKind.IfStatement) == true)
-                    {
-                        ifStatement = (IfStatementSyntax)statement;
-                        yield return ifStatement;
-                    }
-                    else
-                    {
-                        yield return elseClause;
-                        yield break;
-                    }
-                }
-                else
-                {
-                    yield break;
-                }
-            }
-        }
-
-        public static IfStatementSyntax GetTopmostIf(this IfStatementSyntax ifStatement)
-        {
-            if (ifStatement == null)
-                throw new ArgumentNullException(nameof(ifStatement));
-
-            while (true)
-            {
-                IfStatementSyntax parentIf = GetPreviousIf(ifStatement);
-
-                if (parentIf != null)
-                {
-                    ifStatement = parentIf;
-                }
-                else
-                {
-                    break;
-                }
-            }
-
-            return ifStatement;
-        }
-
-        public static bool IsTopmostIf(this IfStatementSyntax ifStatement)
-        {
-            if (ifStatement == null)
-                throw new ArgumentNullException(nameof(ifStatement));
-
-            return !ifStatement.IsParentKind(SyntaxKind.ElseClause);
-        }
-
-        internal static IfStatementSyntax GetNextIf(this IfStatementSyntax ifStatement)
-        {
-            StatementSyntax statement = ifStatement.Else?.Statement;
-
-            if (statement?.IsKind(SyntaxKind.IfStatement) == true)
-                return (IfStatementSyntax)statement;
-
-            return null;
-        }
-
-        internal static IfStatementSyntax GetPreviousIf(this IfStatementSyntax ifStatement)
-        {
-            SyntaxNode parent = ifStatement.Parent;
-
-            if (parent?.IsKind(SyntaxKind.ElseClause) == true)
-            {
-                parent = parent.Parent;
-
-                if (parent?.IsKind(SyntaxKind.IfStatement) == true)
-                    return (IfStatementSyntax)parent;
-            }
-
-            return null;
-        }
-        #endregion IfStatementSyntax
-
-        #region IEnumerable<T>
-        public static SyntaxList<TNode> ToSyntaxList<TNode>(this IEnumerable<TNode> nodes) where TNode : SyntaxNode
-        {
-            return List(nodes);
-        }
-
-        public static SeparatedSyntaxList<TNode> ToSeparatedSyntaxList<TNode>(this IEnumerable<TNode> nodes) where TNode : SyntaxNode
-        {
-            return SeparatedList(nodes);
-        }
-
-        public static SeparatedSyntaxList<TNode> ToSeparatedSyntaxList<TNode>(this IEnumerable<SyntaxNodeOrToken> nodesAndTokens) where TNode : SyntaxNode
-        {
-            return SeparatedList<TNode>(nodesAndTokens);
-        }
-        #endregion IEnumerable<T>
-
-        #region IndexerDeclarationSyntax
-        public static TextSpan HeaderSpan(this IndexerDeclarationSyntax indexerDeclaration)
-        {
-            if (indexerDeclaration == null)
-                throw new ArgumentNullException(nameof(indexerDeclaration));
-
-            return TextSpan.FromBounds(
-                indexerDeclaration.Span.Start,
-                indexerDeclaration.ParameterList?.Span.End ?? indexerDeclaration.ThisKeyword.Span.End);
-        }
-
-        public static AccessorDeclarationSyntax Getter(this IndexerDeclarationSyntax indexerDeclaration)
-        {
-            if (indexerDeclaration == null)
-                throw new ArgumentNullException(nameof(indexerDeclaration));
-
-            return indexerDeclaration
-                .AccessorList?
-                .Getter();
-        }
-
-        public static AccessorDeclarationSyntax Setter(this IndexerDeclarationSyntax indexerDeclaration)
-        {
-            if (indexerDeclaration == null)
-                throw new ArgumentNullException(nameof(indexerDeclaration));
-
-            return indexerDeclaration
-                .AccessorList?
-                .Setter();
-        }
-
-        internal static IndexerDeclarationSyntax WithoutSemicolonToken(this IndexerDeclarationSyntax indexerDeclaration)
-        {
-            if (indexerDeclaration == null)
-                throw new ArgumentNullException(nameof(indexerDeclaration));
-
-            return indexerDeclaration.WithSemicolonToken(default(SyntaxToken));
-        }
-
-        public static IndexerDeclarationSyntax InsertModifier(this IndexerDeclarationSyntax indexerDeclaration, SyntaxToken modifier, IModifierComparer comparer)
-        {
-            return IndexerDeclarationModifierHelper.Instance.InsertModifier(indexerDeclaration, modifier, comparer);
-        }
-
-        public static IndexerDeclarationSyntax InsertModifier(this IndexerDeclarationSyntax indexerDeclaration, SyntaxKind modifierKind, IModifierComparer comparer)
-        {
-            return IndexerDeclarationModifierHelper.Instance.InsertModifier(indexerDeclaration, modifierKind, comparer);
-        }
-        #endregion IndexerDeclarationSyntax
-
-        #region InterfaceDeclarationSyntax
-        public static TextSpan HeaderSpan(this InterfaceDeclarationSyntax interfaceDeclaration)
-        {
-            if (interfaceDeclaration == null)
-                throw new ArgumentNullException(nameof(interfaceDeclaration));
-
-            return TextSpan.FromBounds(
-                interfaceDeclaration.Span.Start,
-                interfaceDeclaration.Identifier.Span.End);
-        }
-
-        public static TextSpan BracesSpan(this InterfaceDeclarationSyntax interfaceDeclaration)
-        {
-            if (interfaceDeclaration == null)
-                throw new ArgumentNullException(nameof(interfaceDeclaration));
-
-            return TextSpan.FromBounds(
-                interfaceDeclaration.OpenBraceToken.Span.Start,
-                interfaceDeclaration.CloseBraceToken.Span.End);
-        }
-
-        public static MemberDeclarationSyntax RemoveMemberAt(this InterfaceDeclarationSyntax interfaceDeclaration, int index)
-        {
-            if (interfaceDeclaration == null)
-                throw new ArgumentNullException(nameof(interfaceDeclaration));
-
-            return RemoveMember(interfaceDeclaration, interfaceDeclaration.Members[index], index);
-        }
-
-        public static MemberDeclarationSyntax RemoveMember(this InterfaceDeclarationSyntax interfaceDeclaration, MemberDeclarationSyntax member)
-        {
-            if (interfaceDeclaration == null)
-                throw new ArgumentNullException(nameof(interfaceDeclaration));
-
-            if (member == null)
-                throw new ArgumentNullException(nameof(member));
-
-            return RemoveMember(interfaceDeclaration, member, interfaceDeclaration.Members.IndexOf(member));
-        }
-
-        private static MemberDeclarationSyntax RemoveMember(
-            InterfaceDeclarationSyntax interfaceDeclaration,
-            MemberDeclarationSyntax member,
-            int index)
-        {
-            MemberDeclarationSyntax newMember = RemoveSingleLineDocumentationComment(member);
-
-            interfaceDeclaration = interfaceDeclaration
-                .WithMembers(interfaceDeclaration.Members.Replace(member, newMember));
-
-            return interfaceDeclaration
-                .RemoveNode(interfaceDeclaration.Members[index], RemoveHelper.GetRemoveOptions(newMember));
-        }
-
-        internal static InterfaceDeclarationSyntax WithMembers(
-            this InterfaceDeclarationSyntax interfaceDeclaration,
-            MemberDeclarationSyntax member)
-        {
-            return interfaceDeclaration.WithMembers(SingletonList(member));
-        }
-
-        internal static InterfaceDeclarationSyntax WithMembers(
-            this InterfaceDeclarationSyntax interfaceDeclaration,
-            IEnumerable<MemberDeclarationSyntax> memberDeclarations)
-        {
-            return interfaceDeclaration.WithMembers(List(memberDeclarations));
-        }
-
-        public static InterfaceDeclarationSyntax InsertMember(this InterfaceDeclarationSyntax interfaceDeclaration, MemberDeclarationSyntax member, IMemberDeclarationComparer comparer)
-        {
-            if (interfaceDeclaration == null)
-                throw new ArgumentNullException(nameof(interfaceDeclaration));
-
-            return interfaceDeclaration.WithMembers(interfaceDeclaration.Members.InsertMember(member, comparer));
-        }
-
-        public static InterfaceDeclarationSyntax InsertModifier(this InterfaceDeclarationSyntax interfaceDeclaration, SyntaxToken modifier, IModifierComparer comparer)
-        {
-            return InterfaceDeclarationModifierHelper.Instance.InsertModifier(interfaceDeclaration, modifier, comparer);
-        }
-
-        public static InterfaceDeclarationSyntax InsertModifier(this InterfaceDeclarationSyntax interfaceDeclaration, SyntaxKind modifierKind, IModifierComparer comparer)
-        {
-            return InterfaceDeclarationModifierHelper.Instance.InsertModifier(interfaceDeclaration, modifierKind, comparer);
-        }
-        #endregion InterfaceDeclarationSyntax
-
-        #region InterpolatedStringExpressionSyntax
-        public static bool IsVerbatim(this InterpolatedStringExpressionSyntax interpolatedString)
-        {
-            if (interpolatedString == null)
-                throw new ArgumentNullException(nameof(interpolatedString));
-
-            return interpolatedString.StringStartToken.ValueText.Contains("@");
-        }
-        #endregion InterpolatedStringExpressionSyntax
-
-        #region LiteralExpressionSyntax
-        public static bool IsVerbatimStringLiteral(this LiteralExpressionSyntax literalExpression)
-        {
-            if (literalExpression == null)
-                throw new ArgumentNullException(nameof(literalExpression));
-
-            return literalExpression.IsKind(SyntaxKind.StringLiteralExpression)
-                && literalExpression.Token.Text.StartsWith("@", StringComparison.Ordinal);
-        }
-
-        public static bool IsZeroNumericLiteral(this LiteralExpressionSyntax literalExpression)
-        {
-            if (literalExpression == null)
-                throw new ArgumentNullException(nameof(literalExpression));
-
-            return literalExpression.IsKind(SyntaxKind.NumericLiteralExpression)
-                && string.Equals(literalExpression.Token.ValueText, "0", StringComparison.Ordinal);
-        }
-
-        internal static string GetStringLiteralInnerText(this LiteralExpressionSyntax literalExpression)
-        {
-            if (literalExpression == null)
-                throw new ArgumentNullException(nameof(literalExpression));
-
-            string s = literalExpression.Token.Text;
-
-            if (s.StartsWith("@", StringComparison.Ordinal))
-            {
-                if (s.StartsWith("@\"", StringComparison.Ordinal))
-                    s = s.Substring(2);
-
-                if (s.EndsWith("\"", StringComparison.Ordinal))
-                    s = s.Remove(s.Length - 1);
-            }
-            else
-            {
-                if (s.StartsWith("\"", StringComparison.Ordinal))
-                    s = s.Substring(1);
-
-                if (s.EndsWith("\"", StringComparison.Ordinal))
-                    s = s.Remove(s.Length - 1);
-            }
-
-            return s;
-        }
-
-        public static bool IsHexadecimalNumericLiteral(this LiteralExpressionSyntax literalExpression)
-        {
-            if (literalExpression == null)
-                throw new ArgumentNullException(nameof(literalExpression));
-
-            return literalExpression.IsKind(SyntaxKind.NumericLiteralExpression)
-                && literalExpression.Token.Text.StartsWith("0x", StringComparison.OrdinalIgnoreCase);
-        }
-        #endregion LiteralExpressionSyntax
-
-        #region LocalFunctionStatementSyntax
-        public static CSharpSyntaxNode BodyOrExpressionBody(this LocalFunctionStatementSyntax localFunctionStatement)
-        {
-            if (localFunctionStatement == null)
-                throw new ArgumentNullException(nameof(localFunctionStatement));
-
-            BlockSyntax body = localFunctionStatement.Body;
-
-            return body ?? (CSharpSyntaxNode)localFunctionStatement.ExpressionBody;
-        }
-
-        public static bool ReturnsVoid(this LocalFunctionStatementSyntax localFunctionStatement)
-        {
-            return localFunctionStatement?.ReturnType?.IsVoid() == true;
-        }
-        #endregion LocalFunctionStatementSyntax
-
-        #region MemberDeclarationSyntax
-        public static SyntaxTrivia GetSingleLineDocumentationCommentTrivia(this MemberDeclarationSyntax member)
-        {
-            if (member == null)
-                throw new ArgumentNullException(nameof(member));
-
-            foreach (SyntaxTrivia trivia in member.GetLeadingTrivia())
-            {
-                if (trivia.IsKind(SyntaxKind.SingleLineDocumentationCommentTrivia))
-                    return trivia;
-            }
-
-            return default(SyntaxTrivia);
-        }
-
-        public static SyntaxTrivia GetDocumentationCommentTrivia(this MemberDeclarationSyntax member)
-        {
-            if (member == null)
-                throw new ArgumentNullException(nameof(member));
-
-            foreach (SyntaxTrivia trivia in member.GetLeadingTrivia())
-            {
-                if (trivia.IsKind(SyntaxKind.SingleLineDocumentationCommentTrivia, SyntaxKind.MultiLineDocumentationCommentTrivia))
-                    return trivia;
-            }
-
-            return default(SyntaxTrivia);
-        }
-
-        public static DocumentationCommentTriviaSyntax GetSingleLineDocumentationComment(this MemberDeclarationSyntax member)
-        {
-            if (member == null)
-                throw new ArgumentNullException(nameof(member));
-
-            SyntaxTrivia trivia = member.GetSingleLineDocumentationCommentTrivia();
-
-            if (trivia.IsKind(SyntaxKind.SingleLineDocumentationCommentTrivia))
-            {
-                var comment = trivia.GetStructure() as DocumentationCommentTriviaSyntax;
-
-                if (comment?.IsKind(SyntaxKind.SingleLineDocumentationCommentTrivia) == true)
-                    return comment;
-            }
-
-            return null;
-        }
-
-        public static DocumentationCommentTriviaSyntax GetDocumentationComment(this MemberDeclarationSyntax member)
-        {
-            if (member == null)
-                throw new ArgumentNullException(nameof(member));
-
-            SyntaxTrivia trivia = member.GetDocumentationCommentTrivia();
-
-            if (trivia.IsKind(SyntaxKind.SingleLineDocumentationCommentTrivia, SyntaxKind.MultiLineDocumentationCommentTrivia))
-            {
-                var comment = trivia.GetStructure() as DocumentationCommentTriviaSyntax;
-
-                if (comment?.IsKind(SyntaxKind.SingleLineDocumentationCommentTrivia, SyntaxKind.MultiLineDocumentationCommentTrivia) == true)
-                    return comment;
-            }
-
-            return null;
-        }
-
-        public static bool HasSingleLineDocumentationComment(this MemberDeclarationSyntax member)
-        {
-            if (member == null)
-                throw new ArgumentNullException(nameof(member));
-
-            return member
-                .GetLeadingTrivia()
-                .Any(f => f.IsKind(SyntaxKind.SingleLineDocumentationCommentTrivia));
-        }
-
-        public static bool HasDocumentationComment(this MemberDeclarationSyntax member)
-        {
-            if (member == null)
-                throw new ArgumentNullException(nameof(member));
-
-            return member
-                .GetLeadingTrivia()
-                .Any(f => f.IsKind(SyntaxKind.SingleLineDocumentationCommentTrivia, SyntaxKind.MultiLineDocumentationCommentTrivia));
-        }
-
-        public static MemberDeclarationSyntax RemoveMemberAt(this MemberDeclarationSyntax containingMember, int index)
-        {
-            if (containingMember == null)
-                throw new ArgumentNullException(nameof(containingMember));
-
-            switch (containingMember.Kind())
-            {
-                case SyntaxKind.NamespaceDeclaration:
-                    return ((NamespaceDeclarationSyntax)containingMember).RemoveMemberAt(index);
-                case SyntaxKind.ClassDeclaration:
-                    return ((ClassDeclarationSyntax)containingMember).RemoveMemberAt(index);
-                case SyntaxKind.StructDeclaration:
-                    return ((StructDeclarationSyntax)containingMember).RemoveMemberAt(index);
-                case SyntaxKind.InterfaceDeclaration:
-                    return ((InterfaceDeclarationSyntax)containingMember).RemoveMemberAt(index);
-            }
-
-            return containingMember;
-        }
-
-        public static MemberDeclarationSyntax RemoveMember(this MemberDeclarationSyntax containingMember, MemberDeclarationSyntax member)
-        {
-            if (containingMember == null)
-                throw new ArgumentNullException(nameof(containingMember));
-
-            if (member == null)
-                throw new ArgumentNullException(nameof(member));
-
-            switch (containingMember.Kind())
-            {
-                case SyntaxKind.NamespaceDeclaration:
-                    return ((NamespaceDeclarationSyntax)containingMember).RemoveMember(member);
-                case SyntaxKind.ClassDeclaration:
-                    return ((ClassDeclarationSyntax)containingMember).RemoveMember(member);
-                case SyntaxKind.StructDeclaration:
-                    return ((StructDeclarationSyntax)containingMember).RemoveMember(member);
-                case SyntaxKind.InterfaceDeclaration:
-                    return ((InterfaceDeclarationSyntax)containingMember).RemoveMember(member);
-            }
-
-            return containingMember;
-        }
-
-        public static SyntaxTokenList GetModifiers(this MemberDeclarationSyntax member)
-        {
-            if (member == null)
-                throw new ArgumentNullException(nameof(member));
-
-            switch (member.Kind())
-            {
-                case SyntaxKind.ClassDeclaration:
-                    return ((ClassDeclarationSyntax)member).Modifiers;
-                case SyntaxKind.ConstructorDeclaration:
-                    return ((ConstructorDeclarationSyntax)member).Modifiers;
-                case SyntaxKind.ConversionOperatorDeclaration:
-                    return ((ConversionOperatorDeclarationSyntax)member).Modifiers;
-                case SyntaxKind.DelegateDeclaration:
-                    return ((DelegateDeclarationSyntax)member).Modifiers;
-                case SyntaxKind.DestructorDeclaration:
-                    return ((DestructorDeclarationSyntax)member).Modifiers;
-                case SyntaxKind.EnumDeclaration:
-                    return ((EnumDeclarationSyntax)member).Modifiers;
-                case SyntaxKind.EventDeclaration:
-                    return ((EventDeclarationSyntax)member).Modifiers;
-                case SyntaxKind.EventFieldDeclaration:
-                    return ((EventFieldDeclarationSyntax)member).Modifiers;
-                case SyntaxKind.FieldDeclaration:
-                    return ((FieldDeclarationSyntax)member).Modifiers;
-                case SyntaxKind.IndexerDeclaration:
-                    return ((IndexerDeclarationSyntax)member).Modifiers;
-                case SyntaxKind.InterfaceDeclaration:
-                    return ((InterfaceDeclarationSyntax)member).Modifiers;
-                case SyntaxKind.MethodDeclaration:
-                    return ((MethodDeclarationSyntax)member).Modifiers;
-                case SyntaxKind.OperatorDeclaration:
-                    return ((OperatorDeclarationSyntax)member).Modifiers;
-                case SyntaxKind.PropertyDeclaration:
-                    return ((PropertyDeclarationSyntax)member).Modifiers;
-                case SyntaxKind.StructDeclaration:
-                    return ((StructDeclarationSyntax)member).Modifiers;
-                case SyntaxKind.IncompleteMember:
-                    return ((IncompleteMemberSyntax)member).Modifiers;
-                default:
-                    {
-                        Debug.Fail(member.Kind().ToString());
-                        return default(SyntaxTokenList);
-                    }
-            }
-        }
-
-        public static MemberDeclarationSyntax GetMemberAt(this MemberDeclarationSyntax member, int index)
-        {
-            SyntaxList<MemberDeclarationSyntax> members = GetMembers(member);
-
-            return members[index];
-        }
-
-        public static SyntaxList<MemberDeclarationSyntax> GetMembers(this MemberDeclarationSyntax member)
-        {
-            if (member == null)
-                throw new ArgumentNullException(nameof(member));
-
-            switch (member.Kind())
-            {
-                case SyntaxKind.NamespaceDeclaration:
-                    return ((NamespaceDeclarationSyntax)member).Members;
-                case SyntaxKind.ClassDeclaration:
-                    return ((ClassDeclarationSyntax)member).Members;
-                case SyntaxKind.StructDeclaration:
-                    return ((StructDeclarationSyntax)member).Members;
-                case SyntaxKind.InterfaceDeclaration:
-                    return ((InterfaceDeclarationSyntax)member).Members;
-                default:
-                    {
-                        Debug.Fail(member.Kind().ToString());
-                        return default(SyntaxList<MemberDeclarationSyntax>);
-                    }
-            }
-        }
-
-        public static MemberDeclarationSyntax WithMembers(this MemberDeclarationSyntax member, SyntaxList<MemberDeclarationSyntax> newMembers)
-        {
-            if (member == null)
-                throw new ArgumentNullException(nameof(member));
-
-            switch (member.Kind())
-            {
-                case SyntaxKind.NamespaceDeclaration:
-                    return ((NamespaceDeclarationSyntax)member).WithMembers(newMembers);
-                case SyntaxKind.ClassDeclaration:
-                    return ((ClassDeclarationSyntax)member).WithMembers(newMembers);
-                case SyntaxKind.StructDeclaration:
-                    return ((StructDeclarationSyntax)member).WithMembers(newMembers);
-                case SyntaxKind.InterfaceDeclaration:
-                    return ((InterfaceDeclarationSyntax)member).WithMembers(newMembers);
-                default:
-                    {
-                        Debug.Fail(member.Kind().ToString());
-                        return member;
-                    }
-            }
-        }
-
-        internal static Accessibility GetDefaultExplicitAccessibility(this MemberDeclarationSyntax member)
-        {
-            switch (member.Kind())
-            {
-                case SyntaxKind.ConstructorDeclaration:
-                    {
-                        if (((ConstructorDeclarationSyntax)member).IsStatic())
-                        {
-                            return Accessibility.NotApplicable;
-                        }
-                        else
-                        {
-                            return Accessibility.Private;
-                        }
-                    }
-                case SyntaxKind.DestructorDeclaration:
-                    {
-                        return Accessibility.NotApplicable;
-                    }
-                case SyntaxKind.MethodDeclaration:
-                    {
-                        var methodDeclaration = (MethodDeclarationSyntax)member;
-
-                        if (methodDeclaration.Modifiers.Contains(SyntaxKind.PartialKeyword)
-                            || methodDeclaration.ExplicitInterfaceSpecifier != null
-                            || methodDeclaration.IsParentKind(SyntaxKind.InterfaceDeclaration))
-                        {
-                            return Accessibility.NotApplicable;
-                        }
-                        else
-                        {
-                            return Accessibility.Private;
-                        }
-                    }
-                case SyntaxKind.PropertyDeclaration:
-                    {
-                        var propertyDeclaration = (PropertyDeclarationSyntax)member;
-
-                        if (propertyDeclaration.ExplicitInterfaceSpecifier != null
-                            || propertyDeclaration.IsParentKind(SyntaxKind.InterfaceDeclaration))
-                        {
-                            return Accessibility.NotApplicable;
-                        }
-                        else
-                        {
-                            return Accessibility.Private;
-                        }
-                    }
-                case SyntaxKind.IndexerDeclaration:
-                    {
-                        var indexerDeclaration = (IndexerDeclarationSyntax)member;
-
-                        if (indexerDeclaration.ExplicitInterfaceSpecifier != null
-                            || indexerDeclaration.IsParentKind(SyntaxKind.InterfaceDeclaration))
-                        {
-                            return Accessibility.NotApplicable;
-                        }
-                        else
-                        {
-                            return Accessibility.Private;
-                        }
-                    }
-                case SyntaxKind.EventDeclaration:
-                    {
-                        var eventDeclaration = (EventDeclarationSyntax)member;
-
-                        if (eventDeclaration.ExplicitInterfaceSpecifier != null)
-                        {
-                            return Accessibility.NotApplicable;
-                        }
-                        else
-                        {
-                            return Accessibility.Private;
-                        }
-                    }
-                case SyntaxKind.EventFieldDeclaration:
-                    {
-                        if (member.IsParentKind(SyntaxKind.InterfaceDeclaration))
-                        {
-                            return Accessibility.NotApplicable;
-                        }
-                        else
-                        {
-                            return Accessibility.Private;
-                        }
-                    }
-                case SyntaxKind.FieldDeclaration:
-                    {
-                        return Accessibility.Private;
-                    }
-                case SyntaxKind.OperatorDeclaration:
-                case SyntaxKind.ConversionOperatorDeclaration:
-                    {
-                        return Accessibility.Public;
-                    }
-                case SyntaxKind.ClassDeclaration:
-                case SyntaxKind.StructDeclaration:
-                case SyntaxKind.InterfaceDeclaration:
-                case SyntaxKind.EnumDeclaration:
-                case SyntaxKind.DelegateDeclaration:
-                    {
-                        if (member.IsParentKind(SyntaxKind.ClassDeclaration, SyntaxKind.StructDeclaration))
-                        {
-                            return Accessibility.Private;
-                        }
-                        else
-                        {
-                            return Accessibility.Internal;
-                        }
-                    }
-            }
-
-            return Accessibility.NotApplicable;
-        }
-
-        public static Accessibility GetDeclaredAccessibility(this MemberDeclarationSyntax member)
-        {
-            if (member == null)
-                throw new ArgumentNullException(nameof(member));
-
-            switch (member.Kind())
-            {
-                case SyntaxKind.ConstructorDeclaration:
-                    {
-                        var constructorDeclaration = (ConstructorDeclarationSyntax)member;
-
-                        if (constructorDeclaration.IsStatic())
-                        {
-                            return Accessibility.Private;
-                        }
-                        else
-                        {
-                            return AccessibilityOrDefault(constructorDeclaration, constructorDeclaration.Modifiers);
-                        }
-                    }
-                case SyntaxKind.MethodDeclaration:
-                    {
-                        var methodDeclaration = (MethodDeclarationSyntax)member;
-
-                        SyntaxTokenList modifiers = methodDeclaration.Modifiers;
-
-                        if (modifiers.Contains(SyntaxKind.PartialKeyword))
-                        {
-                            return Accessibility.Private;
-                        }
-                        else if (methodDeclaration.ExplicitInterfaceSpecifier != null
-                            || methodDeclaration.IsParentKind(SyntaxKind.InterfaceDeclaration))
-                        {
-                            return Accessibility.Public;
-                        }
-                        else
-                        {
-                            return AccessibilityOrDefault(methodDeclaration, modifiers);
-                        }
-                    }
-                case SyntaxKind.PropertyDeclaration:
-                    {
-                        var propertyDeclaration = (PropertyDeclarationSyntax)member;
-
-                        if (propertyDeclaration.ExplicitInterfaceSpecifier != null
-                            || propertyDeclaration.IsParentKind(SyntaxKind.InterfaceDeclaration))
-                        {
-                            return Accessibility.Public;
-                        }
-                        else
-                        {
-                            return AccessibilityOrDefault(propertyDeclaration, propertyDeclaration.Modifiers);
-                        }
-                    }
-                case SyntaxKind.IndexerDeclaration:
-                    {
-                        var indexerDeclaration = (IndexerDeclarationSyntax)member;
-
-                        if (indexerDeclaration.ExplicitInterfaceSpecifier != null
-                            || indexerDeclaration.IsParentKind(SyntaxKind.InterfaceDeclaration))
-                        {
-                            return Accessibility.Public;
-                        }
-                        else
-                        {
-                            return AccessibilityOrDefault(indexerDeclaration, indexerDeclaration.Modifiers);
-                        }
-                    }
-                case SyntaxKind.EventDeclaration:
-                    {
-                        var eventDeclaration = (EventDeclarationSyntax)member;
-
-                        if (eventDeclaration.ExplicitInterfaceSpecifier != null)
-                        {
-                            return Accessibility.Public;
-                        }
-                        else
-                        {
-                            return AccessibilityOrDefault(eventDeclaration, eventDeclaration.Modifiers);
-                        }
-                    }
-                case SyntaxKind.EventFieldDeclaration:
-                    {
-                        if (member.IsParentKind(SyntaxKind.InterfaceDeclaration))
-                        {
-                            return Accessibility.Public;
-                        }
-                        else
-                        {
-                            var eventFieldDeclaration = (EventFieldDeclarationSyntax)member;
-
-                            return AccessibilityOrDefault(eventFieldDeclaration, eventFieldDeclaration.Modifiers);
-                        }
-                    }
-                case SyntaxKind.FieldDeclaration:
-                case SyntaxKind.ClassDeclaration:
-                case SyntaxKind.StructDeclaration:
-                case SyntaxKind.InterfaceDeclaration:
-                case SyntaxKind.EnumDeclaration:
-                case SyntaxKind.DelegateDeclaration:
-                    {
-                        return AccessibilityOrDefault(member, member.GetModifiers());
-                    }
-                case SyntaxKind.DestructorDeclaration:
-                case SyntaxKind.OperatorDeclaration:
-                case SyntaxKind.ConversionOperatorDeclaration:
-                case SyntaxKind.EnumMemberDeclaration:
-                case SyntaxKind.NamespaceDeclaration:
-                    {
-                        return Accessibility.Public;
-                    }
-            }
-
-            return Accessibility.NotApplicable;
-        }
-
-        private static Accessibility AccessibilityOrDefault(MemberDeclarationSyntax member, SyntaxTokenList modifiers)
-        {
-            Accessibility accessibility = modifiers.GetAccessibility();
-
-            if (accessibility != Accessibility.NotApplicable)
-            {
-                return accessibility;
-            }
-            else
-            {
-                return GetDefaultExplicitAccessibility(member);
-            }
-        }
-
-        public static bool IsPubliclyVisible(this MemberDeclarationSyntax member)
-        {
-            if (member == null)
-                throw new ArgumentNullException(nameof(member));
-
-            do
-            {
-                if (member.IsKind(SyntaxKind.NamespaceDeclaration))
-                    return true;
-
-                Accessibility accessibility = member.GetDeclaredAccessibility();
-
-                if (accessibility == Accessibility.Public
-                    || accessibility == Accessibility.Protected
-                    || accessibility == Accessibility.ProtectedOrInternal)
-                {
-                    SyntaxNode parent = member.Parent;
-
-                    if (parent != null)
-                    {
-                        if (parent.IsKind(SyntaxKind.CompilationUnit))
-                            return true;
-
-                        member = parent as MemberDeclarationSyntax;
-                    }
-                    else
-                    {
-                        return false;
-                    }
-                }
-                else
-                {
-                    return false;
-                }
-
-            } while (member != null);
-
-            return false;
-        }
-
-        internal static MemberDeclarationSyntax WithNewSingleLineDocumentationComment(
-            this MemberDeclarationSyntax member,
-            DocumentationCommentGeneratorSettings settings = null)
-        {
-            if (member == null)
-                throw new ArgumentNullException(nameof(member));
-
-            DocumentationCommentInserter inserter = DocumentationCommentInserter.Create(member);
-
-            settings = settings ?? DocumentationCommentGeneratorSettings.Default;
-
-            settings = settings.WithIndent(inserter.Indent);
-
-            SyntaxTriviaList comment = DocumentationCommentGenerator.Generate(member, settings);
-
-            SyntaxTriviaList newLeadingTrivia = inserter.InsertRange(comment);
-
-            return member.WithLeadingTrivia(newLeadingTrivia);
-        }
-
-        internal static MemberDeclarationSyntax WithBaseOrNewSingleLineDocumentationComment(
-            this MemberDeclarationSyntax member,
-            SemanticModel semanticModel,
-            DocumentationCommentGeneratorSettings settings = null,
-            CancellationToken cancellationToken = default(CancellationToken))
-        {
-            if (member == null)
-                throw new ArgumentNullException(nameof(member));
-
-            if (DocumentationCommentGenerator.CanGenerateFromBase(member.Kind()))
-            {
-                BaseDocumentationCommentData info = DocumentationCommentGenerator.GenerateFromBase(member, semanticModel, cancellationToken);
-
-                if (info.Success)
-                    return member.WithDocumentationComment(info.Comment, indent: true);
-            }
-
-            return WithNewSingleLineDocumentationComment(member, settings);
-        }
-
-        public static MemberDeclarationSyntax WithDocumentationComment(
-            this MemberDeclarationSyntax member,
-            SyntaxTrivia comment,
-            bool indent = false)
-        {
-            if (member == null)
-                throw new ArgumentNullException(nameof(member));
-
-            DocumentationCommentInserter inserter = DocumentationCommentInserter.Create(member);
-
-            SyntaxTriviaList newLeadingTrivia = inserter.Insert(comment, indent: indent);
-
-            return member.WithLeadingTrivia(newLeadingTrivia);
-        }
-
-        public static bool IsIterator(this MethodDeclarationSyntax methodDeclaration)
-        {
-            if (methodDeclaration == null)
-                throw new ArgumentNullException(nameof(methodDeclaration));
-
-            return methodDeclaration
-                    .DescendantNodes(node => !node.IsNestedMethod())
-                    .Any(f => f.IsKind(SyntaxKind.YieldReturnStatement, SyntaxKind.YieldBreakStatement));
-        }
-
-        private static MemberDeclarationSyntax RemoveSingleLineDocumentationComment(MemberDeclarationSyntax member)
-        {
-            if (member == null)
-                throw new ArgumentNullException(nameof(member));
-
-            SyntaxTriviaList leadingTrivia = member.GetLeadingTrivia();
-
-            SyntaxTriviaList.Reversed.Enumerator en = leadingTrivia.Reverse().GetEnumerator();
-
-            int i = 0;
-            while (en.MoveNext())
-            {
-                if (en.Current.IsWhitespaceOrEndOfLineTrivia())
-                {
-                    i++;
-                }
-                else if (en.Current.IsKind(SyntaxKind.SingleLineDocumentationCommentTrivia))
-                {
-                    return member.WithLeadingTrivia(leadingTrivia.Take(leadingTrivia.Count - (i + 1)));
-                }
-                else
-                {
-                    return member;
-                }
-            }
-
-            return member;
-        }
-        #endregion MemberDeclarationSyntax
-
-        #region MethodDeclarationSyntax
-        public static bool ReturnsVoid(this MethodDeclarationSyntax methodDeclaration)
-        {
-            return methodDeclaration?.ReturnType?.IsVoid() == true;
-        }
-
-        public static TextSpan HeaderSpan(this MethodDeclarationSyntax methodDeclaration)
-        {
-            if (methodDeclaration == null)
-                throw new ArgumentNullException(nameof(methodDeclaration));
-
-            return TextSpan.FromBounds(
-                methodDeclaration.Span.Start,
-                methodDeclaration.ParameterList?.Span.End ?? methodDeclaration.Identifier.Span.End);
-        }
-
-        public static bool IsStatic(this MethodDeclarationSyntax methodDeclaration)
-        {
-            return methodDeclaration?.Modifiers.Contains(SyntaxKind.StaticKeyword) == true;
-        }
-
-        internal static bool ContainsAwait(this MethodDeclarationSyntax methodDeclaration)
-        {
-            if (methodDeclaration == null)
-                throw new ArgumentNullException(nameof(methodDeclaration));
-
-            return methodDeclaration
-                .DescendantNodes(node => !node.IsNestedMethod())
-                .Any(f => f.IsKind(SyntaxKind.AwaitExpression));
-        }
-
-        public static CSharpSyntaxNode BodyOrExpressionBody(this MethodDeclarationSyntax methodDeclaration)
-        {
-            if (methodDeclaration == null)
-                throw new ArgumentNullException(nameof(methodDeclaration));
-
-            BlockSyntax body = methodDeclaration.Body;
-
-            return body ?? (CSharpSyntaxNode)methodDeclaration.ExpressionBody;
-        }
-
-        public static MethodDeclarationSyntax InsertModifier(this MethodDeclarationSyntax methodDeclaration, SyntaxToken modifier, IModifierComparer comparer)
-        {
-            return MethodDeclarationModifierHelper.Instance.InsertModifier(methodDeclaration, modifier, comparer);
-        }
-
-        public static MethodDeclarationSyntax InsertModifier(this MethodDeclarationSyntax methodDeclaration, SyntaxKind modifierKind, IModifierComparer comparer)
-        {
-            return MethodDeclarationModifierHelper.Instance.InsertModifier(methodDeclaration, modifierKind, comparer);
-        }
-        #endregion MethodDeclarationSyntax
-
-        #region NamespaceDeclarationSyntax
-        public static MemberDeclarationSyntax RemoveMemberAt(this NamespaceDeclarationSyntax namespaceDeclaration, int index)
-        {
-            if (namespaceDeclaration == null)
-                throw new ArgumentNullException(nameof(namespaceDeclaration));
-
-            return RemoveMember(namespaceDeclaration, namespaceDeclaration.Members[index], index);
-        }
-
-        public static MemberDeclarationSyntax RemoveMember(this NamespaceDeclarationSyntax namespaceDeclaration, MemberDeclarationSyntax member)
-        {
-            if (namespaceDeclaration == null)
-                throw new ArgumentNullException(nameof(namespaceDeclaration));
-
-            if (member == null)
-                throw new ArgumentNullException(nameof(member));
-
-            return RemoveMember(namespaceDeclaration, member, namespaceDeclaration.Members.IndexOf(member));
-        }
-
-        private static MemberDeclarationSyntax RemoveMember(
-            NamespaceDeclarationSyntax namespaceDeclaration,
-            MemberDeclarationSyntax member,
-            int index)
-        {
-            MemberDeclarationSyntax newMember = RemoveSingleLineDocumentationComment(member);
-
-            namespaceDeclaration = namespaceDeclaration
-                .WithMembers(namespaceDeclaration.Members.Replace(member, newMember));
-
-            return namespaceDeclaration
-                .RemoveNode(namespaceDeclaration.Members[index], RemoveHelper.GetRemoveOptions(newMember));
-        }
-
-        internal static NamespaceDeclarationSyntax WithMembers(
-            this NamespaceDeclarationSyntax namespaceDeclaration,
-            MemberDeclarationSyntax member)
-        {
-            return namespaceDeclaration.WithMembers(SingletonList(member));
-        }
-
-        internal static NamespaceDeclarationSyntax WithMembers(
-            this NamespaceDeclarationSyntax namespaceDeclaration,
-            IEnumerable<MemberDeclarationSyntax> memberDeclarations)
-        {
-            return namespaceDeclaration.WithMembers(List(memberDeclarations));
-        }
-
-        public static TextSpan HeaderSpan(this NamespaceDeclarationSyntax namespaceDeclaration)
-        {
-            if (namespaceDeclaration == null)
-                throw new ArgumentNullException(nameof(namespaceDeclaration));
-
-            return TextSpan.FromBounds(
-                namespaceDeclaration.Span.Start,
-                namespaceDeclaration.Name?.Span.End ?? namespaceDeclaration.NamespaceKeyword.Span.End);
-        }
-
-        public static TextSpan BracesSpan(this NamespaceDeclarationSyntax namespaceDeclaration)
-        {
-            if (namespaceDeclaration == null)
-                throw new ArgumentNullException(nameof(namespaceDeclaration));
-
-            return TextSpan.FromBounds(
-                namespaceDeclaration.OpenBraceToken.Span.Start,
-                namespaceDeclaration.CloseBraceToken.Span.End);
-        }
-
-        public static NamespaceDeclarationSyntax InsertMember(this NamespaceDeclarationSyntax namespaceDeclaration, MemberDeclarationSyntax member, IMemberDeclarationComparer comparer)
-        {
-            if (namespaceDeclaration == null)
-                throw new ArgumentNullException(nameof(namespaceDeclaration));
-
-            return namespaceDeclaration.WithMembers(namespaceDeclaration.Members.InsertMember(member, comparer));
-        }
-        #endregion NamespaceDeclarationSyntax
-
-        #region OperatorDeclarationSyntax
-        public static TextSpan HeaderSpan(this OperatorDeclarationSyntax operatorDeclaration)
-        {
-            if (operatorDeclaration == null)
-                throw new ArgumentNullException(nameof(operatorDeclaration));
-
-            return TextSpan.FromBounds(
-                operatorDeclaration.Span.Start,
-                operatorDeclaration.ParameterList?.Span.End ?? operatorDeclaration.OperatorToken.Span.End);
-        }
-
-        public static CSharpSyntaxNode BodyOrExpressionBody(this OperatorDeclarationSyntax operatorDeclaration)
-        {
-            if (operatorDeclaration == null)
-                throw new ArgumentNullException(nameof(operatorDeclaration));
-
-            BlockSyntax body = operatorDeclaration.Body;
-
-            return body ?? (CSharpSyntaxNode)operatorDeclaration.ExpressionBody;
-        }
-
-        public static OperatorDeclarationSyntax InsertModifier(this OperatorDeclarationSyntax operatorDeclaration, SyntaxToken modifier, IModifierComparer comparer)
-        {
-            return OperatorDeclarationModifierHelper.Instance.InsertModifier(operatorDeclaration, modifier, comparer);
-        }
-
-        public static OperatorDeclarationSyntax InsertModifier(this OperatorDeclarationSyntax operatorDeclaration, SyntaxKind modifierKind, IModifierComparer comparer)
-        {
-            return OperatorDeclarationModifierHelper.Instance.InsertModifier(operatorDeclaration, modifierKind, comparer);
-        }
-
-        public static bool ReturnsVoid(this OperatorDeclarationSyntax operatorDeclaration)
-        {
-            return operatorDeclaration?.ReturnType?.IsVoid() == true;
-        }
-        #endregion OperatorDeclarationSyntax
-
-        #region ParameterSyntax
-        public static bool IsThis(this ParameterSyntax parameter)
-        {
-            return parameter?.Modifiers.Contains(SyntaxKind.ThisKeyword) == true;
-        }
-
-        public static bool IsParams(this ParameterSyntax parameter)
-        {
-            return parameter?.Modifiers.Contains(SyntaxKind.ParamsKeyword) == true;
-        }
-        #endregion ParameterSyntax
-
-        #region PropertyDeclarationSyntax
-        internal static PropertyDeclarationSyntax WithAttributeLists(
-            this PropertyDeclarationSyntax propertyDeclaration,
-            params AttributeListSyntax[] attributeLists)
-        {
-            if (propertyDeclaration == null)
-                throw new ArgumentNullException(nameof(propertyDeclaration));
-
-            return propertyDeclaration.WithAttributeLists(List(attributeLists));
-        }
-
-        internal static PropertyDeclarationSyntax WithoutSemicolonToken(
-            this PropertyDeclarationSyntax propertyDeclaration)
-        {
-            return propertyDeclaration.WithSemicolonToken(default(SyntaxToken));
-        }
-
-        public static TextSpan HeaderSpan(this PropertyDeclarationSyntax propertyDeclaration)
-        {
-            if (propertyDeclaration == null)
-                throw new ArgumentNullException(nameof(propertyDeclaration));
-
-            return TextSpan.FromBounds(
-                propertyDeclaration.Span.Start,
-                propertyDeclaration.Identifier.Span.End);
-        }
-
-        public static AccessorDeclarationSyntax Getter(this PropertyDeclarationSyntax propertyDeclaration)
-        {
-            if (propertyDeclaration == null)
-                throw new ArgumentNullException(nameof(propertyDeclaration));
-
-            return propertyDeclaration.AccessorList?.Getter();
-        }
-
-        public static AccessorDeclarationSyntax Setter(this PropertyDeclarationSyntax propertyDeclaration)
-        {
-            if (propertyDeclaration == null)
-                throw new ArgumentNullException(nameof(propertyDeclaration));
-
-            return propertyDeclaration.AccessorList?.Setter();
-        }
-
-        public static bool IsStatic(this PropertyDeclarationSyntax propertyDeclaration)
-        {
-            return propertyDeclaration?.Modifiers.Contains(SyntaxKind.StaticKeyword) == true;
-        }
-
-        public static PropertyDeclarationSyntax InsertModifier(this PropertyDeclarationSyntax propertyDeclaration, SyntaxToken modifier, IModifierComparer comparer)
-        {
-            return PropertyDeclarationModifierHelper.Instance.InsertModifier(propertyDeclaration, modifier, comparer);
-        }
-
-        public static PropertyDeclarationSyntax InsertModifier(this PropertyDeclarationSyntax propertyDeclaration, SyntaxKind modifierKind, IModifierComparer comparer)
-        {
-            return PropertyDeclarationModifierHelper.Instance.InsertModifier(propertyDeclaration, modifierKind, comparer);
-        }
-        #endregion PropertyDeclarationSyntax
-
-        #region RegionDirectiveTriviaSyntax
-        public static EndRegionDirectiveTriviaSyntax GetEndRegionDirective(this RegionDirectiveTriviaSyntax regionDirective)
-        {
-            if (regionDirective == null)
-                throw new ArgumentNullException(nameof(regionDirective));
-
-            List<DirectiveTriviaSyntax> relatedDirectives = regionDirective.GetRelatedDirectives();
-
-            if (relatedDirectives.Count == 2)
-            {
-                foreach (DirectiveTriviaSyntax directive in relatedDirectives)
-                {
-                    if (directive.IsKind(SyntaxKind.EndRegionDirectiveTrivia))
-                        return (EndRegionDirectiveTriviaSyntax)directive;
-                }
-            }
-
-            return null;
-        }
-
-        public static SyntaxTrivia GetPreprocessingMessageTrivia(this RegionDirectiveTriviaSyntax regionDirective)
-        {
-            if (regionDirective == null)
-                throw new ArgumentNullException(nameof(regionDirective));
-
-            SyntaxToken endOfDirective = regionDirective.EndOfDirectiveToken;
-
-            SyntaxTriviaList leading = endOfDirective.LeadingTrivia;
-
-            if (leading.Count == 1)
-            {
-                SyntaxTrivia trivia = leading[0];
-
-                if (trivia.IsKind(SyntaxKind.PreprocessingMessageTrivia))
-                    return trivia;
-            }
-
-            return default(SyntaxTrivia);
-        }
-
-        public static bool HasPreprocessingMessageTrivia(this RegionDirectiveTriviaSyntax regionDirective)
-        {
-            return GetPreprocessingMessageTrivia(regionDirective).IsKind(SyntaxKind.PreprocessingMessageTrivia);
-        }
-        #endregion RegionDirectiveTriviaSyntax
-
-        #region SeparatedSyntaxList<T>
-        public static int LastIndexOf<TNode>(this SeparatedSyntaxList<TNode> list, SyntaxKind kind) where TNode : SyntaxNode
-        {
-            return list.LastIndexOf(f => f.IsKind(kind));
-        }
-
-        public static bool Contains<TNode>(this SeparatedSyntaxList<TNode> list, SyntaxKind kind) where TNode : SyntaxNode
-        {
-            return list.IndexOf(kind) != -1;
-        }
-
-        public static bool Contains<TNode>(this SeparatedSyntaxList<TNode> list, TNode node) where TNode : SyntaxNode
-        {
-            return list.IndexOf(node) != -1;
-        }
-
-        public static TNode Find<TNode>(this SeparatedSyntaxList<TNode> list, SyntaxKind kind) where TNode : SyntaxNode
-        {
-            int index = list.IndexOf(kind);
-
-            if (index != -1)
-                return list[index];
-
-            return default(TNode);
-        }
-        
-
-        public static bool IsSingleLine<TNode>(
-            this SeparatedSyntaxList<TNode> list,
-            bool includeExteriorTrivia = true,
-            bool trim = true,
-            CancellationToken cancellationToken = default(CancellationToken)) where TNode : SyntaxNode
-        {
-            int count = list.Count;
-
-            if (count == 0)
-                return false;
-
-            SyntaxNode firstNode = list.First();
-
-            if (count == 1)
-                return IsSingleLine(firstNode, includeExteriorTrivia, trim, cancellationToken);
-
-            SyntaxTree tree = firstNode.SyntaxTree;
-
-            if (tree == null)
-                return false;
-
-            TextSpan span = TextSpan.FromBounds(
-                GetStartIndex(firstNode, includeExteriorTrivia, trim),
-                GetEndIndex(list.Last(), includeExteriorTrivia, trim));
-
-            return tree.IsSingleLineSpan(span, cancellationToken);
-        }
-
-        public static bool IsMultiLine<TNode>(
-            this SeparatedSyntaxList<TNode> list,
-            bool includeExteriorTrivia = true,
-            bool trim = true,
-            CancellationToken cancellationToken = default(CancellationToken)) where TNode : SyntaxNode
-        {
-            int count = list.Count;
-
-            if (count == 0)
-                return false;
-
-            SyntaxNode firstNode = list.First();
-
-            if (count == 1)
-                return IsMultiLine(firstNode, includeExteriorTrivia, trim, cancellationToken);
-
-            SyntaxTree tree = firstNode.SyntaxTree;
-
-            if (tree == null)
-                return false;
-
-            TextSpan span = TextSpan.FromBounds(
-                GetStartIndex(firstNode, includeExteriorTrivia, trim),
-                GetEndIndex(list.Last(), includeExteriorTrivia, trim));
-
-            return tree.IsMultiLineSpan(span, cancellationToken);
-        }
-        #endregion SeparatedSyntaxList<T>
-
-        #region StatementSyntax
-        private static StatementSyntax GetSingleStatementOrDefault(StatementSyntax statement)
-        {
-            if (statement?.IsKind(SyntaxKind.Block) == true)
-            {
-                return ((BlockSyntax)statement).SingleStatementOrDefault();
-            }
-            else
-            {
-                return statement;
-            }
-        }
-
-        public static StatementSyntax PreviousStatement(this StatementSyntax statement)
-        {
-            if (statement == null)
-                throw new ArgumentNullException(nameof(statement));
-
-            SyntaxList<StatementSyntax> statements;
-            if (statement.TryGetContainingList(out statements))
-            {
-                int index = statements.IndexOf(statement);
-
-                if (index > 0)
-                {
-                    return statements[index - 1];
-                }
-                else
-                {
-                    return null;
-                }
-            }
-
-            return null;
-        }
-
-        public static StatementSyntax NextStatement(this StatementSyntax statement)
-        {
-            if (statement == null)
-                throw new ArgumentNullException(nameof(statement));
-
-            SyntaxList<StatementSyntax> statements;
-            if (statement.TryGetContainingList(out statements))
-            {
-                int index = statements.IndexOf(statement);
-
-                if (index < statements.Count - 1)
-                {
-                    return statements[index + 1];
-                }
-                else
-                {
-                    return null;
-                }
-            }
-
-            return null;
-        }
-
-        public static bool TryGetContainingList(this StatementSyntax statement, out SyntaxList<StatementSyntax> statements)
-        {
-            SyntaxNode parent = statement?.Parent;
-
-            switch (parent?.Kind())
-            {
-                case SyntaxKind.Block:
-                    {
-                        statements = ((BlockSyntax)parent).Statements;
-                        return true;
-                    }
-                case SyntaxKind.SwitchSection:
-                    {
-                        statements = ((SwitchSectionSyntax)parent).Statements;
-                        return true;
-                    }
-                default:
-                    {
-                        Debug.Assert(parent == null || EmbeddedStatementHelper.IsEmbeddedStatement(statement), parent.Kind().ToString());
-                        statements = default(SyntaxList<StatementSyntax>);
-                        return false;
-                    }
-            }
-        }
-        #endregion StatementSyntax
-
-        #region StructDeclarationSyntax
-        internal static StructDeclarationSyntax WithMembers(
-            this StructDeclarationSyntax structDeclaration,
-            MemberDeclarationSyntax member)
-        {
-            return structDeclaration.WithMembers(SingletonList(member));
-        }
-
-        internal static StructDeclarationSyntax WithMembers(
-            this StructDeclarationSyntax structDeclaration,
-            IEnumerable<MemberDeclarationSyntax> memberDeclarations)
-        {
-            return structDeclaration.WithMembers(List(memberDeclarations));
-        }
-
-        public static TextSpan HeaderSpan(this StructDeclarationSyntax structDeclaration)
-        {
-            if (structDeclaration == null)
-                throw new ArgumentNullException(nameof(structDeclaration));
-
-            return TextSpan.FromBounds(
-                structDeclaration.Span.Start,
-                structDeclaration.Identifier.Span.End);
-        }
-
-        public static TextSpan BracesSpan(this StructDeclarationSyntax structDeclaration)
-        {
-            if (structDeclaration == null)
-                throw new ArgumentNullException(nameof(structDeclaration));
-
-            return TextSpan.FromBounds(
-                structDeclaration.OpenBraceToken.Span.Start,
-                structDeclaration.CloseBraceToken.Span.End);
-        }
-
-        public static MemberDeclarationSyntax RemoveMemberAt(this StructDeclarationSyntax structDeclaration, int index)
-        {
-            if (structDeclaration == null)
-                throw new ArgumentNullException(nameof(structDeclaration));
-
-            return RemoveMember(structDeclaration, structDeclaration.Members[index], index);
-        }
-
-        public static MemberDeclarationSyntax RemoveMember(this StructDeclarationSyntax structDeclaration, MemberDeclarationSyntax member)
-        {
-            if (structDeclaration == null)
-                throw new ArgumentNullException(nameof(structDeclaration));
-
-            if (member == null)
-                throw new ArgumentNullException(nameof(member));
-
-            return RemoveMember(structDeclaration, member, structDeclaration.Members.IndexOf(member));
-        }
-
-        private static MemberDeclarationSyntax RemoveMember(
-            StructDeclarationSyntax structDeclaration,
-            MemberDeclarationSyntax member,
-            int index)
-        {
-            MemberDeclarationSyntax newMember = RemoveSingleLineDocumentationComment(member);
-
-            structDeclaration = structDeclaration
-                .WithMembers(structDeclaration.Members.Replace(member, newMember));
-
-            return structDeclaration
-                .RemoveNode(structDeclaration.Members[index], RemoveHelper.GetRemoveOptions(newMember));
-        }
-
-        public static StructDeclarationSyntax InsertModifier(this StructDeclarationSyntax structDeclaration, SyntaxToken modifier, IModifierComparer comparer)
-        {
-            return StructDeclarationModifierHelper.Instance.InsertModifier(structDeclaration, modifier, comparer);
-        }
-
-        public static StructDeclarationSyntax InsertModifier(this StructDeclarationSyntax structDeclaration, SyntaxKind modifierKind, IModifierComparer comparer)
-        {
-            return StructDeclarationModifierHelper.Instance.InsertModifier(structDeclaration, modifierKind, comparer);
-        }
-
-        public static StructDeclarationSyntax InsertMember(this StructDeclarationSyntax structDeclaration, MemberDeclarationSyntax member, IMemberDeclarationComparer comparer)
-        {
-            if (structDeclaration == null)
-                throw new ArgumentNullException(nameof(structDeclaration));
-
-            return structDeclaration.WithMembers(structDeclaration.Members.InsertMember(member, comparer));
-        }
-        #endregion StructDeclarationSyntax
-
-        #region SwitchSectionSyntax
-        public static StatementSyntax SingleStatementOrDefault(this SwitchSectionSyntax switchSection)
-        {
-            if (switchSection == null)
-                throw new ArgumentNullException(nameof(switchSection));
-
-            SyntaxList<StatementSyntax> statements = switchSection.Statements;
-
-            return (statements.Count == 1)
-                ? statements[0]
-                : null;
-        }
-
-        public static bool ContainsDefaultLabel(this SwitchSectionSyntax switchSection)
-        {
-            return switchSection?.Labels.Any(f => f.IsKind(SyntaxKind.DefaultSwitchLabel)) == true;
-        }
-        #endregion SwitchSectionSyntax
-
-        #region SyntaxList<T>
-        public static int LastIndexOf<TNode>(this SyntaxList<TNode> list, SyntaxKind kind) where TNode : SyntaxNode
-        {
-            return list.LastIndexOf(f => f.IsKind(kind));
-        }
-
-        public static bool Contains<TNode>(this SyntaxList<TNode> list, SyntaxKind kind) where TNode : SyntaxNode
-        {
-            return list.IndexOf(kind) != -1;
-        }
-
-        public static TNode Find<TNode>(this SyntaxList<TNode> list, SyntaxKind kind) where TNode : SyntaxNode
-        {
-            int index = list.IndexOf(kind);
-
-            if (index != -1)
-                return list[index];
-
-            return default(TNode);
-        }
-
-        public static SyntaxList<MemberDeclarationSyntax> InsertMember(this SyntaxList<MemberDeclarationSyntax> members, MemberDeclarationSyntax member, IMemberDeclarationComparer comparer)
-        {
-            return members.Insert(comparer.GetInsertIndex(members, member), member);
-        }
-
-        public static bool IsSingleLine<TNode>(
-            this SyntaxList<TNode> list,
-            bool includeExteriorTrivia = true,
-            bool trim = true,
-            CancellationToken cancellationToken = default(CancellationToken)) where TNode : SyntaxNode
-        {
-            int count = list.Count;
-
-            if (count == 0)
-                return false;
-
-            SyntaxNode firstNode = list.First();
-
-            if (count == 1)
-                return IsSingleLine(firstNode, includeExteriorTrivia, trim, cancellationToken);
-
-            SyntaxTree tree = firstNode.SyntaxTree;
-
-            if (tree == null)
-                return false;
-
-            TextSpan span = TextSpan.FromBounds(
-                GetStartIndex(firstNode, includeExteriorTrivia, trim),
-                GetEndIndex(list.Last(), includeExteriorTrivia, trim));
-
-            return tree.IsSingleLineSpan(span, cancellationToken);
-        }
-
-        public static bool IsMultiLine<TNode>(
-            this SyntaxList<TNode> list,
-            bool includeExteriorTrivia = true,
-            bool trim = true,
-            CancellationToken cancellationToken = default(CancellationToken)) where TNode : SyntaxNode
-        {
-            int count = list.Count;
-
-            if (count == 0)
-                return false;
-
-            SyntaxNode firstNode = list.First();
-
-            if (count == 1)
-                return IsMultiLine(firstNode, includeExteriorTrivia, trim, cancellationToken);
-
-            SyntaxTree tree = firstNode.SyntaxTree;
-
-            if (tree == null)
-                return false;
-
-            TextSpan span = TextSpan.FromBounds(
-                GetStartIndex(firstNode, includeExteriorTrivia, trim),
-                GetEndIndex(list.Last(), includeExteriorTrivia, trim));
-
-            return tree.IsMultiLineSpan(span, cancellationToken);
-        }
-        #endregion SyntaxList<T>
-
-        #region SyntaxNode
-        public static SyntaxTokenList GetModifiers(this SyntaxNode node)
-        {
-            if (node == null)
-                throw new ArgumentNullException(nameof(node));
-
-            switch (node.Kind())
-            {
-                case SyntaxKind.ClassDeclaration:
-                    return ((ClassDeclarationSyntax)node).Modifiers;
-                case SyntaxKind.ConstructorDeclaration:
-                    return ((ConstructorDeclarationSyntax)node).Modifiers;
-                case SyntaxKind.ConversionOperatorDeclaration:
-                    return ((ConversionOperatorDeclarationSyntax)node).Modifiers;
-                case SyntaxKind.DelegateDeclaration:
-                    return ((DelegateDeclarationSyntax)node).Modifiers;
-                case SyntaxKind.DestructorDeclaration:
-                    return ((DestructorDeclarationSyntax)node).Modifiers;
-                case SyntaxKind.EnumDeclaration:
-                    return ((EnumDeclarationSyntax)node).Modifiers;
-                case SyntaxKind.EventDeclaration:
-                    return ((EventDeclarationSyntax)node).Modifiers;
-                case SyntaxKind.EventFieldDeclaration:
-                    return ((EventFieldDeclarationSyntax)node).Modifiers;
-                case SyntaxKind.FieldDeclaration:
-                    return ((FieldDeclarationSyntax)node).Modifiers;
-                case SyntaxKind.IndexerDeclaration:
-                    return ((IndexerDeclarationSyntax)node).Modifiers;
-                case SyntaxKind.InterfaceDeclaration:
-                    return ((InterfaceDeclarationSyntax)node).Modifiers;
-                case SyntaxKind.MethodDeclaration:
-                    return ((MethodDeclarationSyntax)node).Modifiers;
-                case SyntaxKind.OperatorDeclaration:
-                    return ((OperatorDeclarationSyntax)node).Modifiers;
-                case SyntaxKind.PropertyDeclaration:
-                    return ((PropertyDeclarationSyntax)node).Modifiers;
-                case SyntaxKind.StructDeclaration:
-                    return ((StructDeclarationSyntax)node).Modifiers;
-                case SyntaxKind.IncompleteMember:
-                    return ((IncompleteMemberSyntax)node).Modifiers;
-                case SyntaxKind.GetAccessorDeclaration:
-                case SyntaxKind.SetAccessorDeclaration:
-                case SyntaxKind.AddAccessorDeclaration:
-                case SyntaxKind.RemoveAccessorDeclaration:
-                case SyntaxKind.UnknownAccessorDeclaration:
-                    return ((AccessorDeclarationSyntax)node).Modifiers;
-                case SyntaxKind.LocalDeclarationStatement:
-                    return ((LocalDeclarationStatementSyntax)node).Modifiers;
-                case SyntaxKind.LocalFunctionStatement:
-                    return ((LocalFunctionStatementSyntax)node).Modifiers;
-                case SyntaxKind.Parameter:
-                    return ((ParameterSyntax)node).Modifiers;
-                default:
-                    {
-                        Debug.Fail(node.Kind().ToString());
-                        return default(SyntaxTokenList);
-                    }
-            }
-        }
-        #endregion SyntaxNode
-
-        #region SyntaxNode
-        public static bool SupportsModifiers(this SyntaxNode node)
-        {
-            if (node == null)
-                throw new ArgumentNullException(nameof(node));
-
-            switch (node.Kind())
-            {
-                case SyntaxKind.ClassDeclaration:
-                case SyntaxKind.ConstructorDeclaration:
-                case SyntaxKind.ConversionOperatorDeclaration:
-                case SyntaxKind.DelegateDeclaration:
-                case SyntaxKind.DestructorDeclaration:
-                case SyntaxKind.EnumDeclaration:
-                case SyntaxKind.EventDeclaration:
-                case SyntaxKind.EventFieldDeclaration:
-                case SyntaxKind.FieldDeclaration:
-                case SyntaxKind.IndexerDeclaration:
-                case SyntaxKind.InterfaceDeclaration:
-                case SyntaxKind.MethodDeclaration:
-                case SyntaxKind.OperatorDeclaration:
-                case SyntaxKind.PropertyDeclaration:
-                case SyntaxKind.StructDeclaration:
-                case SyntaxKind.IncompleteMember:
-                case SyntaxKind.GetAccessorDeclaration:
-                case SyntaxKind.SetAccessorDeclaration:
-                case SyntaxKind.AddAccessorDeclaration:
-                case SyntaxKind.RemoveAccessorDeclaration:
-                case SyntaxKind.UnknownAccessorDeclaration:
-                case SyntaxKind.LocalDeclarationStatement:
-                case SyntaxKind.LocalFunctionStatement:
-                case SyntaxKind.Parameter:
-                    return true;
-            }
-
-            return false;
-        }
-
-        internal static TNode WithModifiers<TNode>(this TNode node, SyntaxTokenList modifiers) where TNode : SyntaxNode
-        {
-            if (node == null)
-                throw new ArgumentNullException(nameof(node));
-
-            switch (node.Kind())
-            {
-                case SyntaxKind.ClassDeclaration:
-                    return (TNode)(SyntaxNode)((ClassDeclarationSyntax)(SyntaxNode)node).WithModifiers(modifiers);
-                case SyntaxKind.ConstructorDeclaration:
-                    return (TNode)(SyntaxNode)((ConstructorDeclarationSyntax)(SyntaxNode)node).WithModifiers(modifiers);
-                case SyntaxKind.OperatorDeclaration:
-                    return (TNode)(SyntaxNode)((OperatorDeclarationSyntax)(SyntaxNode)node).WithModifiers(modifiers);
-                case SyntaxKind.ConversionOperatorDeclaration:
-                    return (TNode)(SyntaxNode)((ConversionOperatorDeclarationSyntax)(SyntaxNode)node).WithModifiers(modifiers);
-                case SyntaxKind.DelegateDeclaration:
-                    return (TNode)(SyntaxNode)((DelegateDeclarationSyntax)(SyntaxNode)node).WithModifiers(modifiers);
-                case SyntaxKind.DestructorDeclaration:
-                    return (TNode)(SyntaxNode)((DestructorDeclarationSyntax)(SyntaxNode)node).WithModifiers(modifiers);
-                case SyntaxKind.EnumDeclaration:
-                    return (TNode)(SyntaxNode)((EnumDeclarationSyntax)(SyntaxNode)node).WithModifiers(modifiers);
-                case SyntaxKind.EventDeclaration:
-                    return (TNode)(SyntaxNode)((EventDeclarationSyntax)(SyntaxNode)node).WithModifiers(modifiers);
-                case SyntaxKind.EventFieldDeclaration:
-                    return (TNode)(SyntaxNode)((EventFieldDeclarationSyntax)(SyntaxNode)node).WithModifiers(modifiers);
-                case SyntaxKind.FieldDeclaration:
-                    return (TNode)(SyntaxNode)((FieldDeclarationSyntax)(SyntaxNode)node).WithModifiers(modifiers);
-                case SyntaxKind.IndexerDeclaration:
-                    return (TNode)(SyntaxNode)((IndexerDeclarationSyntax)(SyntaxNode)node).WithModifiers(modifiers);
-                case SyntaxKind.InterfaceDeclaration:
-                    return (TNode)(SyntaxNode)((InterfaceDeclarationSyntax)(SyntaxNode)node).WithModifiers(modifiers);
-                case SyntaxKind.MethodDeclaration:
-                    return (TNode)(SyntaxNode)((MethodDeclarationSyntax)(SyntaxNode)node).WithModifiers(modifiers);
-                case SyntaxKind.PropertyDeclaration:
-                    return (TNode)(SyntaxNode)((PropertyDeclarationSyntax)(SyntaxNode)node).WithModifiers(modifiers);
-                case SyntaxKind.StructDeclaration:
-                    return (TNode)(SyntaxNode)((StructDeclarationSyntax)(SyntaxNode)node).WithModifiers(modifiers);
-                case SyntaxKind.IncompleteMember:
-                    return (TNode)(SyntaxNode)((IncompleteMemberSyntax)(SyntaxNode)node).WithModifiers(modifiers);
-                case SyntaxKind.GetAccessorDeclaration:
-                case SyntaxKind.SetAccessorDeclaration:
-                case SyntaxKind.AddAccessorDeclaration:
-                case SyntaxKind.RemoveAccessorDeclaration:
-                case SyntaxKind.UnknownAccessorDeclaration:
-                    return (TNode)(SyntaxNode)((AccessorDeclarationSyntax)(SyntaxNode)node).WithModifiers(modifiers);
-                case SyntaxKind.LocalDeclarationStatement:
-                    return (TNode)(SyntaxNode)((LocalDeclarationStatementSyntax)(SyntaxNode)node).WithModifiers(modifiers);
-                case SyntaxKind.LocalFunctionStatement:
-                    return (TNode)(SyntaxNode)((LocalFunctionStatementSyntax)(SyntaxNode)node).WithModifiers(modifiers);
-                case SyntaxKind.Parameter:
-                    return (TNode)(SyntaxNode)((ParameterSyntax)(SyntaxNode)node).WithModifiers(modifiers);
-                default:
-                    {
-                        Debug.Fail(node.Kind().ToString());
-                        return node;
-                    }
-            }
-        }
-
-        public static bool SupportsExpressionBody(this SyntaxNode node)
-        {
-            switch (node?.Kind())
-            {
-                case SyntaxKind.MethodDeclaration:
-                case SyntaxKind.PropertyDeclaration:
-                case SyntaxKind.IndexerDeclaration:
-                case SyntaxKind.OperatorDeclaration:
-                case SyntaxKind.ConversionOperatorDeclaration:
-                case SyntaxKind.ConstructorDeclaration:
-                case SyntaxKind.DestructorDeclaration:
-                case SyntaxKind.GetAccessorDeclaration:
-                case SyntaxKind.SetAccessorDeclaration:
-                case SyntaxKind.AddAccessorDeclaration:
-                case SyntaxKind.RemoveAccessorDeclaration:
-                    return true;
-                default:
-                    return false;
-            }
-        }
-
-        internal static string GetTitle(this SyntaxNode node)
-        {
-            switch (node.Kind())
-            {
-                case SyntaxKind.IfStatement:
-                    return "if statement";
-                case SyntaxKind.ElseClause:
-                    return "else clause";
-                case SyntaxKind.DoStatement:
-                    return "do statement";
-                case SyntaxKind.ForEachStatement:
-                case SyntaxKind.ForEachVariableStatement:
-                    return "foreach statement";
-                case SyntaxKind.ForStatement:
-                    return "for statement";
-                case SyntaxKind.UsingStatement:
-                    return "using statement";
-                case SyntaxKind.WhileStatement:
-                    return "while statement";
-                case SyntaxKind.LockStatement:
-                    return "lock statement";
-                case SyntaxKind.FixedStatement:
-                    return "fixed statement";
-                case SyntaxKind.MethodDeclaration:
-                    return "method";
-                case SyntaxKind.OperatorDeclaration:
-                    return "operator method";
-                case SyntaxKind.ConversionOperatorDeclaration:
-                    return "conversion method";
-                case SyntaxKind.ConstructorDeclaration:
-                    return "constructor";
-                case SyntaxKind.PropertyDeclaration:
-                    return "property";
-                case SyntaxKind.IndexerDeclaration:
-                    return "indexer";
-                case SyntaxKind.EventDeclaration:
-                case SyntaxKind.EventFieldDeclaration:
-                    return "event";
-                case SyntaxKind.FieldDeclaration:
-                    return "field";
-                case SyntaxKind.NamespaceDeclaration:
-                    return "namespace";
-                case SyntaxKind.ClassDeclaration:
-                    return "class";
-                case SyntaxKind.StructDeclaration:
-                    return "struct";
-                case SyntaxKind.InterfaceDeclaration:
-                    return "interface";
-                case SyntaxKind.EnumDeclaration:
-                    return "enum";
-                default:
-                    {
-                        Debug.Fail(node.Kind().ToString());
-
-                        if (node is StatementSyntax)
-                            return "statement";
-
-                        if (node is MemberDeclarationSyntax)
-                            return "member";
-
-                        return "";
-                    }
-            }
-        }
-
-        internal static bool IsNestedMethod(this SyntaxNode node)
-        {
-            return node?.IsKind(
-                SyntaxKind.SimpleLambdaExpression,
-                SyntaxKind.ParenthesizedLambdaExpression,
-                SyntaxKind.AnonymousMethodExpression,
-                SyntaxKind.LocalFunctionStatement) == true;
-        }
-
-        internal static IEnumerable<DirectiveTriviaSyntax> DescendantDirectives(this SyntaxNode node)
-        {
-            foreach (SyntaxTrivia trivia in node.DescendantTrivia(descendIntoTrivia: true))
-            {
-                if (trivia.IsDirective && trivia.HasStructure)
-                {
-                    var directive = trivia.GetStructure() as DirectiveTriviaSyntax;
-
-                    if (directive != null)
-                        yield return directive;
-                }
-            }
-        }
-
-        internal static IEnumerable<DirectiveTriviaSyntax> DescendantRegionDirectives(this SyntaxNode node)
-        {
-            foreach (SyntaxNode descendant in node.DescendantNodes(descendIntoTrivia: true))
-            {
-                if (descendant.IsKind(SyntaxKind.RegionDirectiveTrivia, SyntaxKind.EndRegionDirectiveTrivia))
-                    yield return (DirectiveTriviaSyntax)descendant;
-            }
-        }
-
-        public static bool IsDescendantOf(this SyntaxNode node, SyntaxKind kind, bool ascendOutOfTrivia = true)
-        {
-            if (node == null)
-                throw new ArgumentNullException(nameof(node));
-
-            return node.Ancestors(ascendOutOfTrivia).Any(f => f.IsKind(kind));
-        }
-
-        public static bool IsBooleanLiteralExpression(this SyntaxNode node)
-        {
-            return node?.IsKind(SyntaxKind.TrueLiteralExpression, SyntaxKind.FalseLiteralExpression) == true;
-        }
-
-        public static bool IsNumericLiteralExpression(this SyntaxNode node, int value)
-        {
-            if (node == null)
-                throw new ArgumentNullException(nameof(node));
-
-            if (node.IsKind(SyntaxKind.NumericLiteralExpression))
-            {
-                object tokenValue = ((LiteralExpressionSyntax)node).Token.Value;
-
-                return tokenValue is int
-                    && (int)tokenValue == value;
-            }
-
-            return false;
-        }
-
-        public static bool IsKind(this SyntaxNode node, SyntaxKind kind1, SyntaxKind kind2)
-        {
-            if (node == null)
-                return false;
-
-            SyntaxKind kind = node.Kind();
-
-            return kind == kind1
-                || kind == kind2;
-        }
-
-        public static bool IsKind(this SyntaxNode node, SyntaxKind kind1, SyntaxKind kind2, SyntaxKind kind3)
-        {
-            if (node == null)
-                return false;
-
-            SyntaxKind kind = node.Kind();
-
-            return kind == kind1
-                || kind == kind2
-                || kind == kind3;
-        }
-
-        public static bool IsKind(this SyntaxNode node, SyntaxKind kind1, SyntaxKind kind2, SyntaxKind kind3, SyntaxKind kind4)
-        {
-            if (node == null)
-                return false;
-
-            SyntaxKind kind = node.Kind();
-
-            return kind == kind1
-                || kind == kind2
-                || kind == kind3
-                || kind == kind4;
-        }
-
-        public static bool IsKind(this SyntaxNode node, SyntaxKind kind1, SyntaxKind kind2, SyntaxKind kind3, SyntaxKind kind4, SyntaxKind kind5)
-        {
-            if (node == null)
-                return false;
-
-            SyntaxKind kind = node.Kind();
-
-            return kind == kind1
-                || kind == kind2
-                || kind == kind3
-                || kind == kind4
-                || kind == kind5;
-        }
-
-        public static bool IsKind(this SyntaxNode node, SyntaxKind kind1, SyntaxKind kind2, SyntaxKind kind3, SyntaxKind kind4, SyntaxKind kind5, SyntaxKind kind6)
-        {
-            if (node == null)
-                return false;
-
-            SyntaxKind kind = node.Kind();
-
-            return kind == kind1
-                || kind == kind2
-                || kind == kind3
-                || kind == kind4
-                || kind == kind5
-                || kind == kind6;
-        }
-
-        public static bool IsParentKind(this SyntaxNode node, SyntaxKind kind)
-        {
-            return node?.Parent.IsKind(kind) == true;
-        }
-
-        public static bool IsParentKind(this SyntaxNode node, SyntaxKind kind1, SyntaxKind kind2)
-        {
-            return node != null
-                && IsKind(node.Parent, kind1, kind2);
-        }
-
-        public static bool IsParentKind(this SyntaxNode node, SyntaxKind kind1, SyntaxKind kind2, SyntaxKind kind3)
-        {
-            return node != null
-                && IsKind(node.Parent, kind1, kind2, kind3);
-        }
-
-        public static bool IsParentKind(this SyntaxNode node, SyntaxKind kind1, SyntaxKind kind2, SyntaxKind kind3, SyntaxKind kind4)
-        {
-            return node != null
-                && IsKind(node.Parent, kind1, kind2, kind3, kind4);
-        }
-
-        public static bool IsParentKind(this SyntaxNode node, SyntaxKind kind1, SyntaxKind kind2, SyntaxKind kind3, SyntaxKind kind4, SyntaxKind kind5)
-        {
-            return node != null
-                && IsKind(node.Parent, kind1, kind2, kind3, kind4, kind5);
-        }
-
-        public static bool IsParentKind(this SyntaxNode node, SyntaxKind kind1, SyntaxKind kind2, SyntaxKind kind3, SyntaxKind kind4, SyntaxKind kind5, SyntaxKind kind6)
-        {
-            return node != null
-                && IsKind(node.Parent, kind1, kind2, kind3, kind4, kind5, kind6);
-        }
-
-        public static bool IsSingleLine(
-            this SyntaxNode node,
-            bool includeExteriorTrivia = true,
-            bool trim = true,
-            CancellationToken cancellationToken = default(CancellationToken))
-        {
-            if (node == null)
-                throw new ArgumentNullException(nameof(node));
-
-            SyntaxTree syntaxTree = node.SyntaxTree;
-
-            if (syntaxTree != null)
-            {
-                TextSpan span = GetSpan(node, includeExteriorTrivia, trim);
-
-                return syntaxTree.IsSingleLineSpan(span, cancellationToken);
-            }
-            else
-            {
-                return false;
-            }
-        }
-
-        public static bool IsMultiLine(
-            this SyntaxNode node,
-            bool includeExteriorTrivia = true,
-            bool trim = true,
-            CancellationToken cancellationToken = default(CancellationToken))
-        {
-            if (node == null)
-                throw new ArgumentNullException(nameof(node));
-
-            SyntaxTree syntaxTree = node.SyntaxTree;
-
-            if (syntaxTree != null)
-            {
-                TextSpan span = GetSpan(node, includeExteriorTrivia, trim);
-
-                return syntaxTree.IsMultiLineSpan(span, cancellationToken);
-            }
-            else
-            {
-                return false;
-            }
-        }
-
-        private static TextSpan GetSpan(SyntaxNode node, bool includeExteriorTrivia, bool trim)
-        {
-            return TextSpan.FromBounds(
-                GetStartIndex(node, includeExteriorTrivia, trim),
-                GetEndIndex(node, includeExteriorTrivia, trim));
-        }
-
-        private static int GetStartIndex(SyntaxNode node, bool includeExteriorTrivia, bool trim)
-        {
-            if (!includeExteriorTrivia)
-                return node.Span.Start;
-
-            int start = node.FullSpan.Start;
-
-            if (trim)
-            {
-                SyntaxTriviaList leading = node.GetLeadingTrivia();
-
-                for (int i = 0; i < leading.Count; i++)
-                {
-                    if (!leading[i].IsWhitespaceOrEndOfLineTrivia())
-                        break;
-
-                    start = leading[i].Span.End;
-                }
-            }
-
-            return start;
-        }
-
-        private static int GetEndIndex(SyntaxNode node, bool includeExteriorTrivia, bool trim)
-        {
-            if (!includeExteriorTrivia)
-                return node.Span.End;
-
-            int end = node.FullSpan.End;
-
-            if (trim)
-            {
-                SyntaxTriviaList trailing = node.GetTrailingTrivia();
-
-                for (int i = trailing.Count - 1; i >= 0; i--)
-                {
-                    if (!trailing[i].IsWhitespaceOrEndOfLineTrivia())
-                        break;
-
-                    end = trailing[i].SpanStart;
-                }
-            }
-
-            return end;
-        }
-
-        public static TNode TrimLeadingTrivia<TNode>(this TNode node) where TNode : SyntaxNode
-        {
-            if (node == null)
-                throw new ArgumentNullException(nameof(node));
-
-            SyntaxTriviaList leadingTrivia = node.GetLeadingTrivia();
-
-            SyntaxTriviaList newLeadingTrivia = leadingTrivia.TrimStart();
-
-            if (leadingTrivia.Count != newLeadingTrivia.Count)
-            {
-                return node.WithLeadingTrivia(newLeadingTrivia);
-            }
-            else
-            {
-                return node;
-            }
-        }
-
-        public static TNode TrimTrailingTrivia<TNode>(this TNode node) where TNode : SyntaxNode
-        {
-            if (node == null)
-                throw new ArgumentNullException(nameof(node));
-
-            SyntaxTriviaList trailingTrivia = node.GetTrailingTrivia();
-
-            SyntaxTriviaList newTrailingTrivia = trailingTrivia.TrimEnd();
-
-            if (trailingTrivia.Count != newTrailingTrivia.Count)
-            {
-                return node.WithTrailingTrivia(newTrailingTrivia);
-            }
-            else
-            {
-                return node;
-            }
-        }
-
-        public static TNode TrimTrivia<TNode>(this TNode node) where TNode : SyntaxNode
-        {
-            if (node == null)
-                throw new ArgumentNullException(nameof(node));
-
-            return node
-                .TrimLeadingTrivia()
-                .TrimTrailingTrivia();
-        }
-
-        internal static TextSpan TrimmedSpan(this SyntaxNode node)
-        {
-            if (node == null)
-                throw new ArgumentNullException(nameof(node));
-
-            return TextSpan.FromBounds(
-                GetStartIndex(node, includeExteriorTrivia: true, trim: true),
-                GetEndIndex(node, includeExteriorTrivia: true, trim: true));
-        }
-
-        public static SyntaxNode FirstAncestor(
-            this SyntaxNode node,
-            SyntaxKind kind,
-            bool ascendOutOfTrivia = true)
-        {
-            return FirstAncestor(node, f => f.IsKind(kind), ascendOutOfTrivia);
-        }
-
-        public static SyntaxNode FirstAncestor(
-            this SyntaxNode node,
-            SyntaxKind kind1,
-            SyntaxKind kind2,
-            bool ascendOutOfTrivia = true)
-        {
-            return FirstAncestor(node, f => f.IsKind(kind1, kind2), ascendOutOfTrivia);
-        }
-
-        public static SyntaxNode FirstAncestor(
-            this SyntaxNode node,
-            SyntaxKind kind1,
-            SyntaxKind kind2,
-            SyntaxKind kind3,
-            bool ascendOutOfTrivia = true)
-        {
-            return FirstAncestor(node, f => f.IsKind(kind1, kind2, kind3), ascendOutOfTrivia);
-        }
-
-        public static SyntaxNode FirstAncestor(this SyntaxNode node, Func<SyntaxNode, bool> predicate, bool ascendOutOfTrivia = true)
-        {
-            if (node == null)
-                throw new ArgumentNullException(nameof(node));
-
-            if (predicate == null)
-                throw new ArgumentNullException(nameof(predicate));
-
-            SyntaxNode parent = GetParent(node, ascendOutOfTrivia);
-
-            if (parent != null)
-            {
-                return FirstAncestorOrSelf(parent, predicate, ascendOutOfTrivia);
-            }
-            else
-            {
-                return null;
-            }
-        }
-
-        public static SyntaxNode FirstAncestorOrSelf(
-            this SyntaxNode node,
-            SyntaxKind kind,
-            bool ascendOutOfTrivia = true)
-        {
-            return FirstAncestorOrSelf(node, f => f.IsKind(kind), ascendOutOfTrivia);
-        }
-
-        public static SyntaxNode FirstAncestorOrSelf(
-            this SyntaxNode node,
-            SyntaxKind kind1,
-            SyntaxKind kind2,
-            bool ascendOutOfTrivia = true)
-        {
-            return FirstAncestorOrSelf(node, f => f.IsKind(kind1, kind2), ascendOutOfTrivia);
-        }
-
-        public static SyntaxNode FirstAncestorOrSelf(
-            this SyntaxNode node,
-            SyntaxKind kind1,
-            SyntaxKind kind2,
-            SyntaxKind kind3,
-            bool ascendOutOfTrivia = true)
-        {
-            return FirstAncestorOrSelf(node, f => f.IsKind(kind1, kind2, kind3), ascendOutOfTrivia);
-        }
-
-        public static SyntaxNode FirstAncestorOrSelf(this SyntaxNode node, Func<SyntaxNode, bool> predicate, bool ascendOutOfTrivia = true)
-        {
-            if (node == null)
-                throw new ArgumentNullException(nameof(node));
-
-            if (predicate == null)
-                throw new ArgumentNullException(nameof(predicate));
-
-            while (node != null)
-            {
-                if (predicate(node))
-                    return node;
-
-                node = GetParent(node, ascendOutOfTrivia);
-            }
-
-            return null;
-        }
-
-        private static SyntaxNode GetParent(SyntaxNode node, bool ascendOutOfTrivia)
-        {
-            SyntaxNode parent = node.Parent;
-
-            if (parent == null && ascendOutOfTrivia)
-            {
-                var structuredTrivia = node as IStructuredTriviaSyntax;
-
-                if (structuredTrivia != null)
-                    parent = structuredTrivia.ParentTrivia.Token.Parent;
-            }
-
-            return parent;
-        }
-
-        internal static TNode RemoveStatement<TNode>(this TNode node, StatementSyntax statement) where TNode : SyntaxNode
-        {
-            if (node == null)
-                throw new ArgumentNullException(nameof(node));
-
-            if (statement == null)
-                throw new ArgumentNullException(nameof(statement));
-
-            return node.RemoveNode(statement, RemoveHelper.GetRemoveOptions(statement));
-        }
-
-        internal static TNode RemoveModifier<TNode>(this TNode node, SyntaxKind modifierKind) where TNode : SyntaxNode
-        {
-            return ModifierHelper.RemoveModifier(node, modifierKind);
-        }
-
-        internal static TNode RemoveModifier<TNode>(this TNode node, SyntaxToken modifier) where TNode : SyntaxNode
-        {
-            return ModifierHelper.RemoveModifier(node, modifier);
-        }
-
-        internal static TNode InsertModifier<TNode>(this TNode node, SyntaxKind modifierKind, IModifierComparer comparer = null) where TNode : SyntaxNode
-        {
-            return ModifierHelper.InsertModifier(node, modifierKind, comparer);
-        }
-
-        internal static TNode InsertModifier<TNode>(this TNode node, SyntaxToken modifier, IModifierComparer comparer = null) where TNode : SyntaxNode
-        {
-            return ModifierHelper.InsertModifier(node, modifier, comparer);
-        }
-
-        public static TNode RemoveComments<TNode>(this TNode node, TextSpan? span = null) where TNode : SyntaxNode
-        {
-            return CommentRemover.RemoveComments(node, span);
-        }
-
-        public static TNode RemoveComments<TNode>(this TNode node, CommentRemoveOptions removeOptions, TextSpan? span = null) where TNode : SyntaxNode
-        {
-            return CommentRemover.RemoveComments(node, removeOptions, span);
-        }
-
-        public static TNode RemoveTrivia<TNode>(this TNode node, TextSpan? span = null) where TNode : SyntaxNode
-        {
-            if (node == null)
-                throw new ArgumentNullException(nameof(node));
-
-            return TriviaRemover.RemoveTrivia(node, span);
-        }
-
-        public static TNode RemoveWhitespaceOrEndOfLineTrivia<TNode>(this TNode node, TextSpan? span = null) where TNode : SyntaxNode
-        {
-            return WhitespaceOrEndOfLineTriviaRewriter.RemoveWhitespaceOrEndOfLineTrivia(node, span);
-        }
-
-        public static TNode ReplaceWhitespaceOrEndOfLineTrivia<TNode>(this TNode node, SyntaxTrivia replacementTrivia, TextSpan? span = null) where TNode : SyntaxNode
-        {
-            return WhitespaceOrEndOfLineTriviaRewriter.ReplaceWhitespaceOrEndOfLineTrivia(node, replacementTrivia, span);
-        }
-
-        internal static bool IsPartOfDocumentationComment(this SyntaxNode node)
-        {
-            while (node != null)
-            {
-                if (node.IsStructuredTrivia
-                    && node.IsKind(SyntaxKind.SingleLineDocumentationCommentTrivia, SyntaxKind.MultiLineDocumentationCommentTrivia))
-                {
-                    return true;
-                }
-
-                node = node.Parent;
-            }
-
-            return false;
-        }
-
-        internal static bool IsInExpressionTree(
-            this SyntaxNode node,
-            INamedTypeSymbol expressionType,
-            SemanticModel semanticModel,
-            CancellationToken cancellationToken = default(CancellationToken))
-        {
-            if (expressionType != null)
-            {
-                for (SyntaxNode current = node; current != null; current = current.Parent)
-                {
-                    if (current.IsKind(SyntaxKind.SimpleLambdaExpression, SyntaxKind.ParenthesizedLambdaExpression))
-                    {
-                        TypeInfo typeInfo = semanticModel.GetTypeInfo(current, cancellationToken);
-
-                        if (expressionType.Equals(typeInfo.ConvertedType?.OriginalDefinition))
-                            return true;
-                    }
-                }
-            }
-
-            return false;
-        }
-        #endregion SyntaxNode
-
-        #region SyntaxToken
-        public static bool IsAccessModifier(this SyntaxToken token)
-        {
-            switch (token.Kind())
-            {
-                case SyntaxKind.PublicKeyword:
-                case SyntaxKind.InternalKeyword:
-                case SyntaxKind.ProtectedKeyword:
-                case SyntaxKind.PrivateKeyword:
-                    return true;
-                default:
-                    return false;
-            }
-        }
-
-        public static bool IsKind(this SyntaxToken token, SyntaxKind kind1, SyntaxKind kind2)
-        {
-            SyntaxKind kind = token.Kind();
-
-            return kind == kind1
-                || kind == kind2;
-        }
-
-        public static bool IsKind(this SyntaxToken token, SyntaxKind kind1, SyntaxKind kind2, SyntaxKind kind3)
-        {
-            SyntaxKind kind = token.Kind();
-
-            return kind == kind1
-                || kind == kind2
-                || kind == kind3;
-        }
-
-        public static bool IsKind(this SyntaxToken token, SyntaxKind kind1, SyntaxKind kind2, SyntaxKind kind3, SyntaxKind kind4)
-        {
-            SyntaxKind kind = token.Kind();
-
-            return kind == kind1
-                || kind == kind2
-                || kind == kind3
-                || kind == kind4;
-        }
-
-        public static bool IsKind(this SyntaxToken token, SyntaxKind kind1, SyntaxKind kind2, SyntaxKind kind3, SyntaxKind kind4, SyntaxKind kind5)
-        {
-            SyntaxKind kind = token.Kind();
-
-            return kind == kind1
-                || kind == kind2
-                || kind == kind3
-                || kind == kind4
-                || kind == kind5;
-        }
-
-        public static bool IsKind(this SyntaxToken token, SyntaxKind kind1, SyntaxKind kind2, SyntaxKind kind3, SyntaxKind kind4, SyntaxKind kind5, SyntaxKind kind6)
-        {
-            SyntaxKind kind = token.Kind();
-
-            return kind == kind1
-                || kind == kind2
-                || kind == kind3
-                || kind == kind4
-                || kind == kind5
-                || kind == kind6;
-        }
-
-        public static SyntaxToken TrimLeadingTrivia(this SyntaxToken token)
-        {
-            SyntaxTriviaList leadingTrivia = token.LeadingTrivia;
-            SyntaxTriviaList newLeadingTrivia = leadingTrivia.TrimStart();
-
-            if (leadingTrivia.Count != newLeadingTrivia.Count)
-            {
-                return token.WithLeadingTrivia(newLeadingTrivia);
-            }
-            else
-            {
-                return token;
-            }
-        }
-
-        public static SyntaxToken TrimTrailingTrivia(this SyntaxToken token)
-        {
-            SyntaxTriviaList trailingTrivia = token.TrailingTrivia;
-            SyntaxTriviaList newTrailingTrivia = trailingTrivia.TrimEnd();
-
-            if (trailingTrivia.Count != newTrailingTrivia.Count)
-            {
-                return token.WithTrailingTrivia(newTrailingTrivia);
-            }
-            else
-            {
-                return token;
-            }
-        }
-
-        public static bool Contains(this SyntaxTokenList tokenList, SyntaxKind kind)
-        {
-            return tokenList.IndexOf(kind) != -1;
-        }
-
-        internal static bool ContainsAny(this SyntaxTokenList tokenList, SyntaxKind kind1, SyntaxKind kind2)
-        {
-            foreach (SyntaxToken token in tokenList)
-            {
-                SyntaxKind kind = token.Kind();
-
-                if (kind == kind1
-                    || kind == kind2)
-                {
-                    return true;
-                }
-            }
-
-            return false;
-        }
-
-        internal static bool ContainsAny(this SyntaxTokenList tokenList, SyntaxKind kind1, SyntaxKind kind2, SyntaxKind kind3)
-        {
-            foreach (SyntaxToken token in tokenList)
-            {
-                SyntaxKind kind = token.Kind();
-
-                if (kind == kind1
-                    || kind == kind2
-                    || kind == kind3)
-                {
-                    return true;
-                }
-            }
-
-            return false;
-        }
-
-        public static SyntaxToken TrimTrivia(this SyntaxToken token)
-        {
-            return token
-                .TrimLeadingTrivia()
-                .TrimTrailingTrivia();
-        }
-
-        public static bool IsParentKind(this SyntaxToken token, SyntaxKind kind)
-        {
-            return token.Parent.IsKind(kind);
-        }
-
-        public static bool IsParentKind(this SyntaxToken token, SyntaxKind kind1, SyntaxKind kind2)
-        {
-            return IsKind(token.Parent, kind1, kind2);
-        }
-
-        public static bool IsParentKind(this SyntaxToken token, SyntaxKind kind1, SyntaxKind kind2, SyntaxKind kind3)
-        {
-            return IsKind(token.Parent, kind1, kind2, kind3);
-        }
-        #endregion SyntaxToken
-
-        #region SyntaxTokenList
-        internal static SyntaxTokenList InsertModifier(this SyntaxTokenList modifiers, SyntaxKind modifierKind, IModifierComparer comparer)
-        {
-            return InsertModifier(modifiers, Token(modifierKind), comparer);
-        }
-
-        public static SyntaxTokenList InsertModifier(this SyntaxTokenList modifiers, SyntaxToken modifier, IModifierComparer comparer)
-        {
-            int index = 0;
-
-            if (modifiers.Any())
-            {
-                index = comparer.GetInsertIndex(modifiers, modifier);
-
-                if (index == 0)
-                {
-                    SyntaxToken firstModifier = modifiers[index];
-
-                    SyntaxTriviaList trivia = firstModifier.LeadingTrivia;
-
-                    if (trivia.Any())
-                    {
-                        SyntaxTriviaList leadingTrivia = modifier.LeadingTrivia;
-
-                        if (!leadingTrivia.IsSingleElasticMarker())
-                            trivia = trivia.AddRange(leadingTrivia);
-
-                        modifier = modifier.WithLeadingTrivia(trivia);
-
-                        modifiers = modifiers.ReplaceAt(index, firstModifier.WithoutLeadingTrivia());
-                    }
-                }
-            }
-
-            return modifiers.Insert(index, modifier);
-        }
-
-        internal static bool ContainsAccessModifier(this SyntaxTokenList tokenList)
-        {
-            return tokenList.Any(token => token.IsAccessModifier());
-        }
-
-        internal static Accessibility GetAccessibility(this SyntaxTokenList tokenList)
-        {
-            int count = tokenList.Count;
-
-            for (int i = 0; i < count; i++)
-            {
-                switch (tokenList[i].Kind())
-                {
-                    case SyntaxKind.PublicKeyword:
-                        return Accessibility.Public;
-                    case SyntaxKind.PrivateKeyword:
-                        return Accessibility.Private;
-                    case SyntaxKind.InternalKeyword:
-                        return GetAccessModifier(tokenList, i + 1, count, SyntaxKind.ProtectedKeyword, Accessibility.Internal);
-                    case SyntaxKind.ProtectedKeyword:
-                        return GetAccessModifier(tokenList, i + 1, count, SyntaxKind.InternalKeyword, Accessibility.Protected);
-                }
-            }
-
-            return Accessibility.NotApplicable;
-        }
-
-        private static Accessibility GetAccessModifier(SyntaxTokenList tokenList, int startIndex, int count, SyntaxKind kind, Accessibility accessModifier)
-        {
-            for (int i = startIndex; i < count; i++)
-            {
-                if (tokenList[i].Kind() == kind)
-                    return Accessibility.ProtectedOrInternal;
-            }
-
-            return accessModifier;
-        }
-
-        public static SyntaxToken Find(this SyntaxTokenList tokenList, SyntaxKind kind)
-        {
-            foreach (SyntaxToken token in tokenList)
-            {
-                if (token.IsKind(kind))
-                    return token;
-            }
-
-            return default(SyntaxToken);
-        }
-        #endregion SyntaxTokenList
-
-        #region SyntaxTrivia
-        public static bool IsKind(this SyntaxTrivia trivia, SyntaxKind kind1, SyntaxKind kind2)
-        {
-            SyntaxKind kind = trivia.Kind();
-
-            return kind == kind1
-                || kind == kind2;
-        }
-
-        public static bool IsKind(this SyntaxTrivia trivia, SyntaxKind kind1, SyntaxKind kind2, SyntaxKind kind3)
-        {
-            SyntaxKind kind = trivia.Kind();
-
-            return kind == kind1
-                || kind == kind2
-                || kind == kind3;
-        }
-
-        public static bool IsKind(this SyntaxTrivia trivia, SyntaxKind kind1, SyntaxKind kind2, SyntaxKind kind3, SyntaxKind kind4)
-        {
-            SyntaxKind kind = trivia.Kind();
-
-            return kind == kind1
-                || kind == kind2
-                || kind == kind3
-                || kind == kind4;
-        }
-
-        public static bool IsKind(this SyntaxTrivia trivia, SyntaxKind kind1, SyntaxKind kind2, SyntaxKind kind3, SyntaxKind kind4, SyntaxKind kind5)
-        {
-            SyntaxKind kind = trivia.Kind();
-
-            return kind == kind1
-                || kind == kind2
-                || kind == kind3
-                || kind == kind4
-                || kind == kind5;
-        }
-
-        public static bool IsKind(this SyntaxTrivia trivia, SyntaxKind kind1, SyntaxKind kind2, SyntaxKind kind3, SyntaxKind kind4, SyntaxKind kind5, SyntaxKind kind6)
-        {
-            SyntaxKind kind = trivia.Kind();
-
-            return kind == kind1
-                || kind == kind2
-                || kind == kind3
-                || kind == kind4
-                || kind == kind5
-                || kind == kind6;
-        }
-
-        public static bool IsWhitespaceTrivia(this SyntaxTrivia trivia)
-        {
-            return trivia.IsKind(SyntaxKind.WhitespaceTrivia);
-        }
-
-        public static bool IsEndOfLineTrivia(this SyntaxTrivia trivia)
-        {
-            return trivia.IsKind(SyntaxKind.EndOfLineTrivia);
-        }
-
-        public static bool IsWhitespaceOrEndOfLineTrivia(this SyntaxTrivia trivia)
-        {
-            return trivia.IsKind(SyntaxKind.WhitespaceTrivia, SyntaxKind.EndOfLineTrivia);
-        }
-
-        internal static bool IsElasticMarker(this SyntaxTrivia trivia)
-        {
-            return trivia.IsWhitespaceTrivia()
-                && trivia.Span.IsEmpty
-                && trivia.HasAnnotation(SyntaxAnnotation.ElasticAnnotation);
-        }
-        #endregion SyntaxTrivia
-
-        #region SyntaxTriviaList
-        public static int LastIndexOf(this SyntaxTriviaList triviaList, SyntaxKind kind)
-        {
-            for (int i = triviaList.Count - 1; i >= 0; i--)
-            {
-                if (triviaList[i].IsKind(kind))
-                    return i;
-            }
-
-            return -1;
-        }
-
-        public static bool Contains(this SyntaxTriviaList triviaList, SyntaxKind kind)
-        {
-            return triviaList.IndexOf(kind) != -1;
-        }
-
-        public static SyntaxTriviaList TrimStart(this SyntaxTriviaList triviaList)
-        {
-            for (int i = 0; i < triviaList.Count; i++)
-            {
-                if (!triviaList[i].IsWhitespaceOrEndOfLineTrivia())
-                {
-                    if (i > 0)
-                    {
-                        return TriviaList(triviaList.Skip(i));
-                    }
-                    else
-                    {
-                        return triviaList;
-                    }
-                }
-            }
-
-            return SyntaxTriviaList.Empty;
-        }
-
-        public static SyntaxTriviaList TrimEnd(this SyntaxTriviaList triviaList)
-        {
-            for (int i = triviaList.Count - 1; i >= 0; i--)
-            {
-                if (!triviaList[i].IsWhitespaceOrEndOfLineTrivia())
-                {
-                    if (i < triviaList.Count - 1)
-                    {
-                        return TriviaList(triviaList.Take(i + 1));
-                    }
-                    else
-                    {
-                        return triviaList;
-                    }
-                }
-            }
-
-            return SyntaxTriviaList.Empty;
-        }
-
-        internal static bool IsEmptyOrWhitespace(this SyntaxTriviaList triviaList)
-        {
-            if (!triviaList.Any())
-                return true;
-
-            foreach (SyntaxTrivia trivia in triviaList)
-            {
-                if (!trivia.IsWhitespaceOrEndOfLineTrivia())
-                    return false;
-            }
-
-            return true;
-        }
-
-        internal static SyntaxTriviaList EmptyIfWhitespace(this SyntaxTriviaList triviaList)
-        {
-            return (triviaList.IsEmptyOrWhitespace()) ? default(SyntaxTriviaList) : triviaList;
-        }
-
-        internal static bool IsSingleElasticMarker(this SyntaxTriviaList triviaList)
-        {
-            return triviaList.Count == 1
-                && triviaList[0].IsElasticMarker();
-        }
-        #endregion SyntaxTriviaList
-
-        #region TypeParameterConstraintClauseSyntax
-        internal static string NameText(this TypeParameterConstraintClauseSyntax constraintClause)
-        {
-            return constraintClause.Name.Identifier.ValueText;
-        }
-        
-        internal static SyntaxList<TypeParameterConstraintClauseSyntax> GetContainingList(this TypeParameterConstraintClauseSyntax constraintClause)
-        {
-            SyntaxNode parent = constraintClause.Parent;
-
-            switch (parent?.Kind())
-            {
-                case SyntaxKind.ClassDeclaration:
-                    return ((ClassDeclarationSyntax)parent).ConstraintClauses;
-                case SyntaxKind.DelegateDeclaration:
-                    return ((DelegateDeclarationSyntax)parent).ConstraintClauses;
-                case SyntaxKind.InterfaceDeclaration:
-                    return ((InterfaceDeclarationSyntax)parent).ConstraintClauses;
-                case SyntaxKind.LocalFunctionStatement:
-                    return ((LocalFunctionStatementSyntax)parent).ConstraintClauses;
-                case SyntaxKind.MethodDeclaration:
-                    return ((MethodDeclarationSyntax)parent).ConstraintClauses;
-                case SyntaxKind.StructDeclaration:
-                    return ((StructDeclarationSyntax)parent).ConstraintClauses;
-            }
-
-            return default(SyntaxList<TypeParameterConstraintClauseSyntax>);
-        }
-        #endregion TypeParameterConstraintClauseSyntax
-
-        #region TypeSyntax
-        public static bool IsVoid(this TypeSyntax type)
-        {
-            return type?.IsKind(SyntaxKind.PredefinedType) == true
-                && ((PredefinedTypeSyntax)type).Keyword.IsKind(SyntaxKind.VoidKeyword);
-        }
-        #endregion TypeSyntax
-
-        #region UsingStatementSyntax
-        public static CSharpSyntaxNode DeclarationOrExpression(this UsingStatementSyntax usingStatement)
-        {
-            if (usingStatement == null)
-                throw new ArgumentNullException(nameof(usingStatement));
-
-            CSharpSyntaxNode declaration = usingStatement.Declaration;
-
-            return declaration ?? usingStatement.Expression;
-        }
-        #endregion UsingStatementSyntax
-
-        #region VariableDeclarationSyntax
-        public static VariableDeclaratorSyntax SingleVariableOrDefault(this VariableDeclarationSyntax declaration)
-        {
-            if (declaration == null)
-                throw new ArgumentNullException(nameof(declaration));
-
-            SeparatedSyntaxList<VariableDeclaratorSyntax> variables = declaration.Variables;
-
-            return (variables.Count == 1)
-                ? variables.First()
-                : null;
-        }
-        #endregion VariableDeclarationSyntax
-
-        #region XmlElementSyntax
-        internal static bool IsLocalName(this XmlElementSyntax xmlElement, string localName)
-        {
-            return xmlElement.StartTag?.Name?.IsLocalName(localName) == true;
-        }
-
-        internal static bool IsLocalName(this XmlElementSyntax xmlElement, string localName1, string localName2)
-        {
-            return xmlElement.StartTag?.Name?.IsLocalName(localName1, localName2) == true;
-        }
-        #endregion XmlElementSyntax
-
-        #region XmlNameSyntax
-        internal static bool IsLocalName(this XmlNameSyntax xmlName, string localName)
-        {
-            string name = xmlName.LocalName.ValueText;
-
-            return string.Equals(name, localName, StringComparison.Ordinal);
-        }
-
-        internal static bool IsLocalName(this XmlNameSyntax xmlName, string localName1, string localName2)
-        {
-            string name = xmlName.LocalName.ValueText;
-
-            return string.Equals(name, localName1, StringComparison.Ordinal)
-                || string.Equals(name, localName2, StringComparison.Ordinal);
-        }
-        #endregion XmlNameSyntax
-
-        #region YieldStatementSyntax
-        public static bool IsYieldReturn(this YieldStatementSyntax yieldStatement)
-        {
-            return yieldStatement?.ReturnOrBreakKeyword.IsKind(SyntaxKind.ReturnKeyword) == true;
-        }
-
-        public static bool IsYieldBreak(this YieldStatementSyntax yieldStatement)
-        {
-            return yieldStatement?.ReturnOrBreakKeyword.IsKind(SyntaxKind.BreakKeyword) == true;
-        }
-        #endregion YieldStatementSyntax
-    }
-}
-=======
-﻿// Copyright (c) Josef Pihrt. All rights reserved. Licensed under the Apache License, Version 2.0. See License.txt in the project root for license information.
-
-using System;
-using System.Collections.Generic;
-using System.Collections.Immutable;
-using System.Diagnostics;
-using System.Linq;
-using System.Threading;
-using Microsoft.CodeAnalysis;
-using Microsoft.CodeAnalysis.CSharp;
-using Microsoft.CodeAnalysis.CSharp.Syntax;
-using Microsoft.CodeAnalysis.Text;
-using Roslynator.CSharp.Documentation;
-using Roslynator.CSharp.Helpers.ModifierHelpers;
-using Roslynator.CSharp.SyntaxRewriters;
-using static Microsoft.CodeAnalysis.CSharp.SyntaxFactory;
-
-namespace Roslynator.CSharp
-{
-    public static class SyntaxExtensions
-    {
-        #region AccessorDeclarationSyntax
-        public static bool IsAutoGetter(this AccessorDeclarationSyntax accessorDeclaration)
-        {
-            return IsAutoAccessor(accessorDeclaration, SyntaxKind.GetAccessorDeclaration);
-        }
-
-        public static bool IsAutoSetter(this AccessorDeclarationSyntax accessorDeclaration)
-        {
-            return IsAutoAccessor(accessorDeclaration, SyntaxKind.SetAccessorDeclaration);
-        }
-
-        private static bool IsAutoAccessor(this AccessorDeclarationSyntax accessorDeclaration, SyntaxKind kind)
-        {
-            if (accessorDeclaration == null)
-                throw new ArgumentNullException(nameof(accessorDeclaration));
-
-            return accessorDeclaration.IsKind(kind)
-                && IsAutoAccessor(accessorDeclaration);
-        }
-
-        internal static bool IsAutoAccessor(this AccessorDeclarationSyntax accessorDeclaration)
-        {
-            return accessorDeclaration.SemicolonToken.IsKind(SyntaxKind.SemicolonToken)
-                && accessorDeclaration.BodyOrExpressionBody() == null;
-        }
-
-        internal static AccessorDeclarationSyntax WithoutSemicolonToken(this AccessorDeclarationSyntax accessorDeclaration)
-        {
-            return accessorDeclaration.WithSemicolonToken(default(SyntaxToken));
-        }
-
-        public static CSharpSyntaxNode BodyOrExpressionBody(this AccessorDeclarationSyntax accessorDeclaration)
-        {
-            if (accessorDeclaration == null)
-                throw new ArgumentNullException(nameof(accessorDeclaration));
-
-            BlockSyntax body = accessorDeclaration.Body;
-
-            return body ?? (CSharpSyntaxNode)accessorDeclaration.ExpressionBody;
-        }
-        #endregion AccessorDeclarationSyntax
-
-        #region AccessorListSyntax
-        public static AccessorDeclarationSyntax Getter(this AccessorListSyntax accessorList)
-        {
-            return Accessor(accessorList, SyntaxKind.GetAccessorDeclaration);
-        }
-
-        public static AccessorDeclarationSyntax Setter(this AccessorListSyntax accessorList)
-        {
-            return Accessor(accessorList, SyntaxKind.SetAccessorDeclaration);
-        }
-
-        private static AccessorDeclarationSyntax Accessor(this AccessorListSyntax accessorList, SyntaxKind kind)
-        {
-            if (accessorList == null)
-                throw new ArgumentNullException(nameof(accessorList));
-
-            return accessorList
-                .Accessors
-                .FirstOrDefault(accessor => accessor.IsKind(kind));
-        }
-        #endregion AccessorListSyntax
-
-        #region BlockSyntax
-        public static StatementSyntax SingleStatementOrDefault(this BlockSyntax body)
-        {
-            if (body == null)
-                throw new ArgumentNullException(nameof(body));
-
-            SyntaxList<StatementSyntax> statements = body.Statements;
-
-            return (statements.Count == 1)
-                ? statements[0]
-                : null;
-        }
-
-        public static TextSpan BracesSpan(this BlockSyntax block)
-        {
-            if (block == null)
-                throw new ArgumentNullException(nameof(block));
-
-            return TextSpan.FromBounds(block.OpenBraceToken.SpanStart, block.CloseBraceToken.Span.End);
-        }
-
-        internal static BlockSyntax InsertStatement(this BlockSyntax block, StatementSyntax statement)
-        {
-            SyntaxList<StatementSyntax> statements = block.Statements;
-
-            int insertIndex = statements.Count;
-
-            if (!statement.IsKind(SyntaxKind.LocalFunctionStatement))
-            {
-                for (int i = statements.Count - 1; i >= 0; i--)
-                {
-                    if (statements[i].IsKind(SyntaxKind.LocalFunctionStatement))
-                        insertIndex--;
-                }
-            }
-
-            return block.WithStatements(statements.Insert(insertIndex, statement));
-        }
-        #endregion BlockSyntax
-
-        #region CastExpressionSyntax
-        public static TextSpan ParenthesesSpan(this CastExpressionSyntax castExpression)
-        {
-            if (castExpression == null)
-                throw new ArgumentNullException(nameof(castExpression));
-
-            return TextSpan.FromBounds(
-                castExpression.OpenParenToken.Span.Start,
-                castExpression.CloseParenToken.Span.End);
-        }
-        #endregion CastExpressionSyntax
-
-        #region ClassDeclarationSyntax
-        internal static ClassDeclarationSyntax WithMembers(
-            this ClassDeclarationSyntax classDeclaration,
-            MemberDeclarationSyntax member)
-        {
-            return classDeclaration.WithMembers(SingletonList(member));
-        }
-
-        internal static ClassDeclarationSyntax WithMembers(
-            this ClassDeclarationSyntax classDeclaration,
-            IEnumerable<MemberDeclarationSyntax> memberDeclarations)
-        {
-            return classDeclaration.WithMembers(List(memberDeclarations));
-        }
-
-        public static TextSpan HeaderSpan(this ClassDeclarationSyntax classDeclaration)
-        {
-            if (classDeclaration == null)
-                throw new ArgumentNullException(nameof(classDeclaration));
-
-            return TextSpan.FromBounds(
-                classDeclaration.Span.Start,
-                classDeclaration.Identifier.Span.End);
-        }
-
-        public static bool IsStatic(this ClassDeclarationSyntax classDeclaration)
-        {
-            return classDeclaration?.Modifiers.Contains(SyntaxKind.StaticKeyword) == true;
-        }
-
-        public static TextSpan BracesSpan(this ClassDeclarationSyntax classDeclaration)
-        {
-            if (classDeclaration == null)
-                throw new ArgumentNullException(nameof(classDeclaration));
-
-            return TextSpan.FromBounds(
-                classDeclaration.OpenBraceToken.Span.Start,
-                classDeclaration.CloseBraceToken.Span.End);
-        }
-
-        public static MemberDeclarationSyntax RemoveMemberAt(this ClassDeclarationSyntax classDeclaration, int index)
-        {
-            if (classDeclaration == null)
-                throw new ArgumentNullException(nameof(classDeclaration));
-
-            return RemoveMember(classDeclaration, classDeclaration.Members[index], index);
-        }
-
-        public static MemberDeclarationSyntax RemoveMember(this ClassDeclarationSyntax classDeclaration, MemberDeclarationSyntax member)
-        {
-            if (classDeclaration == null)
-                throw new ArgumentNullException(nameof(classDeclaration));
-
-            if (member == null)
-                throw new ArgumentNullException(nameof(member));
-
-            return RemoveMember(classDeclaration, member, classDeclaration.Members.IndexOf(member));
-        }
-
-        private static MemberDeclarationSyntax RemoveMember(
-            ClassDeclarationSyntax classDeclaration,
-            MemberDeclarationSyntax member,
-            int index)
-        {
-            MemberDeclarationSyntax newMember = RemoveSingleLineDocumentationComment(member);
-
-            classDeclaration = classDeclaration
-                .WithMembers(classDeclaration.Members.Replace(member, newMember));
-
-            return classDeclaration
-                .RemoveNode(classDeclaration.Members[index], RemoveHelper.GetRemoveOptions(newMember));
-        }
-
-        public static ClassDeclarationSyntax InsertModifier(this ClassDeclarationSyntax classDeclaration, SyntaxToken modifier, IModifierComparer comparer)
-        {
-            return ClassDeclarationModifierHelper.Instance.InsertModifier(classDeclaration, modifier, comparer);
-        }
-
-        public static ClassDeclarationSyntax InsertModifier(this ClassDeclarationSyntax classDeclaration, SyntaxKind modifierKind, IModifierComparer comparer)
-        {
-            return ClassDeclarationModifierHelper.Instance.InsertModifier(classDeclaration, modifierKind, comparer);
-        }
-
-        public static ClassDeclarationSyntax InsertMember(this ClassDeclarationSyntax classDeclaration, MemberDeclarationSyntax member, IMemberDeclarationComparer comparer)
-        {
-            if (classDeclaration == null)
-                throw new ArgumentNullException(nameof(classDeclaration));
-
-            return classDeclaration.WithMembers(classDeclaration.Members.InsertMember(member, comparer));
-        }
-        #endregion ClassDeclarationSyntax
-
-        #region CommonForEachStatementSyntax
-        public static TextSpan ParenthesesSpan(this CommonForEachStatementSyntax forEachStatement)
-        {
-            if (forEachStatement == null)
-                throw new ArgumentNullException(nameof(forEachStatement));
-
-            return TextSpan.FromBounds(forEachStatement.OpenParenToken.Span.Start, forEachStatement.CloseParenToken.Span.End);
-        }
-        #endregion CommonForEachStatementSyntax
-
-        #region CompilationUnitSyntax
-        internal static CompilationUnitSyntax WithMembers(
-            this CompilationUnitSyntax compilationUnit,
-            MemberDeclarationSyntax member)
-        {
-            return compilationUnit.WithMembers(SingletonList(member));
-        }
-
-        internal static CompilationUnitSyntax WithMembers(
-            this CompilationUnitSyntax compilationUnit,
-            IEnumerable<MemberDeclarationSyntax> memberDeclarations)
-        {
-            return compilationUnit.WithMembers(List(memberDeclarations));
-        }
-
-        public static CompilationUnitSyntax AddUsings(this CompilationUnitSyntax compilationUnit, bool keepSingleLineCommentsOnTop, params UsingDirectiveSyntax[] usings)
-        {
-            if (compilationUnit == null)
-                throw new ArgumentNullException(nameof(compilationUnit));
-
-            if (usings == null)
-                throw new ArgumentNullException(nameof(usings));
-
-            if (keepSingleLineCommentsOnTop
-                && usings.Length > 0
-                && !compilationUnit.Usings.Any())
-            {
-                List<SyntaxTrivia> topTrivia = null;
-
-                SyntaxTriviaList leadingTrivia = compilationUnit.GetLeadingTrivia();
-
-                SyntaxTriviaList.Enumerator en = leadingTrivia.GetEnumerator();
-
-                while (en.MoveNext())
-                {
-                    if (en.Current.IsKind(SyntaxKind.SingleLineCommentTrivia))
-                    {
-                        SyntaxTrivia trivia = en.Current;
-
-                        if (en.MoveNext()
-                            && en.Current.IsEndOfLineTrivia())
-                        {
-                            (topTrivia ?? (topTrivia = new List<SyntaxTrivia>())).Add(trivia);
-                            topTrivia.Add(en.Current);
-                        }
-                        else
-                        {
-                            break;
-                        }
-                    }
-                    else
-                    {
-                        break;
-                    }
-                }
-
-                if (topTrivia?.Count > 0)
-                {
-                    compilationUnit = compilationUnit.WithoutLeadingTrivia();
-
-                    usings[0] = usings[0].WithLeadingTrivia(topTrivia);
-
-                    usings[usings.Length - 1] = usings[usings.Length - 1].WithTrailingTrivia(leadingTrivia.Skip(topTrivia.Count));
-                }
-            }
-
-            return compilationUnit.AddUsings(usings);
-        }
-
-        public static CompilationUnitSyntax RemoveMemberAt(this CompilationUnitSyntax compilationUnit, int index)
-        {
-            if (compilationUnit == null)
-                throw new ArgumentNullException(nameof(compilationUnit));
-
-            return RemoveMember(compilationUnit, compilationUnit.Members[index], index);
-        }
-
-        public static CompilationUnitSyntax RemoveMember(this CompilationUnitSyntax compilationUnit, MemberDeclarationSyntax member)
-        {
-            if (compilationUnit == null)
-                throw new ArgumentNullException(nameof(compilationUnit));
-
-            if (member == null)
-                throw new ArgumentNullException(nameof(member));
-
-            return RemoveMember(compilationUnit, member, compilationUnit.Members.IndexOf(member));
-        }
-
-        private static CompilationUnitSyntax RemoveMember(
-            CompilationUnitSyntax compilationUnit,
-            MemberDeclarationSyntax member,
-            int index)
-        {
-            MemberDeclarationSyntax newMember = RemoveSingleLineDocumentationComment(member);
-
-            compilationUnit = compilationUnit
-                .WithMembers(compilationUnit.Members.Replace(member, newMember));
-
-            return compilationUnit
-                .RemoveNode(compilationUnit.Members[index], RemoveHelper.GetRemoveOptions(newMember));
-        }
-
-        public static CompilationUnitSyntax InsertMember(this CompilationUnitSyntax compilationUnit, MemberDeclarationSyntax member, IMemberDeclarationComparer comparer)
-        {
-            if (compilationUnit == null)
-                throw new ArgumentNullException(nameof(compilationUnit));
-
-            return compilationUnit.WithMembers(compilationUnit.Members.InsertMember(member, comparer));
-        }
-        #endregion CompilationUnitSyntax
-
-        #region ConstructorDeclarationSyntax
-        public static TextSpan HeaderSpan(this ConstructorDeclarationSyntax constructorDeclaration)
-        {
-            if (constructorDeclaration == null)
-                throw new ArgumentNullException(nameof(constructorDeclaration));
-
-            return TextSpan.FromBounds(
-                constructorDeclaration.Span.Start,
-                constructorDeclaration.ParameterList?.Span.End ?? constructorDeclaration.Identifier.Span.End);
-        }
-
-        internal static TextSpan HeaderSpanIncludingInitializer(this ConstructorDeclarationSyntax constructorDeclaration)
-        {
-            if (constructorDeclaration == null)
-                throw new ArgumentNullException(nameof(constructorDeclaration));
-
-            return TextSpan.FromBounds(
-                constructorDeclaration.Span.Start,
-                constructorDeclaration.Initializer?.Span.End
-                    ?? constructorDeclaration.ParameterList?.Span.End
-                    ?? constructorDeclaration.Identifier.Span.End);
-        }
-
-        public static bool IsStatic(this ConstructorDeclarationSyntax constructorDeclaration)
-        {
-            return constructorDeclaration?.Modifiers.Contains(SyntaxKind.StaticKeyword) == true;
-        }
-
-        public static CSharpSyntaxNode BodyOrExpressionBody(this ConstructorDeclarationSyntax constructorDeclaration)
-        {
-            if (constructorDeclaration == null)
-                throw new ArgumentNullException(nameof(constructorDeclaration));
-
-            BlockSyntax body = constructorDeclaration.Body;
-
-            return body ?? (CSharpSyntaxNode)constructorDeclaration.ExpressionBody;
-        }
-
-        public static ConstructorDeclarationSyntax InsertModifier(this ConstructorDeclarationSyntax constructorDeclaration, SyntaxToken modifier, IModifierComparer comparer)
-        {
-            return ConstructorDeclarationModifierHelper.Instance.InsertModifier(constructorDeclaration, modifier, comparer);
-        }
-
-        public static ConstructorDeclarationSyntax InsertModifier(this ConstructorDeclarationSyntax constructorDeclaration, SyntaxKind modifierKind, IModifierComparer comparer)
-        {
-            return ConstructorDeclarationModifierHelper.Instance.InsertModifier(constructorDeclaration, modifierKind, comparer);
-        }
-        #endregion ConstructorDeclarationSyntax
-
-        #region ConversionOperatorDeclarationSyntax
-        public static TextSpan HeaderSpan(this ConversionOperatorDeclarationSyntax operatorDeclaration)
-        {
-            if (operatorDeclaration == null)
-                throw new ArgumentNullException(nameof(operatorDeclaration));
-
-            return TextSpan.FromBounds(
-                operatorDeclaration.Span.Start,
-                operatorDeclaration.ParameterList?.Span.End
-                    ?? operatorDeclaration.Type?.Span.End
-                    ?? operatorDeclaration.OperatorKeyword.Span.End);
-        }
-
-        public static CSharpSyntaxNode BodyOrExpressionBody(this ConversionOperatorDeclarationSyntax conversionOperatorDeclaration)
-        {
-            if (conversionOperatorDeclaration == null)
-                throw new ArgumentNullException(nameof(conversionOperatorDeclaration));
-
-            BlockSyntax body = conversionOperatorDeclaration.Body;
-
-            return body ?? (CSharpSyntaxNode)conversionOperatorDeclaration.ExpressionBody;
-        }
-
-        public static ConversionOperatorDeclarationSyntax InsertModifier(this ConversionOperatorDeclarationSyntax conversionOperatorDeclaration, SyntaxToken modifier, IModifierComparer comparer)
-        {
-            return ConversionOperatorDeclarationModifierHelper.Instance.InsertModifier(conversionOperatorDeclaration, modifier, comparer);
-        }
-
-        public static ConversionOperatorDeclarationSyntax InsertModifier(this ConversionOperatorDeclarationSyntax conversionOperatorDeclaration, SyntaxKind modifierKind, IModifierComparer comparer)
-        {
-            return ConversionOperatorDeclarationModifierHelper.Instance.InsertModifier(conversionOperatorDeclaration, modifierKind, comparer);
-        }
-        #endregion ConversionOperatorDeclarationSyntax
-
-        #region DelegateDeclarationSyntax
-        public static DelegateDeclarationSyntax InsertModifier(this DelegateDeclarationSyntax delegateDeclaration, SyntaxToken modifier, IModifierComparer comparer)
-        {
-            return DelegateDeclarationModifierHelper.Instance.InsertModifier(delegateDeclaration, modifier, comparer);
-        }
-
-        public static DelegateDeclarationSyntax InsertModifier(this DelegateDeclarationSyntax delegateDeclaration, SyntaxKind modifierKind, IModifierComparer comparer)
-        {
-            return DelegateDeclarationModifierHelper.Instance.InsertModifier(delegateDeclaration, modifierKind, comparer);
-        }
-
-        public static bool ReturnsVoid(this DelegateDeclarationSyntax delegateDeclaration)
-        {
-            return delegateDeclaration?.ReturnType?.IsVoid() == true;
-        }
-        #endregion DelegateDeclarationSyntax
-
-        #region DestructorDeclarationSyntax
-        public static CSharpSyntaxNode BodyOrExpressionBody(this DestructorDeclarationSyntax destructorDeclaration)
-        {
-            if (destructorDeclaration == null)
-                throw new ArgumentNullException(nameof(destructorDeclaration));
-
-            BlockSyntax body = destructorDeclaration.Body;
-
-            return body ?? (CSharpSyntaxNode)destructorDeclaration.ExpressionBody;
-        }
-
-        public static DestructorDeclarationSyntax InsertModifier(this DestructorDeclarationSyntax destructorDeclaration, SyntaxToken modifier, IModifierComparer comparer)
-        {
-            return DestructorDeclarationModifierHelper.Instance.InsertModifier(destructorDeclaration, modifier, comparer);
-        }
-
-        public static DestructorDeclarationSyntax InsertModifier(this DestructorDeclarationSyntax destructorDeclaration, SyntaxKind modifierKind, IModifierComparer comparer)
-        {
-            return DestructorDeclarationModifierHelper.Instance.InsertModifier(destructorDeclaration, modifierKind, comparer);
-        }
-        #endregion DestructorDeclarationSyntax
-
-        #region DocumentationCommentTriviaSyntax
-        internal static XmlElementSyntax SummaryElement(this DocumentationCommentTriviaSyntax documentationComment)
-        {
-            if (documentationComment == null)
-                throw new ArgumentNullException(nameof(documentationComment));
-
-            foreach (XmlNodeSyntax node in documentationComment.Content)
-            {
-                if (node.IsKind(SyntaxKind.XmlElement))
-                {
-                    var element = (XmlElementSyntax)node;
-
-                    if (element.IsLocalName("summary", "SUMMARY"))
-                        return element;
-                }
-            }
-
-            return null;
-        }
-
-        public static IEnumerable<XmlElementSyntax> Elements(this DocumentationCommentTriviaSyntax documentationComment, string localName)
-        {
-            if (documentationComment == null)
-                throw new ArgumentNullException(nameof(documentationComment));
-
-            foreach (XmlNodeSyntax node in documentationComment.Content)
-            {
-                if (node.IsKind(SyntaxKind.XmlElement))
-                {
-                    var xmlElement = (XmlElementSyntax)node;
-
-                    if (xmlElement.IsLocalName(localName))
-                        yield return xmlElement;
-                }
-            }
-        }
-
-        internal static IEnumerable<XmlElementSyntax> Elements(this DocumentationCommentTriviaSyntax documentationComment, string localName1, string localName2)
-        {
-            foreach (XmlNodeSyntax node in documentationComment.Content)
-            {
-                if (node.IsKind(SyntaxKind.XmlElement))
-                {
-                    var xmlElement = (XmlElementSyntax)node;
-
-                    if (xmlElement.IsLocalName(localName1, localName2))
-                        yield return xmlElement;
-                }
-            }
-        }
-        #endregion DocumentationCommentTriviaSyntax
-
-        #region ElseClauseSyntax
-        internal static StatementSyntax GetSingleStatementOrDefault(this ElseClauseSyntax elseClause)
-        {
-            return GetSingleStatementOrDefault(elseClause.Statement);
-        }
-
-        public static IfStatementSyntax GetTopmostIf(this ElseClauseSyntax elseClause)
-        {
-            if (elseClause == null)
-                throw new ArgumentNullException(nameof(elseClause));
-
-            var ifStatement = elseClause.Parent as IfStatementSyntax;
-
-            if (ifStatement != null)
-                return ifStatement.GetTopmostIf();
-
-            return null;
-        }
-
-        public static bool ContinuesWithIf(this ElseClauseSyntax elseClause)
-        {
-            if (elseClause == null)
-                throw new ArgumentNullException(nameof(elseClause));
-
-            return elseClause.Statement?.IsKind(SyntaxKind.IfStatement) == true;
-        }
-        #endregion ElseClauseSyntax
-
-        #region EndRegionDirectiveTriviaSyntax
-        public static RegionDirectiveTriviaSyntax GetRegionDirective(this EndRegionDirectiveTriviaSyntax endRegionDirective)
-        {
-            if (endRegionDirective == null)
-                throw new ArgumentNullException(nameof(endRegionDirective));
-
-            List<DirectiveTriviaSyntax> relatedDirectives = endRegionDirective.GetRelatedDirectives();
-
-            if (relatedDirectives.Count == 2)
-            {
-                foreach (DirectiveTriviaSyntax directive in relatedDirectives)
-                {
-                    if (directive.IsKind(SyntaxKind.RegionDirectiveTrivia))
-                        return (RegionDirectiveTriviaSyntax)directive;
-                }
-            }
-
-            return null;
-        }
-
-        public static SyntaxTrivia GetPreprocessingMessageTrivia(this EndRegionDirectiveTriviaSyntax endRegionDirective)
-        {
-            if (endRegionDirective == null)
-                throw new ArgumentNullException(nameof(endRegionDirective));
-
-            SyntaxToken endOfDirective = endRegionDirective.EndOfDirectiveToken;
-
-            SyntaxTriviaList leading = endOfDirective.LeadingTrivia;
-
-            if (leading.Count == 1)
-            {
-                SyntaxTrivia trivia = leading[0];
-
-                if (trivia.IsKind(SyntaxKind.PreprocessingMessageTrivia))
-                    return trivia;
-            }
-
-            return default(SyntaxTrivia);
-        }
-
-        public static bool HasPreprocessingMessageTrivia(this EndRegionDirectiveTriviaSyntax endRegionDirective)
-        {
-            return GetPreprocessingMessageTrivia(endRegionDirective).IsKind(SyntaxKind.PreprocessingMessageTrivia);
-        }
-        #endregion EndRegionDirectiveTriviaSyntax
-
-        #region EnumDeclarationSyntax
-        public static TextSpan BracesSpan(this EnumDeclarationSyntax enumDeclaration)
-        {
-            if (enumDeclaration == null)
-                throw new ArgumentNullException(nameof(enumDeclaration));
-
-            return TextSpan.FromBounds(
-                enumDeclaration.OpenBraceToken.Span.Start,
-                enumDeclaration.CloseBraceToken.Span.End);
-        }
-
-        public static EnumDeclarationSyntax InsertModifier(this EnumDeclarationSyntax enumDeclaration, SyntaxToken modifier, IModifierComparer comparer)
-        {
-            return EnumDeclarationModifierHelper.Instance.InsertModifier(enumDeclaration, modifier, comparer);
-        }
-
-        public static EnumDeclarationSyntax InsertModifier(this EnumDeclarationSyntax enumDeclaration, SyntaxKind modifierKind, IModifierComparer comparer)
-        {
-            return EnumDeclarationModifierHelper.Instance.InsertModifier(enumDeclaration, modifierKind, comparer);
-        }
-        #endregion EnumDeclarationSyntax
-
-        #region EventDeclarationSyntax
-        public static TextSpan HeaderSpan(this EventDeclarationSyntax eventDeclaration)
-        {
-            if (eventDeclaration == null)
-                throw new ArgumentNullException(nameof(eventDeclaration));
-
-            return TextSpan.FromBounds(
-                eventDeclaration.Span.Start,
-                eventDeclaration.Identifier.Span.End);
-        }
-
-        public static bool IsStatic(this EventDeclarationSyntax eventDeclaration)
-        {
-            return eventDeclaration?.Modifiers.Contains(SyntaxKind.StaticKeyword) == true;
-        }
-
-        public static EventDeclarationSyntax InsertModifier(this EventDeclarationSyntax eventDeclaration, SyntaxToken modifier, IModifierComparer comparer)
-        {
-            return EventDeclarationModifierHelper.Instance.InsertModifier(eventDeclaration, modifier, comparer);
-        }
-
-        public static EventDeclarationSyntax InsertModifier(this EventDeclarationSyntax eventDeclaration, SyntaxKind modifierKind, IModifierComparer comparer)
-        {
-            return EventDeclarationModifierHelper.Instance.InsertModifier(eventDeclaration, modifierKind, comparer);
-        }
-        #endregion EventDeclarationSyntax
-
-        #region EventFieldDeclarationSyntax
-        public static bool IsStatic(this EventFieldDeclarationSyntax eventFieldDeclaration)
-        {
-            return eventFieldDeclaration?.Modifiers.Contains(SyntaxKind.StaticKeyword) == true;
-        }
-
-        public static EventFieldDeclarationSyntax InsertModifier(this EventFieldDeclarationSyntax eventFieldDeclaration, SyntaxToken modifier, IModifierComparer comparer)
-        {
-            return EventFieldDeclarationModifierHelper.Instance.InsertModifier(eventFieldDeclaration, modifier, comparer);
-        }
-
-        public static EventFieldDeclarationSyntax InsertModifier(this EventFieldDeclarationSyntax eventFieldDeclaration, SyntaxKind modifierKind, IModifierComparer comparer)
-        {
-            return EventFieldDeclarationModifierHelper.Instance.InsertModifier(eventFieldDeclaration, modifierKind, comparer);
-        }
-        #endregion EventFieldDeclarationSyntax
-
-        #region ExpressionSyntax
-        public static ParenthesizedExpressionSyntax Parenthesize(this ExpressionSyntax expression, bool moveTrivia = false)
-        {
-            if (expression == null)
-                throw new ArgumentNullException(nameof(expression));
-
-            if (moveTrivia)
-            {
-                return ParenthesizedExpression(expression.WithoutTrivia())
-                    .WithTriviaFrom(expression);
-            }
-            else
-            {
-                return ParenthesizedExpression(expression);
-            }
-        }
-
-        public static ExpressionSyntax WalkUpParentheses(this ExpressionSyntax expression)
-        {
-            while (expression?.Parent?.Kind() == SyntaxKind.ParenthesizedExpression)
-                expression = (ParenthesizedExpressionSyntax)expression.Parent;
-
-            return expression;
-        }
-
-        public static ExpressionSyntax WalkDownParentheses(this ExpressionSyntax expression)
-        {
-            while (expression?.Kind() == SyntaxKind.ParenthesizedExpression)
-                expression = ((ParenthesizedExpressionSyntax)expression).Expression;
-
-            return expression;
-        }
-
-        internal static bool IsIncrementOrDecrementExpression(this ExpressionSyntax expression)
-        {
-            return expression?.IsKind(
-                SyntaxKind.PreIncrementExpression,
-                SyntaxKind.PreDecrementExpression,
-                SyntaxKind.PostIncrementExpression,
-                SyntaxKind.PostDecrementExpression) == true;
-        }
-
-        internal static bool SupportsCompoundAssignment(this ExpressionSyntax expression)
-        {
-            switch (expression?.Kind())
-            {
-                case SyntaxKind.AddExpression:
-                case SyntaxKind.SubtractExpression:
-                case SyntaxKind.MultiplyExpression:
-                case SyntaxKind.DivideExpression:
-                case SyntaxKind.ModuloExpression:
-                case SyntaxKind.BitwiseAndExpression:
-                case SyntaxKind.ExclusiveOrExpression:
-                case SyntaxKind.BitwiseOrExpression:
-                case SyntaxKind.LeftShiftExpression:
-                case SyntaxKind.RightShiftExpression:
-                    return true;
-                default:
-                    return false;
-            }
-        }
-        #endregion ExpressionSyntax
-
-        #region FieldDeclarationSyntax
-        public static bool IsConst(this FieldDeclarationSyntax fieldDeclaration)
-        {
-            return fieldDeclaration?.Modifiers.Contains(SyntaxKind.ConstKeyword) == true;
-        }
-
-        public static bool IsStatic(this FieldDeclarationSyntax fieldDeclaration)
-        {
-            return fieldDeclaration?.Modifiers.Contains(SyntaxKind.StaticKeyword) == true;
-        }
-
-        public static FieldDeclarationSyntax InsertModifier(this FieldDeclarationSyntax fieldDeclaration, SyntaxToken modifier, IModifierComparer comparer)
-        {
-            return FieldDeclarationModifierHelper.Instance.InsertModifier(fieldDeclaration, modifier, comparer);
-        }
-
-        public static FieldDeclarationSyntax InsertModifier(this FieldDeclarationSyntax fieldDeclaration, SyntaxKind modifierKind, IModifierComparer comparer)
-        {
-            return FieldDeclarationModifierHelper.Instance.InsertModifier(fieldDeclaration, modifierKind, comparer);
-        }
-        #endregion FieldDeclarationSyntax
-
-        #region ForStatementSyntax
-        public static TextSpan ParenthesesSpan(this ForStatementSyntax forStatement)
-        {
-            if (forStatement == null)
-                throw new ArgumentNullException(nameof(forStatement));
-
-            return TextSpan.FromBounds(forStatement.OpenParenToken.Span.Start, forStatement.CloseParenToken.Span.End);
-        }
-        #endregion ForStatementSyntax
-
-        #region IfStatementSyntax
-        internal static StatementSyntax GetSingleStatementOrDefault(this IfStatementSyntax ifStatement)
-        {
-            return GetSingleStatementOrDefault(ifStatement.Statement);
-        }
-
-        public static bool IsSimpleIf(this IfStatementSyntax ifStatement)
-        {
-            if (ifStatement == null)
-                throw new ArgumentNullException(nameof(ifStatement));
-
-            return !ifStatement.IsParentKind(SyntaxKind.ElseClause)
-                && ifStatement.Else == null;
-        }
-
-        public static bool IsSimpleIfElse(this IfStatementSyntax ifStatement)
-        {
-            if (ifStatement == null)
-                throw new ArgumentNullException(nameof(ifStatement));
-
-            return !ifStatement.IsParentKind(SyntaxKind.ElseClause)
-                && ifStatement.Else?.Statement?.IsKind(SyntaxKind.IfStatement) == false;
-        }
-
-        public static IEnumerable<IfStatementOrElseClause> GetChain(this IfStatementSyntax ifStatement)
-        {
-            if (ifStatement == null)
-                throw new ArgumentNullException(nameof(ifStatement));
-
-            yield return ifStatement;
-
-            while (true)
-            {
-                ElseClauseSyntax elseClause = ifStatement.Else;
-
-                if (elseClause != null)
-                {
-                    StatementSyntax statement = elseClause.Statement;
-
-                    if (statement?.IsKind(SyntaxKind.IfStatement) == true)
-                    {
-                        ifStatement = (IfStatementSyntax)statement;
-                        yield return ifStatement;
-                    }
-                    else
-                    {
-                        yield return elseClause;
-                        yield break;
-                    }
-                }
-                else
-                {
-                    yield break;
-                }
-            }
-        }
-
-        public static IfStatementSyntax GetTopmostIf(this IfStatementSyntax ifStatement)
-        {
-            if (ifStatement == null)
-                throw new ArgumentNullException(nameof(ifStatement));
-
-            while (true)
-            {
-                IfStatementSyntax parentIf = GetPreviousIf(ifStatement);
-
-                if (parentIf != null)
-                {
-                    ifStatement = parentIf;
-                }
-                else
-                {
-                    break;
-                }
-            }
-
-            return ifStatement;
-        }
-
-        public static bool IsTopmostIf(this IfStatementSyntax ifStatement)
-        {
-            if (ifStatement == null)
-                throw new ArgumentNullException(nameof(ifStatement));
-
-            return !ifStatement.IsParentKind(SyntaxKind.ElseClause);
-        }
-
-        internal static IfStatementSyntax GetNextIf(this IfStatementSyntax ifStatement)
-        {
-            StatementSyntax statement = ifStatement.Else?.Statement;
-
-            if (statement?.IsKind(SyntaxKind.IfStatement) == true)
-                return (IfStatementSyntax)statement;
-
-            return null;
-        }
-
-        internal static IfStatementSyntax GetPreviousIf(this IfStatementSyntax ifStatement)
-        {
-            SyntaxNode parent = ifStatement.Parent;
-
-            if (parent?.IsKind(SyntaxKind.ElseClause) == true)
-            {
-                parent = parent.Parent;
-
-                if (parent?.IsKind(SyntaxKind.IfStatement) == true)
-                    return (IfStatementSyntax)parent;
-            }
-
-            return null;
-        }
-        #endregion IfStatementSyntax
-
-        #region IEnumerable<T>
-        public static SyntaxList<TNode> ToSyntaxList<TNode>(this IEnumerable<TNode> nodes) where TNode : SyntaxNode
-        {
-            return List(nodes);
-        }
-
-        public static SeparatedSyntaxList<TNode> ToSeparatedSyntaxList<TNode>(this IEnumerable<TNode> nodes) where TNode : SyntaxNode
-        {
-            return SeparatedList(nodes);
-        }
-
-        public static SeparatedSyntaxList<TNode> ToSeparatedSyntaxList<TNode>(this IEnumerable<SyntaxNodeOrToken> nodesAndTokens) where TNode : SyntaxNode
-        {
-            return SeparatedList<TNode>(nodesAndTokens);
-        }
-        #endregion IEnumerable<T>
-
-        #region IndexerDeclarationSyntax
-        public static TextSpan HeaderSpan(this IndexerDeclarationSyntax indexerDeclaration)
-        {
-            if (indexerDeclaration == null)
-                throw new ArgumentNullException(nameof(indexerDeclaration));
-
-            return TextSpan.FromBounds(
-                indexerDeclaration.Span.Start,
-                indexerDeclaration.ParameterList?.Span.End ?? indexerDeclaration.ThisKeyword.Span.End);
-        }
-
-        public static AccessorDeclarationSyntax Getter(this IndexerDeclarationSyntax indexerDeclaration)
-        {
-            if (indexerDeclaration == null)
-                throw new ArgumentNullException(nameof(indexerDeclaration));
-
-            return indexerDeclaration
-                .AccessorList?
-                .Getter();
-        }
-
-        public static AccessorDeclarationSyntax Setter(this IndexerDeclarationSyntax indexerDeclaration)
-        {
-            if (indexerDeclaration == null)
-                throw new ArgumentNullException(nameof(indexerDeclaration));
-
-            return indexerDeclaration
-                .AccessorList?
-                .Setter();
-        }
-
-        internal static IndexerDeclarationSyntax WithoutSemicolonToken(this IndexerDeclarationSyntax indexerDeclaration)
-        {
-            if (indexerDeclaration == null)
-                throw new ArgumentNullException(nameof(indexerDeclaration));
-
-            return indexerDeclaration.WithSemicolonToken(default(SyntaxToken));
-        }
-
-        public static IndexerDeclarationSyntax InsertModifier(this IndexerDeclarationSyntax indexerDeclaration, SyntaxToken modifier, IModifierComparer comparer)
-        {
-            return IndexerDeclarationModifierHelper.Instance.InsertModifier(indexerDeclaration, modifier, comparer);
-        }
-
-        public static IndexerDeclarationSyntax InsertModifier(this IndexerDeclarationSyntax indexerDeclaration, SyntaxKind modifierKind, IModifierComparer comparer)
-        {
-            return IndexerDeclarationModifierHelper.Instance.InsertModifier(indexerDeclaration, modifierKind, comparer);
-        }
-        #endregion IndexerDeclarationSyntax
-
-        #region InterfaceDeclarationSyntax
-        public static TextSpan HeaderSpan(this InterfaceDeclarationSyntax interfaceDeclaration)
-        {
-            if (interfaceDeclaration == null)
-                throw new ArgumentNullException(nameof(interfaceDeclaration));
-
-            return TextSpan.FromBounds(
-                interfaceDeclaration.Span.Start,
-                interfaceDeclaration.Identifier.Span.End);
-        }
-
-        public static TextSpan BracesSpan(this InterfaceDeclarationSyntax interfaceDeclaration)
-        {
-            if (interfaceDeclaration == null)
-                throw new ArgumentNullException(nameof(interfaceDeclaration));
-
-            return TextSpan.FromBounds(
-                interfaceDeclaration.OpenBraceToken.Span.Start,
-                interfaceDeclaration.CloseBraceToken.Span.End);
-        }
-
-        public static MemberDeclarationSyntax RemoveMemberAt(this InterfaceDeclarationSyntax interfaceDeclaration, int index)
-        {
-            if (interfaceDeclaration == null)
-                throw new ArgumentNullException(nameof(interfaceDeclaration));
-
-            return RemoveMember(interfaceDeclaration, interfaceDeclaration.Members[index], index);
-        }
-
-        public static MemberDeclarationSyntax RemoveMember(this InterfaceDeclarationSyntax interfaceDeclaration, MemberDeclarationSyntax member)
-        {
-            if (interfaceDeclaration == null)
-                throw new ArgumentNullException(nameof(interfaceDeclaration));
-
-            if (member == null)
-                throw new ArgumentNullException(nameof(member));
-
-            return RemoveMember(interfaceDeclaration, member, interfaceDeclaration.Members.IndexOf(member));
-        }
-
-        private static MemberDeclarationSyntax RemoveMember(
-            InterfaceDeclarationSyntax interfaceDeclaration,
-            MemberDeclarationSyntax member,
-            int index)
-        {
-            MemberDeclarationSyntax newMember = RemoveSingleLineDocumentationComment(member);
-
-            interfaceDeclaration = interfaceDeclaration
-                .WithMembers(interfaceDeclaration.Members.Replace(member, newMember));
-
-            return interfaceDeclaration
-                .RemoveNode(interfaceDeclaration.Members[index], RemoveHelper.GetRemoveOptions(newMember));
-        }
-
-        internal static InterfaceDeclarationSyntax WithMembers(
-            this InterfaceDeclarationSyntax interfaceDeclaration,
-            MemberDeclarationSyntax member)
-        {
-            return interfaceDeclaration.WithMembers(SingletonList(member));
-        }
-
-        internal static InterfaceDeclarationSyntax WithMembers(
-            this InterfaceDeclarationSyntax interfaceDeclaration,
-            IEnumerable<MemberDeclarationSyntax> memberDeclarations)
-        {
-            return interfaceDeclaration.WithMembers(List(memberDeclarations));
-        }
-
-        public static InterfaceDeclarationSyntax InsertMember(this InterfaceDeclarationSyntax interfaceDeclaration, MemberDeclarationSyntax member, IMemberDeclarationComparer comparer)
-        {
-            if (interfaceDeclaration == null)
-                throw new ArgumentNullException(nameof(interfaceDeclaration));
-
-            return interfaceDeclaration.WithMembers(interfaceDeclaration.Members.InsertMember(member, comparer));
-        }
-
-        public static InterfaceDeclarationSyntax InsertModifier(this InterfaceDeclarationSyntax interfaceDeclaration, SyntaxToken modifier, IModifierComparer comparer)
-        {
-            return InterfaceDeclarationModifierHelper.Instance.InsertModifier(interfaceDeclaration, modifier, comparer);
-        }
-
-        public static InterfaceDeclarationSyntax InsertModifier(this InterfaceDeclarationSyntax interfaceDeclaration, SyntaxKind modifierKind, IModifierComparer comparer)
-        {
-            return InterfaceDeclarationModifierHelper.Instance.InsertModifier(interfaceDeclaration, modifierKind, comparer);
-        }
-        #endregion InterfaceDeclarationSyntax
-
-        #region InterpolatedStringExpressionSyntax
-        public static bool IsVerbatim(this InterpolatedStringExpressionSyntax interpolatedString)
-        {
-            if (interpolatedString == null)
-                throw new ArgumentNullException(nameof(interpolatedString));
-
-            return interpolatedString.StringStartToken.ValueText.Contains("@");
-        }
-        #endregion InterpolatedStringExpressionSyntax
-
-        #region LiteralExpressionSyntax
-        public static bool IsVerbatimStringLiteral(this LiteralExpressionSyntax literalExpression)
-        {
-            if (literalExpression == null)
-                throw new ArgumentNullException(nameof(literalExpression));
-
-            return literalExpression.IsKind(SyntaxKind.StringLiteralExpression)
-                && literalExpression.Token.Text.StartsWith("@", StringComparison.Ordinal);
-        }
-
-        public static bool IsZeroNumericLiteral(this LiteralExpressionSyntax literalExpression)
-        {
-            if (literalExpression == null)
-                throw new ArgumentNullException(nameof(literalExpression));
-
-            return literalExpression.IsKind(SyntaxKind.NumericLiteralExpression)
-                && string.Equals(literalExpression.Token.ValueText, "0", StringComparison.Ordinal);
-        }
-
-        internal static bool IsOneNumericLiteral(this LiteralExpressionSyntax literalExpression)
-        {
-            if (literalExpression == null)
-                throw new ArgumentNullException(nameof(literalExpression));
-
-            return literalExpression.IsKind(SyntaxKind.NumericLiteralExpression)
-                && string.Equals(literalExpression.Token.ValueText, "1", StringComparison.Ordinal);
-        }
-
-        internal static string GetStringLiteralInnerText(this LiteralExpressionSyntax literalExpression)
-        {
-            if (literalExpression == null)
-                throw new ArgumentNullException(nameof(literalExpression));
-
-            string s = literalExpression.Token.Text;
-
-            if (s.StartsWith("@", StringComparison.Ordinal))
-            {
-                if (s.StartsWith("@\"", StringComparison.Ordinal))
-                    s = s.Substring(2);
-
-                if (s.EndsWith("\"", StringComparison.Ordinal))
-                    s = s.Remove(s.Length - 1);
-            }
-            else
-            {
-                if (s.StartsWith("\"", StringComparison.Ordinal))
-                    s = s.Substring(1);
-
-                if (s.EndsWith("\"", StringComparison.Ordinal))
-                    s = s.Remove(s.Length - 1);
-            }
-
-            return s;
-        }
-
-        public static bool IsHexadecimalNumericLiteral(this LiteralExpressionSyntax literalExpression)
-        {
-            if (literalExpression == null)
-                throw new ArgumentNullException(nameof(literalExpression));
-
-            return literalExpression.IsKind(SyntaxKind.NumericLiteralExpression)
-                && literalExpression.Token.Text.StartsWith("0x", StringComparison.OrdinalIgnoreCase);
-        }
-        #endregion LiteralExpressionSyntax
-
-        #region LocalFunctionStatementSyntax
-        public static CSharpSyntaxNode BodyOrExpressionBody(this LocalFunctionStatementSyntax localFunctionStatement)
-        {
-            if (localFunctionStatement == null)
-                throw new ArgumentNullException(nameof(localFunctionStatement));
-
-            BlockSyntax body = localFunctionStatement.Body;
-
-            return body ?? (CSharpSyntaxNode)localFunctionStatement.ExpressionBody;
-        }
-
-        public static bool ReturnsVoid(this LocalFunctionStatementSyntax localFunctionStatement)
-        {
-            return localFunctionStatement?.ReturnType?.IsVoid() == true;
-        }
-        #endregion LocalFunctionStatementSyntax
-
-        #region MemberDeclarationSyntax
-        public static SyntaxTrivia GetSingleLineDocumentationCommentTrivia(this MemberDeclarationSyntax member)
-        {
-            if (member == null)
-                throw new ArgumentNullException(nameof(member));
-
-            foreach (SyntaxTrivia trivia in member.GetLeadingTrivia())
-            {
-                if (trivia.IsKind(SyntaxKind.SingleLineDocumentationCommentTrivia))
-                    return trivia;
-            }
-
-            return default(SyntaxTrivia);
-        }
-
-        public static SyntaxTrivia GetDocumentationCommentTrivia(this MemberDeclarationSyntax member)
-        {
-            if (member == null)
-                throw new ArgumentNullException(nameof(member));
-
-            foreach (SyntaxTrivia trivia in member.GetLeadingTrivia())
-            {
-                if (trivia.IsKind(SyntaxKind.SingleLineDocumentationCommentTrivia, SyntaxKind.MultiLineDocumentationCommentTrivia))
-                    return trivia;
-            }
-
-            return default(SyntaxTrivia);
-        }
-
-        public static DocumentationCommentTriviaSyntax GetSingleLineDocumentationComment(this MemberDeclarationSyntax member)
-        {
-            if (member == null)
-                throw new ArgumentNullException(nameof(member));
-
-            SyntaxTrivia trivia = member.GetSingleLineDocumentationCommentTrivia();
-
-            if (trivia.IsKind(SyntaxKind.SingleLineDocumentationCommentTrivia))
-            {
-                var comment = trivia.GetStructure() as DocumentationCommentTriviaSyntax;
-
-                if (comment?.IsKind(SyntaxKind.SingleLineDocumentationCommentTrivia) == true)
-                    return comment;
-            }
-
-            return null;
-        }
-
-        public static DocumentationCommentTriviaSyntax GetDocumentationComment(this MemberDeclarationSyntax member)
-        {
-            if (member == null)
-                throw new ArgumentNullException(nameof(member));
-
-            SyntaxTrivia trivia = member.GetDocumentationCommentTrivia();
-
-            if (trivia.IsKind(SyntaxKind.SingleLineDocumentationCommentTrivia, SyntaxKind.MultiLineDocumentationCommentTrivia))
-            {
-                var comment = trivia.GetStructure() as DocumentationCommentTriviaSyntax;
-
-                if (comment?.IsKind(SyntaxKind.SingleLineDocumentationCommentTrivia, SyntaxKind.MultiLineDocumentationCommentTrivia) == true)
-                    return comment;
-            }
-
-            return null;
-        }
-
-        public static bool HasSingleLineDocumentationComment(this MemberDeclarationSyntax member)
-        {
-            if (member == null)
-                throw new ArgumentNullException(nameof(member));
-
-            return member
-                .GetLeadingTrivia()
-                .Any(f => f.IsKind(SyntaxKind.SingleLineDocumentationCommentTrivia));
-        }
-
-        public static bool HasDocumentationComment(this MemberDeclarationSyntax member)
-        {
-            if (member == null)
-                throw new ArgumentNullException(nameof(member));
-
-            return member
-                .GetLeadingTrivia()
-                .Any(f => f.IsKind(SyntaxKind.SingleLineDocumentationCommentTrivia, SyntaxKind.MultiLineDocumentationCommentTrivia));
-        }
-
-        public static MemberDeclarationSyntax RemoveMemberAt(this MemberDeclarationSyntax containingMember, int index)
-        {
-            if (containingMember == null)
-                throw new ArgumentNullException(nameof(containingMember));
-
-            switch (containingMember.Kind())
-            {
-                case SyntaxKind.NamespaceDeclaration:
-                    return ((NamespaceDeclarationSyntax)containingMember).RemoveMemberAt(index);
-                case SyntaxKind.ClassDeclaration:
-                    return ((ClassDeclarationSyntax)containingMember).RemoveMemberAt(index);
-                case SyntaxKind.StructDeclaration:
-                    return ((StructDeclarationSyntax)containingMember).RemoveMemberAt(index);
-                case SyntaxKind.InterfaceDeclaration:
-                    return ((InterfaceDeclarationSyntax)containingMember).RemoveMemberAt(index);
-            }
-
-            return containingMember;
-        }
-
-        public static MemberDeclarationSyntax RemoveMember(this MemberDeclarationSyntax containingMember, MemberDeclarationSyntax member)
-        {
-            if (containingMember == null)
-                throw new ArgumentNullException(nameof(containingMember));
-
-            if (member == null)
-                throw new ArgumentNullException(nameof(member));
-
-            switch (containingMember.Kind())
-            {
-                case SyntaxKind.NamespaceDeclaration:
-                    return ((NamespaceDeclarationSyntax)containingMember).RemoveMember(member);
-                case SyntaxKind.ClassDeclaration:
-                    return ((ClassDeclarationSyntax)containingMember).RemoveMember(member);
-                case SyntaxKind.StructDeclaration:
-                    return ((StructDeclarationSyntax)containingMember).RemoveMember(member);
-                case SyntaxKind.InterfaceDeclaration:
-                    return ((InterfaceDeclarationSyntax)containingMember).RemoveMember(member);
-            }
-
-            return containingMember;
-        }
-
-        public static SyntaxTokenList GetModifiers(this MemberDeclarationSyntax member)
-        {
-            if (member == null)
-                throw new ArgumentNullException(nameof(member));
-
-            switch (member.Kind())
-            {
-                case SyntaxKind.ClassDeclaration:
-                    return ((ClassDeclarationSyntax)member).Modifiers;
-                case SyntaxKind.ConstructorDeclaration:
-                    return ((ConstructorDeclarationSyntax)member).Modifiers;
-                case SyntaxKind.ConversionOperatorDeclaration:
-                    return ((ConversionOperatorDeclarationSyntax)member).Modifiers;
-                case SyntaxKind.DelegateDeclaration:
-                    return ((DelegateDeclarationSyntax)member).Modifiers;
-                case SyntaxKind.DestructorDeclaration:
-                    return ((DestructorDeclarationSyntax)member).Modifiers;
-                case SyntaxKind.EnumDeclaration:
-                    return ((EnumDeclarationSyntax)member).Modifiers;
-                case SyntaxKind.EventDeclaration:
-                    return ((EventDeclarationSyntax)member).Modifiers;
-                case SyntaxKind.EventFieldDeclaration:
-                    return ((EventFieldDeclarationSyntax)member).Modifiers;
-                case SyntaxKind.FieldDeclaration:
-                    return ((FieldDeclarationSyntax)member).Modifiers;
-                case SyntaxKind.IndexerDeclaration:
-                    return ((IndexerDeclarationSyntax)member).Modifiers;
-                case SyntaxKind.InterfaceDeclaration:
-                    return ((InterfaceDeclarationSyntax)member).Modifiers;
-                case SyntaxKind.MethodDeclaration:
-                    return ((MethodDeclarationSyntax)member).Modifiers;
-                case SyntaxKind.OperatorDeclaration:
-                    return ((OperatorDeclarationSyntax)member).Modifiers;
-                case SyntaxKind.PropertyDeclaration:
-                    return ((PropertyDeclarationSyntax)member).Modifiers;
-                case SyntaxKind.StructDeclaration:
-                    return ((StructDeclarationSyntax)member).Modifiers;
-                case SyntaxKind.IncompleteMember:
-                    return ((IncompleteMemberSyntax)member).Modifiers;
-                default:
-                    {
-                        Debug.Fail(member.Kind().ToString());
-                        return default(SyntaxTokenList);
-                    }
-            }
-        }
-
-        public static MemberDeclarationSyntax GetMemberAt(this MemberDeclarationSyntax member, int index)
-        {
-            SyntaxList<MemberDeclarationSyntax> members = GetMembers(member);
-
-            return members[index];
-        }
-
-        public static SyntaxList<MemberDeclarationSyntax> GetMembers(this MemberDeclarationSyntax member)
-        {
-            if (member == null)
-                throw new ArgumentNullException(nameof(member));
-
-            switch (member.Kind())
-            {
-                case SyntaxKind.NamespaceDeclaration:
-                    return ((NamespaceDeclarationSyntax)member).Members;
-                case SyntaxKind.ClassDeclaration:
-                    return ((ClassDeclarationSyntax)member).Members;
-                case SyntaxKind.StructDeclaration:
-                    return ((StructDeclarationSyntax)member).Members;
-                case SyntaxKind.InterfaceDeclaration:
-                    return ((InterfaceDeclarationSyntax)member).Members;
-                default:
-                    {
-                        Debug.Fail(member.Kind().ToString());
-                        return default(SyntaxList<MemberDeclarationSyntax>);
-                    }
-            }
-        }
-
-        public static MemberDeclarationSyntax WithMembers(this MemberDeclarationSyntax member, SyntaxList<MemberDeclarationSyntax> newMembers)
-        {
-            if (member == null)
-                throw new ArgumentNullException(nameof(member));
-
-            switch (member.Kind())
-            {
-                case SyntaxKind.NamespaceDeclaration:
-                    return ((NamespaceDeclarationSyntax)member).WithMembers(newMembers);
-                case SyntaxKind.ClassDeclaration:
-                    return ((ClassDeclarationSyntax)member).WithMembers(newMembers);
-                case SyntaxKind.StructDeclaration:
-                    return ((StructDeclarationSyntax)member).WithMembers(newMembers);
-                case SyntaxKind.InterfaceDeclaration:
-                    return ((InterfaceDeclarationSyntax)member).WithMembers(newMembers);
-                default:
-                    {
-                        Debug.Fail(member.Kind().ToString());
-                        return member;
-                    }
-            }
-        }
-
-        internal static Accessibility GetDefaultExplicitAccessibility(this MemberDeclarationSyntax member)
-        {
-            switch (member.Kind())
-            {
-                case SyntaxKind.ConstructorDeclaration:
-                    {
-                        if (((ConstructorDeclarationSyntax)member).IsStatic())
-                        {
-                            return Accessibility.NotApplicable;
-                        }
-                        else
-                        {
-                            return Accessibility.Private;
-                        }
-                    }
-                case SyntaxKind.DestructorDeclaration:
-                    {
-                        return Accessibility.NotApplicable;
-                    }
-                case SyntaxKind.MethodDeclaration:
-                    {
-                        var methodDeclaration = (MethodDeclarationSyntax)member;
-
-                        if (methodDeclaration.Modifiers.Contains(SyntaxKind.PartialKeyword)
-                            || methodDeclaration.ExplicitInterfaceSpecifier != null
-                            || methodDeclaration.IsParentKind(SyntaxKind.InterfaceDeclaration))
-                        {
-                            return Accessibility.NotApplicable;
-                        }
-                        else
-                        {
-                            return Accessibility.Private;
-                        }
-                    }
-                case SyntaxKind.PropertyDeclaration:
-                    {
-                        var propertyDeclaration = (PropertyDeclarationSyntax)member;
-
-                        if (propertyDeclaration.ExplicitInterfaceSpecifier != null
-                            || propertyDeclaration.IsParentKind(SyntaxKind.InterfaceDeclaration))
-                        {
-                            return Accessibility.NotApplicable;
-                        }
-                        else
-                        {
-                            return Accessibility.Private;
-                        }
-                    }
-                case SyntaxKind.IndexerDeclaration:
-                    {
-                        var indexerDeclaration = (IndexerDeclarationSyntax)member;
-
-                        if (indexerDeclaration.ExplicitInterfaceSpecifier != null
-                            || indexerDeclaration.IsParentKind(SyntaxKind.InterfaceDeclaration))
-                        {
-                            return Accessibility.NotApplicable;
-                        }
-                        else
-                        {
-                            return Accessibility.Private;
-                        }
-                    }
-                case SyntaxKind.EventDeclaration:
-                    {
-                        var eventDeclaration = (EventDeclarationSyntax)member;
-
-                        if (eventDeclaration.ExplicitInterfaceSpecifier != null)
-                        {
-                            return Accessibility.NotApplicable;
-                        }
-                        else
-                        {
-                            return Accessibility.Private;
-                        }
-                    }
-                case SyntaxKind.EventFieldDeclaration:
-                    {
-                        if (member.IsParentKind(SyntaxKind.InterfaceDeclaration))
-                        {
-                            return Accessibility.NotApplicable;
-                        }
-                        else
-                        {
-                            return Accessibility.Private;
-                        }
-                    }
-                case SyntaxKind.FieldDeclaration:
-                    {
-                        return Accessibility.Private;
-                    }
-                case SyntaxKind.OperatorDeclaration:
-                case SyntaxKind.ConversionOperatorDeclaration:
-                    {
-                        return Accessibility.Public;
-                    }
-                case SyntaxKind.ClassDeclaration:
-                case SyntaxKind.StructDeclaration:
-                case SyntaxKind.InterfaceDeclaration:
-                case SyntaxKind.EnumDeclaration:
-                case SyntaxKind.DelegateDeclaration:
-                    {
-                        if (member.IsParentKind(SyntaxKind.ClassDeclaration, SyntaxKind.StructDeclaration))
-                        {
-                            return Accessibility.Private;
-                        }
-                        else
-                        {
-                            return Accessibility.Internal;
-                        }
-                    }
-            }
-
-            return Accessibility.NotApplicable;
-        }
-
-        public static Accessibility GetDeclaredAccessibility(this MemberDeclarationSyntax member)
-        {
-            if (member == null)
-                throw new ArgumentNullException(nameof(member));
-
-            switch (member.Kind())
-            {
-                case SyntaxKind.ConstructorDeclaration:
-                    {
-                        var constructorDeclaration = (ConstructorDeclarationSyntax)member;
-
-                        if (constructorDeclaration.IsStatic())
-                        {
-                            return Accessibility.Private;
-                        }
-                        else
-                        {
-                            return AccessibilityOrDefault(constructorDeclaration, constructorDeclaration.Modifiers);
-                        }
-                    }
-                case SyntaxKind.MethodDeclaration:
-                    {
-                        var methodDeclaration = (MethodDeclarationSyntax)member;
-
-                        SyntaxTokenList modifiers = methodDeclaration.Modifiers;
-
-                        if (modifiers.Contains(SyntaxKind.PartialKeyword))
-                        {
-                            return Accessibility.Private;
-                        }
-                        else if (methodDeclaration.ExplicitInterfaceSpecifier != null
-                            || methodDeclaration.IsParentKind(SyntaxKind.InterfaceDeclaration))
-                        {
-                            return Accessibility.Public;
-                        }
-                        else
-                        {
-                            return AccessibilityOrDefault(methodDeclaration, modifiers);
-                        }
-                    }
-                case SyntaxKind.PropertyDeclaration:
-                    {
-                        var propertyDeclaration = (PropertyDeclarationSyntax)member;
-
-                        if (propertyDeclaration.ExplicitInterfaceSpecifier != null
-                            || propertyDeclaration.IsParentKind(SyntaxKind.InterfaceDeclaration))
-                        {
-                            return Accessibility.Public;
-                        }
-                        else
-                        {
-                            return AccessibilityOrDefault(propertyDeclaration, propertyDeclaration.Modifiers);
-                        }
-                    }
-                case SyntaxKind.IndexerDeclaration:
-                    {
-                        var indexerDeclaration = (IndexerDeclarationSyntax)member;
-
-                        if (indexerDeclaration.ExplicitInterfaceSpecifier != null
-                            || indexerDeclaration.IsParentKind(SyntaxKind.InterfaceDeclaration))
-                        {
-                            return Accessibility.Public;
-                        }
-                        else
-                        {
-                            return AccessibilityOrDefault(indexerDeclaration, indexerDeclaration.Modifiers);
-                        }
-                    }
-                case SyntaxKind.EventDeclaration:
-                    {
-                        var eventDeclaration = (EventDeclarationSyntax)member;
-
-                        if (eventDeclaration.ExplicitInterfaceSpecifier != null)
-                        {
-                            return Accessibility.Public;
-                        }
-                        else
-                        {
-                            return AccessibilityOrDefault(eventDeclaration, eventDeclaration.Modifiers);
-                        }
-                    }
-                case SyntaxKind.EventFieldDeclaration:
-                    {
-                        if (member.IsParentKind(SyntaxKind.InterfaceDeclaration))
-                        {
-                            return Accessibility.Public;
-                        }
-                        else
-                        {
-                            var eventFieldDeclaration = (EventFieldDeclarationSyntax)member;
-
-                            return AccessibilityOrDefault(eventFieldDeclaration, eventFieldDeclaration.Modifiers);
-                        }
-                    }
-                case SyntaxKind.FieldDeclaration:
-                case SyntaxKind.ClassDeclaration:
-                case SyntaxKind.StructDeclaration:
-                case SyntaxKind.InterfaceDeclaration:
-                case SyntaxKind.EnumDeclaration:
-                case SyntaxKind.DelegateDeclaration:
-                    {
-                        return AccessibilityOrDefault(member, member.GetModifiers());
-                    }
-                case SyntaxKind.DestructorDeclaration:
-                case SyntaxKind.OperatorDeclaration:
-                case SyntaxKind.ConversionOperatorDeclaration:
-                case SyntaxKind.EnumMemberDeclaration:
-                case SyntaxKind.NamespaceDeclaration:
-                    {
-                        return Accessibility.Public;
-                    }
-            }
-
-            return Accessibility.NotApplicable;
-        }
-
-        private static Accessibility AccessibilityOrDefault(MemberDeclarationSyntax member, SyntaxTokenList modifiers)
-        {
-            Accessibility accessibility = modifiers.GetAccessibility();
-
-            if (accessibility != Accessibility.NotApplicable)
-            {
-                return accessibility;
-            }
-            else
-            {
-                return GetDefaultExplicitAccessibility(member);
-            }
-        }
-
-        public static bool IsPubliclyVisible(this MemberDeclarationSyntax member)
-        {
-            if (member == null)
-                throw new ArgumentNullException(nameof(member));
-
-            do
-            {
-                if (member.IsKind(SyntaxKind.NamespaceDeclaration))
-                    return true;
-
-                Accessibility accessibility = member.GetDeclaredAccessibility();
-
-                if (accessibility == Accessibility.Public
-                    || accessibility == Accessibility.Protected
-                    || accessibility == Accessibility.ProtectedOrInternal)
-                {
-                    SyntaxNode parent = member.Parent;
-
-                    if (parent != null)
-                    {
-                        if (parent.IsKind(SyntaxKind.CompilationUnit))
-                            return true;
-
-                        member = parent as MemberDeclarationSyntax;
-                    }
-                    else
-                    {
-                        return false;
-                    }
-                }
-                else
-                {
-                    return false;
-                }
-
-            } while (member != null);
-
-            return false;
-        }
-
-        internal static MemberDeclarationSyntax WithNewSingleLineDocumentationComment(
-            this MemberDeclarationSyntax member,
-            DocumentationCommentGeneratorSettings settings = null)
-        {
-            if (member == null)
-                throw new ArgumentNullException(nameof(member));
-
-            DocumentationCommentInserter inserter = DocumentationCommentInserter.Create(member);
-
-            settings = settings ?? DocumentationCommentGeneratorSettings.Default;
-
-            settings = settings.WithIndent(inserter.Indent);
-
-            SyntaxTriviaList comment = DocumentationCommentGenerator.Generate(member, settings);
-
-            SyntaxTriviaList newLeadingTrivia = inserter.InsertRange(comment);
-
-            return member.WithLeadingTrivia(newLeadingTrivia);
-        }
-
-        internal static MemberDeclarationSyntax WithBaseOrNewSingleLineDocumentationComment(
-            this MemberDeclarationSyntax member,
-            SemanticModel semanticModel,
-            DocumentationCommentGeneratorSettings settings = null,
-            CancellationToken cancellationToken = default(CancellationToken))
-        {
-            if (member == null)
-                throw new ArgumentNullException(nameof(member));
-
-            if (DocumentationCommentGenerator.CanGenerateFromBase(member.Kind()))
-            {
-                BaseDocumentationCommentData info = DocumentationCommentGenerator.GenerateFromBase(member, semanticModel, cancellationToken);
-
-                if (info.Success)
-                    return member.WithDocumentationComment(info.Comment, indent: true);
-            }
-
-            return WithNewSingleLineDocumentationComment(member, settings);
-        }
-
-        public static MemberDeclarationSyntax WithDocumentationComment(
-            this MemberDeclarationSyntax member,
-            SyntaxTrivia comment,
-            bool indent = false)
-        {
-            if (member == null)
-                throw new ArgumentNullException(nameof(member));
-
-            DocumentationCommentInserter inserter = DocumentationCommentInserter.Create(member);
-
-            SyntaxTriviaList newLeadingTrivia = inserter.Insert(comment, indent: indent);
-
-            return member.WithLeadingTrivia(newLeadingTrivia);
-        }
-
-        public static bool IsIterator(this MethodDeclarationSyntax methodDeclaration)
-        {
-            if (methodDeclaration == null)
-                throw new ArgumentNullException(nameof(methodDeclaration));
-
-            return methodDeclaration
-                    .DescendantNodes(node => !node.IsNestedMethod())
-                    .Any(f => f.IsKind(SyntaxKind.YieldReturnStatement, SyntaxKind.YieldBreakStatement));
-        }
-
-        private static MemberDeclarationSyntax RemoveSingleLineDocumentationComment(MemberDeclarationSyntax member)
-        {
-            if (member == null)
-                throw new ArgumentNullException(nameof(member));
-
-            SyntaxTriviaList leadingTrivia = member.GetLeadingTrivia();
-
-            SyntaxTriviaList.Reversed.Enumerator en = leadingTrivia.Reverse().GetEnumerator();
-
-            int i = 0;
-            while (en.MoveNext())
-            {
-                if (en.Current.IsWhitespaceOrEndOfLineTrivia())
-                {
-                    i++;
-                }
-                else if (en.Current.IsKind(SyntaxKind.SingleLineDocumentationCommentTrivia))
-                {
-                    return member.WithLeadingTrivia(leadingTrivia.Take(leadingTrivia.Count - (i + 1)));
-                }
-                else
-                {
-                    return member;
-                }
-            }
-
-            return member;
-        }
-        #endregion MemberDeclarationSyntax
-
-        #region MethodDeclarationSyntax
-        public static bool ReturnsVoid(this MethodDeclarationSyntax methodDeclaration)
-        {
-            return methodDeclaration?.ReturnType?.IsVoid() == true;
-        }
-
-        public static TextSpan HeaderSpan(this MethodDeclarationSyntax methodDeclaration)
-        {
-            if (methodDeclaration == null)
-                throw new ArgumentNullException(nameof(methodDeclaration));
-
-            return TextSpan.FromBounds(
-                methodDeclaration.Span.Start,
-                methodDeclaration.ParameterList?.Span.End ?? methodDeclaration.Identifier.Span.End);
-        }
-
-        public static bool IsStatic(this MethodDeclarationSyntax methodDeclaration)
-        {
-            return methodDeclaration?.Modifiers.Contains(SyntaxKind.StaticKeyword) == true;
-        }
-
-        internal static bool ContainsAwait(this MethodDeclarationSyntax methodDeclaration)
-        {
-            if (methodDeclaration == null)
-                throw new ArgumentNullException(nameof(methodDeclaration));
-
-            return methodDeclaration
-                .DescendantNodes(node => !node.IsNestedMethod())
-                .Any(f => f.IsKind(SyntaxKind.AwaitExpression));
-        }
-
-        public static CSharpSyntaxNode BodyOrExpressionBody(this MethodDeclarationSyntax methodDeclaration)
-        {
-            if (methodDeclaration == null)
-                throw new ArgumentNullException(nameof(methodDeclaration));
-
-            BlockSyntax body = methodDeclaration.Body;
-
-            return body ?? (CSharpSyntaxNode)methodDeclaration.ExpressionBody;
-        }
-
-        public static MethodDeclarationSyntax InsertModifier(this MethodDeclarationSyntax methodDeclaration, SyntaxToken modifier, IModifierComparer comparer)
-        {
-            return MethodDeclarationModifierHelper.Instance.InsertModifier(methodDeclaration, modifier, comparer);
-        }
-
-        public static MethodDeclarationSyntax InsertModifier(this MethodDeclarationSyntax methodDeclaration, SyntaxKind modifierKind, IModifierComparer comparer)
-        {
-            return MethodDeclarationModifierHelper.Instance.InsertModifier(methodDeclaration, modifierKind, comparer);
-        }
-        #endregion MethodDeclarationSyntax
-
-        #region NamespaceDeclarationSyntax
-        public static MemberDeclarationSyntax RemoveMemberAt(this NamespaceDeclarationSyntax namespaceDeclaration, int index)
-        {
-            if (namespaceDeclaration == null)
-                throw new ArgumentNullException(nameof(namespaceDeclaration));
-
-            return RemoveMember(namespaceDeclaration, namespaceDeclaration.Members[index], index);
-        }
-
-        public static MemberDeclarationSyntax RemoveMember(this NamespaceDeclarationSyntax namespaceDeclaration, MemberDeclarationSyntax member)
-        {
-            if (namespaceDeclaration == null)
-                throw new ArgumentNullException(nameof(namespaceDeclaration));
-
-            if (member == null)
-                throw new ArgumentNullException(nameof(member));
-
-            return RemoveMember(namespaceDeclaration, member, namespaceDeclaration.Members.IndexOf(member));
-        }
-
-        private static MemberDeclarationSyntax RemoveMember(
-            NamespaceDeclarationSyntax namespaceDeclaration,
-            MemberDeclarationSyntax member,
-            int index)
-        {
-            MemberDeclarationSyntax newMember = RemoveSingleLineDocumentationComment(member);
-
-            namespaceDeclaration = namespaceDeclaration
-                .WithMembers(namespaceDeclaration.Members.Replace(member, newMember));
-
-            return namespaceDeclaration
-                .RemoveNode(namespaceDeclaration.Members[index], RemoveHelper.GetRemoveOptions(newMember));
-        }
-
-        internal static NamespaceDeclarationSyntax WithMembers(
-            this NamespaceDeclarationSyntax namespaceDeclaration,
-            MemberDeclarationSyntax member)
-        {
-            return namespaceDeclaration.WithMembers(SingletonList(member));
-        }
-
-        internal static NamespaceDeclarationSyntax WithMembers(
-            this NamespaceDeclarationSyntax namespaceDeclaration,
-            IEnumerable<MemberDeclarationSyntax> memberDeclarations)
-        {
-            return namespaceDeclaration.WithMembers(List(memberDeclarations));
-        }
-
-        public static TextSpan HeaderSpan(this NamespaceDeclarationSyntax namespaceDeclaration)
-        {
-            if (namespaceDeclaration == null)
-                throw new ArgumentNullException(nameof(namespaceDeclaration));
-
-            return TextSpan.FromBounds(
-                namespaceDeclaration.Span.Start,
-                namespaceDeclaration.Name?.Span.End ?? namespaceDeclaration.NamespaceKeyword.Span.End);
-        }
-
-        public static TextSpan BracesSpan(this NamespaceDeclarationSyntax namespaceDeclaration)
-        {
-            if (namespaceDeclaration == null)
-                throw new ArgumentNullException(nameof(namespaceDeclaration));
-
-            return TextSpan.FromBounds(
-                namespaceDeclaration.OpenBraceToken.Span.Start,
-                namespaceDeclaration.CloseBraceToken.Span.End);
-        }
-
-        public static NamespaceDeclarationSyntax InsertMember(this NamespaceDeclarationSyntax namespaceDeclaration, MemberDeclarationSyntax member, IMemberDeclarationComparer comparer)
-        {
-            if (namespaceDeclaration == null)
-                throw new ArgumentNullException(nameof(namespaceDeclaration));
-
-            return namespaceDeclaration.WithMembers(namespaceDeclaration.Members.InsertMember(member, comparer));
-        }
-        #endregion NamespaceDeclarationSyntax
-
-        #region OperatorDeclarationSyntax
-        public static TextSpan HeaderSpan(this OperatorDeclarationSyntax operatorDeclaration)
-        {
-            if (operatorDeclaration == null)
-                throw new ArgumentNullException(nameof(operatorDeclaration));
-
-            return TextSpan.FromBounds(
-                operatorDeclaration.Span.Start,
-                operatorDeclaration.ParameterList?.Span.End ?? operatorDeclaration.OperatorToken.Span.End);
-        }
-
-        public static CSharpSyntaxNode BodyOrExpressionBody(this OperatorDeclarationSyntax operatorDeclaration)
-        {
-            if (operatorDeclaration == null)
-                throw new ArgumentNullException(nameof(operatorDeclaration));
-
-            BlockSyntax body = operatorDeclaration.Body;
-
-            return body ?? (CSharpSyntaxNode)operatorDeclaration.ExpressionBody;
-        }
-
-        public static OperatorDeclarationSyntax InsertModifier(this OperatorDeclarationSyntax operatorDeclaration, SyntaxToken modifier, IModifierComparer comparer)
-        {
-            return OperatorDeclarationModifierHelper.Instance.InsertModifier(operatorDeclaration, modifier, comparer);
-        }
-
-        public static OperatorDeclarationSyntax InsertModifier(this OperatorDeclarationSyntax operatorDeclaration, SyntaxKind modifierKind, IModifierComparer comparer)
-        {
-            return OperatorDeclarationModifierHelper.Instance.InsertModifier(operatorDeclaration, modifierKind, comparer);
-        }
-
-        public static bool ReturnsVoid(this OperatorDeclarationSyntax operatorDeclaration)
-        {
-            return operatorDeclaration?.ReturnType?.IsVoid() == true;
-        }
-        #endregion OperatorDeclarationSyntax
-
-        #region ParameterSyntax
-        public static bool IsThis(this ParameterSyntax parameter)
-        {
-            return parameter?.Modifiers.Contains(SyntaxKind.ThisKeyword) == true;
-        }
-
-        public static bool IsParams(this ParameterSyntax parameter)
-        {
-            return parameter?.Modifiers.Contains(SyntaxKind.ParamsKeyword) == true;
-        }
-        #endregion ParameterSyntax
-
-        #region PropertyDeclarationSyntax
-        internal static PropertyDeclarationSyntax WithAttributeLists(
-            this PropertyDeclarationSyntax propertyDeclaration,
-            params AttributeListSyntax[] attributeLists)
-        {
-            if (propertyDeclaration == null)
-                throw new ArgumentNullException(nameof(propertyDeclaration));
-
-            return propertyDeclaration.WithAttributeLists(List(attributeLists));
-        }
-
-        internal static PropertyDeclarationSyntax WithoutSemicolonToken(
-            this PropertyDeclarationSyntax propertyDeclaration)
-        {
-            return propertyDeclaration.WithSemicolonToken(default(SyntaxToken));
-        }
-
-        public static TextSpan HeaderSpan(this PropertyDeclarationSyntax propertyDeclaration)
-        {
-            if (propertyDeclaration == null)
-                throw new ArgumentNullException(nameof(propertyDeclaration));
-
-            return TextSpan.FromBounds(
-                propertyDeclaration.Span.Start,
-                propertyDeclaration.Identifier.Span.End);
-        }
-
-        public static AccessorDeclarationSyntax Getter(this PropertyDeclarationSyntax propertyDeclaration)
-        {
-            if (propertyDeclaration == null)
-                throw new ArgumentNullException(nameof(propertyDeclaration));
-
-            return propertyDeclaration.AccessorList?.Getter();
-        }
-
-        public static AccessorDeclarationSyntax Setter(this PropertyDeclarationSyntax propertyDeclaration)
-        {
-            if (propertyDeclaration == null)
-                throw new ArgumentNullException(nameof(propertyDeclaration));
-
-            return propertyDeclaration.AccessorList?.Setter();
-        }
-
-        public static bool IsStatic(this PropertyDeclarationSyntax propertyDeclaration)
-        {
-            return propertyDeclaration?.Modifiers.Contains(SyntaxKind.StaticKeyword) == true;
-        }
-
-        public static PropertyDeclarationSyntax InsertModifier(this PropertyDeclarationSyntax propertyDeclaration, SyntaxToken modifier, IModifierComparer comparer)
-        {
-            return PropertyDeclarationModifierHelper.Instance.InsertModifier(propertyDeclaration, modifier, comparer);
-        }
-
-        public static PropertyDeclarationSyntax InsertModifier(this PropertyDeclarationSyntax propertyDeclaration, SyntaxKind modifierKind, IModifierComparer comparer)
-        {
-            return PropertyDeclarationModifierHelper.Instance.InsertModifier(propertyDeclaration, modifierKind, comparer);
-        }
-        #endregion PropertyDeclarationSyntax
-
-        #region RegionDirectiveTriviaSyntax
-        public static EndRegionDirectiveTriviaSyntax GetEndRegionDirective(this RegionDirectiveTriviaSyntax regionDirective)
-        {
-            if (regionDirective == null)
-                throw new ArgumentNullException(nameof(regionDirective));
-
-            List<DirectiveTriviaSyntax> relatedDirectives = regionDirective.GetRelatedDirectives();
-
-            if (relatedDirectives.Count == 2)
-            {
-                foreach (DirectiveTriviaSyntax directive in relatedDirectives)
-                {
-                    if (directive.IsKind(SyntaxKind.EndRegionDirectiveTrivia))
-                        return (EndRegionDirectiveTriviaSyntax)directive;
-                }
-            }
-
-            return null;
-        }
-
-        public static SyntaxTrivia GetPreprocessingMessageTrivia(this RegionDirectiveTriviaSyntax regionDirective)
-        {
-            if (regionDirective == null)
-                throw new ArgumentNullException(nameof(regionDirective));
-
-            SyntaxToken endOfDirective = regionDirective.EndOfDirectiveToken;
-
-            SyntaxTriviaList leading = endOfDirective.LeadingTrivia;
-
-            if (leading.Count == 1)
-            {
-                SyntaxTrivia trivia = leading[0];
-
-                if (trivia.IsKind(SyntaxKind.PreprocessingMessageTrivia))
-                    return trivia;
-            }
-
-            return default(SyntaxTrivia);
-        }
-
-        public static bool HasPreprocessingMessageTrivia(this RegionDirectiveTriviaSyntax regionDirective)
-        {
-            return GetPreprocessingMessageTrivia(regionDirective).IsKind(SyntaxKind.PreprocessingMessageTrivia);
-        }
-        #endregion RegionDirectiveTriviaSyntax
-
-        #region SeparatedSyntaxList<T>
-        public static int LastIndexOf<TNode>(this SeparatedSyntaxList<TNode> list, SyntaxKind kind) where TNode : SyntaxNode
-        {
-            return list.LastIndexOf(f => f.IsKind(kind));
-        }
-
-        public static bool Contains<TNode>(this SeparatedSyntaxList<TNode> list, SyntaxKind kind) where TNode : SyntaxNode
-        {
-            return list.IndexOf(kind) != -1;
-        }
-
-        public static bool Contains<TNode>(this SeparatedSyntaxList<TNode> list, TNode node) where TNode : SyntaxNode
-        {
-            return list.IndexOf(node) != -1;
-        }
-
-        public static TNode Find<TNode>(this SeparatedSyntaxList<TNode> list, SyntaxKind kind) where TNode : SyntaxNode
-        {
-            int index = list.IndexOf(kind);
-
-            if (index != -1)
-                return list[index];
-
-            return default(TNode);
-        }
-        
-        public static bool IsSingleLine<TNode>(
-            this SeparatedSyntaxList<TNode> list,
-            bool includeExteriorTrivia = true,
-            bool trim = true,
-            CancellationToken cancellationToken = default(CancellationToken)) where TNode : SyntaxNode
-        {
-            int count = list.Count;
-
-            if (count == 0)
-                return false;
-
-            SyntaxNode firstNode = list.First();
-
-            if (count == 1)
-                return IsSingleLine(firstNode, includeExteriorTrivia, trim, cancellationToken);
-
-            SyntaxTree tree = firstNode.SyntaxTree;
-
-            if (tree == null)
-                return false;
-
-            TextSpan span = TextSpan.FromBounds(
-                GetStartIndex(firstNode, includeExteriorTrivia, trim),
-                GetEndIndex(list.Last(), includeExteriorTrivia, trim));
-
-            return tree.IsSingleLineSpan(span, cancellationToken);
-        }
-
-        public static bool IsMultiLine<TNode>(
-            this SeparatedSyntaxList<TNode> list,
-            bool includeExteriorTrivia = true,
-            bool trim = true,
-            CancellationToken cancellationToken = default(CancellationToken)) where TNode : SyntaxNode
-        {
-            int count = list.Count;
-
-            if (count == 0)
-                return false;
-
-            SyntaxNode firstNode = list.First();
-
-            if (count == 1)
-                return IsMultiLine(firstNode, includeExteriorTrivia, trim, cancellationToken);
-
-            SyntaxTree tree = firstNode.SyntaxTree;
-
-            if (tree == null)
-                return false;
-
-            TextSpan span = TextSpan.FromBounds(
-                GetStartIndex(firstNode, includeExteriorTrivia, trim),
-                GetEndIndex(list.Last(), includeExteriorTrivia, trim));
-
-            return tree.IsMultiLineSpan(span, cancellationToken);
-        }
-        #endregion SeparatedSyntaxList<T>
-
-        #region StatementSyntax
-        private static StatementSyntax GetSingleStatementOrDefault(StatementSyntax statement)
-        {
-            if (statement?.IsKind(SyntaxKind.Block) == true)
-            {
-                return ((BlockSyntax)statement).SingleStatementOrDefault();
-            }
-            else
-            {
-                return statement;
-            }
-        }
-
-        public static StatementSyntax PreviousStatement(this StatementSyntax statement)
-        {
-            if (statement == null)
-                throw new ArgumentNullException(nameof(statement));
-
-            SyntaxList<StatementSyntax> statements;
-            if (statement.TryGetContainingList(out statements))
-            {
-                int index = statements.IndexOf(statement);
-
-                if (index > 0)
-                {
-                    return statements[index - 1];
-                }
-                else
-                {
-                    return null;
-                }
-            }
-
-            return null;
-        }
-
-        public static StatementSyntax NextStatement(this StatementSyntax statement)
-        {
-            if (statement == null)
-                throw new ArgumentNullException(nameof(statement));
-
-            SyntaxList<StatementSyntax> statements;
-            if (statement.TryGetContainingList(out statements))
-            {
-                int index = statements.IndexOf(statement);
-
-                if (index < statements.Count - 1)
-                {
-                    return statements[index + 1];
-                }
-                else
-                {
-                    return null;
-                }
-            }
-
-            return null;
-        }
-
-        public static bool TryGetContainingList(this StatementSyntax statement, out SyntaxList<StatementSyntax> statements)
-        {
-            SyntaxNode parent = statement?.Parent;
-
-            switch (parent?.Kind())
-            {
-                case SyntaxKind.Block:
-                    {
-                        statements = ((BlockSyntax)parent).Statements;
-                        return true;
-                    }
-                case SyntaxKind.SwitchSection:
-                    {
-                        statements = ((SwitchSectionSyntax)parent).Statements;
-                        return true;
-                    }
-                default:
-                    {
-                        Debug.Assert(parent == null || EmbeddedStatementHelper.IsEmbeddedStatement(statement), parent.Kind().ToString());
-                        statements = default(SyntaxList<StatementSyntax>);
-                        return false;
-                    }
-            }
-        }
-        #endregion StatementSyntax
-
-        #region StructDeclarationSyntax
-        internal static StructDeclarationSyntax WithMembers(
-            this StructDeclarationSyntax structDeclaration,
-            MemberDeclarationSyntax member)
-        {
-            return structDeclaration.WithMembers(SingletonList(member));
-        }
-
-        internal static StructDeclarationSyntax WithMembers(
-            this StructDeclarationSyntax structDeclaration,
-            IEnumerable<MemberDeclarationSyntax> memberDeclarations)
-        {
-            return structDeclaration.WithMembers(List(memberDeclarations));
-        }
-
-        public static TextSpan HeaderSpan(this StructDeclarationSyntax structDeclaration)
-        {
-            if (structDeclaration == null)
-                throw new ArgumentNullException(nameof(structDeclaration));
-
-            return TextSpan.FromBounds(
-                structDeclaration.Span.Start,
-                structDeclaration.Identifier.Span.End);
-        }
-
-        public static TextSpan BracesSpan(this StructDeclarationSyntax structDeclaration)
-        {
-            if (structDeclaration == null)
-                throw new ArgumentNullException(nameof(structDeclaration));
-
-            return TextSpan.FromBounds(
-                structDeclaration.OpenBraceToken.Span.Start,
-                structDeclaration.CloseBraceToken.Span.End);
-        }
-
-        public static MemberDeclarationSyntax RemoveMemberAt(this StructDeclarationSyntax structDeclaration, int index)
-        {
-            if (structDeclaration == null)
-                throw new ArgumentNullException(nameof(structDeclaration));
-
-            return RemoveMember(structDeclaration, structDeclaration.Members[index], index);
-        }
-
-        public static MemberDeclarationSyntax RemoveMember(this StructDeclarationSyntax structDeclaration, MemberDeclarationSyntax member)
-        {
-            if (structDeclaration == null)
-                throw new ArgumentNullException(nameof(structDeclaration));
-
-            if (member == null)
-                throw new ArgumentNullException(nameof(member));
-
-            return RemoveMember(structDeclaration, member, structDeclaration.Members.IndexOf(member));
-        }
-
-        private static MemberDeclarationSyntax RemoveMember(
-            StructDeclarationSyntax structDeclaration,
-            MemberDeclarationSyntax member,
-            int index)
-        {
-            MemberDeclarationSyntax newMember = RemoveSingleLineDocumentationComment(member);
-
-            structDeclaration = structDeclaration
-                .WithMembers(structDeclaration.Members.Replace(member, newMember));
-
-            return structDeclaration
-                .RemoveNode(structDeclaration.Members[index], RemoveHelper.GetRemoveOptions(newMember));
-        }
-
-        public static StructDeclarationSyntax InsertModifier(this StructDeclarationSyntax structDeclaration, SyntaxToken modifier, IModifierComparer comparer)
-        {
-            return StructDeclarationModifierHelper.Instance.InsertModifier(structDeclaration, modifier, comparer);
-        }
-
-        public static StructDeclarationSyntax InsertModifier(this StructDeclarationSyntax structDeclaration, SyntaxKind modifierKind, IModifierComparer comparer)
-        {
-            return StructDeclarationModifierHelper.Instance.InsertModifier(structDeclaration, modifierKind, comparer);
-        }
-
-        public static StructDeclarationSyntax InsertMember(this StructDeclarationSyntax structDeclaration, MemberDeclarationSyntax member, IMemberDeclarationComparer comparer)
-        {
-            if (structDeclaration == null)
-                throw new ArgumentNullException(nameof(structDeclaration));
-
-            return structDeclaration.WithMembers(structDeclaration.Members.InsertMember(member, comparer));
-        }
-        #endregion StructDeclarationSyntax
-
-        #region SwitchSectionSyntax
-        public static StatementSyntax SingleStatementOrDefault(this SwitchSectionSyntax switchSection)
-        {
-            if (switchSection == null)
-                throw new ArgumentNullException(nameof(switchSection));
-
-            SyntaxList<StatementSyntax> statements = switchSection.Statements;
-
-            return (statements.Count == 1)
-                ? statements[0]
-                : null;
-        }
-
-        public static bool ContainsDefaultLabel(this SwitchSectionSyntax switchSection)
-        {
-            return switchSection?.Labels.Any(f => f.IsKind(SyntaxKind.DefaultSwitchLabel)) == true;
-        }
-        #endregion SwitchSectionSyntax
-
-        #region SyntaxList<T>
-        public static int LastIndexOf<TNode>(this SyntaxList<TNode> list, SyntaxKind kind) where TNode : SyntaxNode
-        {
-            return list.LastIndexOf(f => f.IsKind(kind));
-        }
-
-        public static bool Contains<TNode>(this SyntaxList<TNode> list, SyntaxKind kind) where TNode : SyntaxNode
-        {
-            return list.IndexOf(kind) != -1;
-        }
-
-        public static TNode Find<TNode>(this SyntaxList<TNode> list, SyntaxKind kind) where TNode : SyntaxNode
-        {
-            int index = list.IndexOf(kind);
-
-            if (index != -1)
-                return list[index];
-
-            return default(TNode);
-        }
-
-        public static SyntaxList<MemberDeclarationSyntax> InsertMember(this SyntaxList<MemberDeclarationSyntax> members, MemberDeclarationSyntax member, IMemberDeclarationComparer comparer)
-        {
-            return members.Insert(comparer.GetInsertIndex(members, member), member);
-        }
-
-        public static bool IsSingleLine<TNode>(
-            this SyntaxList<TNode> list,
-            bool includeExteriorTrivia = true,
-            bool trim = true,
-            CancellationToken cancellationToken = default(CancellationToken)) where TNode : SyntaxNode
-        {
-            int count = list.Count;
-
-            if (count == 0)
-                return false;
-
-            SyntaxNode firstNode = list.First();
-
-            if (count == 1)
-                return IsSingleLine(firstNode, includeExteriorTrivia, trim, cancellationToken);
-
-            SyntaxTree tree = firstNode.SyntaxTree;
-
-            if (tree == null)
-                return false;
-
-            TextSpan span = TextSpan.FromBounds(
-                GetStartIndex(firstNode, includeExteriorTrivia, trim),
-                GetEndIndex(list.Last(), includeExteriorTrivia, trim));
-
-            return tree.IsSingleLineSpan(span, cancellationToken);
-        }
-
-        public static bool IsMultiLine<TNode>(
-            this SyntaxList<TNode> list,
-            bool includeExteriorTrivia = true,
-            bool trim = true,
-            CancellationToken cancellationToken = default(CancellationToken)) where TNode : SyntaxNode
-        {
-            int count = list.Count;
-
-            if (count == 0)
-                return false;
-
-            SyntaxNode firstNode = list.First();
-
-            if (count == 1)
-                return IsMultiLine(firstNode, includeExteriorTrivia, trim, cancellationToken);
-
-            SyntaxTree tree = firstNode.SyntaxTree;
-
-            if (tree == null)
-                return false;
-
-            TextSpan span = TextSpan.FromBounds(
-                GetStartIndex(firstNode, includeExteriorTrivia, trim),
-                GetEndIndex(list.Last(), includeExteriorTrivia, trim));
-
-            return tree.IsMultiLineSpan(span, cancellationToken);
-        }
-        #endregion SyntaxList<T>
-
-        #region SyntaxNode
-        public static SyntaxTokenList GetModifiers(this SyntaxNode node)
-        {
-            if (node == null)
-                throw new ArgumentNullException(nameof(node));
-
-            switch (node.Kind())
-            {
-                case SyntaxKind.ClassDeclaration:
-                    return ((ClassDeclarationSyntax)node).Modifiers;
-                case SyntaxKind.ConstructorDeclaration:
-                    return ((ConstructorDeclarationSyntax)node).Modifiers;
-                case SyntaxKind.ConversionOperatorDeclaration:
-                    return ((ConversionOperatorDeclarationSyntax)node).Modifiers;
-                case SyntaxKind.DelegateDeclaration:
-                    return ((DelegateDeclarationSyntax)node).Modifiers;
-                case SyntaxKind.DestructorDeclaration:
-                    return ((DestructorDeclarationSyntax)node).Modifiers;
-                case SyntaxKind.EnumDeclaration:
-                    return ((EnumDeclarationSyntax)node).Modifiers;
-                case SyntaxKind.EventDeclaration:
-                    return ((EventDeclarationSyntax)node).Modifiers;
-                case SyntaxKind.EventFieldDeclaration:
-                    return ((EventFieldDeclarationSyntax)node).Modifiers;
-                case SyntaxKind.FieldDeclaration:
-                    return ((FieldDeclarationSyntax)node).Modifiers;
-                case SyntaxKind.IndexerDeclaration:
-                    return ((IndexerDeclarationSyntax)node).Modifiers;
-                case SyntaxKind.InterfaceDeclaration:
-                    return ((InterfaceDeclarationSyntax)node).Modifiers;
-                case SyntaxKind.MethodDeclaration:
-                    return ((MethodDeclarationSyntax)node).Modifiers;
-                case SyntaxKind.OperatorDeclaration:
-                    return ((OperatorDeclarationSyntax)node).Modifiers;
-                case SyntaxKind.PropertyDeclaration:
-                    return ((PropertyDeclarationSyntax)node).Modifiers;
-                case SyntaxKind.StructDeclaration:
-                    return ((StructDeclarationSyntax)node).Modifiers;
-                case SyntaxKind.IncompleteMember:
-                    return ((IncompleteMemberSyntax)node).Modifiers;
-                case SyntaxKind.GetAccessorDeclaration:
-                case SyntaxKind.SetAccessorDeclaration:
-                case SyntaxKind.AddAccessorDeclaration:
-                case SyntaxKind.RemoveAccessorDeclaration:
-                case SyntaxKind.UnknownAccessorDeclaration:
-                    return ((AccessorDeclarationSyntax)node).Modifiers;
-                case SyntaxKind.LocalDeclarationStatement:
-                    return ((LocalDeclarationStatementSyntax)node).Modifiers;
-                case SyntaxKind.LocalFunctionStatement:
-                    return ((LocalFunctionStatementSyntax)node).Modifiers;
-                case SyntaxKind.Parameter:
-                    return ((ParameterSyntax)node).Modifiers;
-                default:
-                    {
-                        Debug.Fail(node.Kind().ToString());
-                        return default(SyntaxTokenList);
-                    }
-            }
-        }
-        #endregion SyntaxNode
-
-        #region SyntaxNode
-        public static bool SupportsModifiers(this SyntaxNode node)
-        {
-            if (node == null)
-                throw new ArgumentNullException(nameof(node));
-
-            switch (node.Kind())
-            {
-                case SyntaxKind.ClassDeclaration:
-                case SyntaxKind.ConstructorDeclaration:
-                case SyntaxKind.ConversionOperatorDeclaration:
-                case SyntaxKind.DelegateDeclaration:
-                case SyntaxKind.DestructorDeclaration:
-                case SyntaxKind.EnumDeclaration:
-                case SyntaxKind.EventDeclaration:
-                case SyntaxKind.EventFieldDeclaration:
-                case SyntaxKind.FieldDeclaration:
-                case SyntaxKind.IndexerDeclaration:
-                case SyntaxKind.InterfaceDeclaration:
-                case SyntaxKind.MethodDeclaration:
-                case SyntaxKind.OperatorDeclaration:
-                case SyntaxKind.PropertyDeclaration:
-                case SyntaxKind.StructDeclaration:
-                case SyntaxKind.IncompleteMember:
-                case SyntaxKind.GetAccessorDeclaration:
-                case SyntaxKind.SetAccessorDeclaration:
-                case SyntaxKind.AddAccessorDeclaration:
-                case SyntaxKind.RemoveAccessorDeclaration:
-                case SyntaxKind.UnknownAccessorDeclaration:
-                case SyntaxKind.LocalDeclarationStatement:
-                case SyntaxKind.LocalFunctionStatement:
-                case SyntaxKind.Parameter:
-                    return true;
-            }
-
-            return false;
-        }
-
-        internal static TNode WithModifiers<TNode>(this TNode node, SyntaxTokenList modifiers) where TNode : SyntaxNode
-        {
-            if (node == null)
-                throw new ArgumentNullException(nameof(node));
-
-            switch (node.Kind())
-            {
-                case SyntaxKind.ClassDeclaration:
-                    return (TNode)(SyntaxNode)((ClassDeclarationSyntax)(SyntaxNode)node).WithModifiers(modifiers);
-                case SyntaxKind.ConstructorDeclaration:
-                    return (TNode)(SyntaxNode)((ConstructorDeclarationSyntax)(SyntaxNode)node).WithModifiers(modifiers);
-                case SyntaxKind.OperatorDeclaration:
-                    return (TNode)(SyntaxNode)((OperatorDeclarationSyntax)(SyntaxNode)node).WithModifiers(modifiers);
-                case SyntaxKind.ConversionOperatorDeclaration:
-                    return (TNode)(SyntaxNode)((ConversionOperatorDeclarationSyntax)(SyntaxNode)node).WithModifiers(modifiers);
-                case SyntaxKind.DelegateDeclaration:
-                    return (TNode)(SyntaxNode)((DelegateDeclarationSyntax)(SyntaxNode)node).WithModifiers(modifiers);
-                case SyntaxKind.DestructorDeclaration:
-                    return (TNode)(SyntaxNode)((DestructorDeclarationSyntax)(SyntaxNode)node).WithModifiers(modifiers);
-                case SyntaxKind.EnumDeclaration:
-                    return (TNode)(SyntaxNode)((EnumDeclarationSyntax)(SyntaxNode)node).WithModifiers(modifiers);
-                case SyntaxKind.EventDeclaration:
-                    return (TNode)(SyntaxNode)((EventDeclarationSyntax)(SyntaxNode)node).WithModifiers(modifiers);
-                case SyntaxKind.EventFieldDeclaration:
-                    return (TNode)(SyntaxNode)((EventFieldDeclarationSyntax)(SyntaxNode)node).WithModifiers(modifiers);
-                case SyntaxKind.FieldDeclaration:
-                    return (TNode)(SyntaxNode)((FieldDeclarationSyntax)(SyntaxNode)node).WithModifiers(modifiers);
-                case SyntaxKind.IndexerDeclaration:
-                    return (TNode)(SyntaxNode)((IndexerDeclarationSyntax)(SyntaxNode)node).WithModifiers(modifiers);
-                case SyntaxKind.InterfaceDeclaration:
-                    return (TNode)(SyntaxNode)((InterfaceDeclarationSyntax)(SyntaxNode)node).WithModifiers(modifiers);
-                case SyntaxKind.MethodDeclaration:
-                    return (TNode)(SyntaxNode)((MethodDeclarationSyntax)(SyntaxNode)node).WithModifiers(modifiers);
-                case SyntaxKind.PropertyDeclaration:
-                    return (TNode)(SyntaxNode)((PropertyDeclarationSyntax)(SyntaxNode)node).WithModifiers(modifiers);
-                case SyntaxKind.StructDeclaration:
-                    return (TNode)(SyntaxNode)((StructDeclarationSyntax)(SyntaxNode)node).WithModifiers(modifiers);
-                case SyntaxKind.IncompleteMember:
-                    return (TNode)(SyntaxNode)((IncompleteMemberSyntax)(SyntaxNode)node).WithModifiers(modifiers);
-                case SyntaxKind.GetAccessorDeclaration:
-                case SyntaxKind.SetAccessorDeclaration:
-                case SyntaxKind.AddAccessorDeclaration:
-                case SyntaxKind.RemoveAccessorDeclaration:
-                case SyntaxKind.UnknownAccessorDeclaration:
-                    return (TNode)(SyntaxNode)((AccessorDeclarationSyntax)(SyntaxNode)node).WithModifiers(modifiers);
-                case SyntaxKind.LocalDeclarationStatement:
-                    return (TNode)(SyntaxNode)((LocalDeclarationStatementSyntax)(SyntaxNode)node).WithModifiers(modifiers);
-                case SyntaxKind.LocalFunctionStatement:
-                    return (TNode)(SyntaxNode)((LocalFunctionStatementSyntax)(SyntaxNode)node).WithModifiers(modifiers);
-                case SyntaxKind.Parameter:
-                    return (TNode)(SyntaxNode)((ParameterSyntax)(SyntaxNode)node).WithModifiers(modifiers);
-                default:
-                    {
-                        Debug.Fail(node.Kind().ToString());
-                        return node;
-                    }
-            }
-        }
-
-        public static bool SupportsExpressionBody(this SyntaxNode node)
-        {
-            switch (node?.Kind())
-            {
-                case SyntaxKind.MethodDeclaration:
-                case SyntaxKind.PropertyDeclaration:
-                case SyntaxKind.IndexerDeclaration:
-                case SyntaxKind.OperatorDeclaration:
-                case SyntaxKind.ConversionOperatorDeclaration:
-                case SyntaxKind.ConstructorDeclaration:
-                case SyntaxKind.DestructorDeclaration:
-                case SyntaxKind.GetAccessorDeclaration:
-                case SyntaxKind.SetAccessorDeclaration:
-                case SyntaxKind.AddAccessorDeclaration:
-                case SyntaxKind.RemoveAccessorDeclaration:
-                    return true;
-                default:
-                    return false;
-            }
-        }
-
-        internal static string GetTitle(this SyntaxNode node)
-        {
-            switch (node.Kind())
-            {
-                case SyntaxKind.IfStatement:
-                    return "if statement";
-                case SyntaxKind.ElseClause:
-                    return "else clause";
-                case SyntaxKind.DoStatement:
-                    return "do statement";
-                case SyntaxKind.ForEachStatement:
-                case SyntaxKind.ForEachVariableStatement:
-                    return "foreach statement";
-                case SyntaxKind.ForStatement:
-                    return "for statement";
-                case SyntaxKind.UsingStatement:
-                    return "using statement";
-                case SyntaxKind.WhileStatement:
-                    return "while statement";
-                case SyntaxKind.LockStatement:
-                    return "lock statement";
-                case SyntaxKind.FixedStatement:
-                    return "fixed statement";
-                case SyntaxKind.MethodDeclaration:
-                    return "method";
-                case SyntaxKind.OperatorDeclaration:
-                    return "operator method";
-                case SyntaxKind.ConversionOperatorDeclaration:
-                    return "conversion method";
-                case SyntaxKind.ConstructorDeclaration:
-                    return "constructor";
-                case SyntaxKind.PropertyDeclaration:
-                    return "property";
-                case SyntaxKind.IndexerDeclaration:
-                    return "indexer";
-                case SyntaxKind.EventDeclaration:
-                case SyntaxKind.EventFieldDeclaration:
-                    return "event";
-                case SyntaxKind.FieldDeclaration:
-                    return "field";
-                case SyntaxKind.NamespaceDeclaration:
-                    return "namespace";
-                case SyntaxKind.ClassDeclaration:
-                    return "class";
-                case SyntaxKind.StructDeclaration:
-                    return "struct";
-                case SyntaxKind.InterfaceDeclaration:
-                    return "interface";
-                case SyntaxKind.EnumDeclaration:
-                    return "enum";
-                default:
-                    {
-                        Debug.Fail(node.Kind().ToString());
-
-                        if (node is StatementSyntax)
-                            return "statement";
-
-                        if (node is MemberDeclarationSyntax)
-                            return "member";
-
-                        return "";
-                    }
-            }
-        }
-
-        internal static bool IsNestedMethod(this SyntaxNode node)
-        {
-            return node?.IsKind(
-                SyntaxKind.SimpleLambdaExpression,
-                SyntaxKind.ParenthesizedLambdaExpression,
-                SyntaxKind.AnonymousMethodExpression,
-                SyntaxKind.LocalFunctionStatement) == true;
-        }
-
-        internal static IEnumerable<DirectiveTriviaSyntax> DescendantDirectives(this SyntaxNode node)
-        {
-            foreach (SyntaxTrivia trivia in node.DescendantTrivia(descendIntoTrivia: true))
-            {
-                if (trivia.IsDirective && trivia.HasStructure)
-                {
-                    var directive = trivia.GetStructure() as DirectiveTriviaSyntax;
-
-                    if (directive != null)
-                        yield return directive;
-                }
-            }
-        }
-
-        internal static IEnumerable<DirectiveTriviaSyntax> DescendantRegionDirectives(this SyntaxNode node)
-        {
-            foreach (SyntaxNode descendant in node.DescendantNodes(descendIntoTrivia: true))
-            {
-                if (descendant.IsKind(SyntaxKind.RegionDirectiveTrivia, SyntaxKind.EndRegionDirectiveTrivia))
-                    yield return (DirectiveTriviaSyntax)descendant;
-            }
-        }
-
-        public static bool IsDescendantOf(this SyntaxNode node, SyntaxKind kind, bool ascendOutOfTrivia = true)
-        {
-            if (node == null)
-                throw new ArgumentNullException(nameof(node));
-
-            return node.Ancestors(ascendOutOfTrivia).Any(f => f.IsKind(kind));
-        }
-
-        public static bool IsBooleanLiteralExpression(this SyntaxNode node)
-        {
-            return node?.IsKind(SyntaxKind.TrueLiteralExpression, SyntaxKind.FalseLiteralExpression) == true;
-        }
-
-        public static bool IsNumericLiteralExpression(this SyntaxNode node, int value)
-        {
-            if (node == null)
-                throw new ArgumentNullException(nameof(node));
-
-            if (node.IsKind(SyntaxKind.NumericLiteralExpression))
-            {
-                object tokenValue = ((LiteralExpressionSyntax)node).Token.Value;
-
-                return tokenValue is int
-                    && (int)tokenValue == value;
-            }
-
-            return false;
-        }
-
-        internal static bool IsNumericLiteralExpression(this SyntaxNode node, string valueText)
-        {
-            if (node == null)
-                throw new ArgumentNullException(nameof(node));
-
-            return node.IsKind(SyntaxKind.NumericLiteralExpression)
-                && string.Equals(((LiteralExpressionSyntax)node).Token.ValueText, valueText, StringComparison.Ordinal);
-        }
-
-        public static bool IsKind(this SyntaxNode node, SyntaxKind kind1, SyntaxKind kind2)
-        {
-            if (node == null)
-                return false;
-
-            SyntaxKind kind = node.Kind();
-
-            return kind == kind1
-                || kind == kind2;
-        }
-
-        public static bool IsKind(this SyntaxNode node, SyntaxKind kind1, SyntaxKind kind2, SyntaxKind kind3)
-        {
-            if (node == null)
-                return false;
-
-            SyntaxKind kind = node.Kind();
-
-            return kind == kind1
-                || kind == kind2
-                || kind == kind3;
-        }
-
-        public static bool IsKind(this SyntaxNode node, SyntaxKind kind1, SyntaxKind kind2, SyntaxKind kind3, SyntaxKind kind4)
-        {
-            if (node == null)
-                return false;
-
-            SyntaxKind kind = node.Kind();
-
-            return kind == kind1
-                || kind == kind2
-                || kind == kind3
-                || kind == kind4;
-        }
-
-        public static bool IsKind(this SyntaxNode node, SyntaxKind kind1, SyntaxKind kind2, SyntaxKind kind3, SyntaxKind kind4, SyntaxKind kind5)
-        {
-            if (node == null)
-                return false;
-
-            SyntaxKind kind = node.Kind();
-
-            return kind == kind1
-                || kind == kind2
-                || kind == kind3
-                || kind == kind4
-                || kind == kind5;
-        }
-
-        public static bool IsKind(this SyntaxNode node, SyntaxKind kind1, SyntaxKind kind2, SyntaxKind kind3, SyntaxKind kind4, SyntaxKind kind5, SyntaxKind kind6)
-        {
-            if (node == null)
-                return false;
-
-            SyntaxKind kind = node.Kind();
-
-            return kind == kind1
-                || kind == kind2
-                || kind == kind3
-                || kind == kind4
-                || kind == kind5
-                || kind == kind6;
-        }
-
-        public static bool IsParentKind(this SyntaxNode node, SyntaxKind kind)
-        {
-            return node?.Parent.IsKind(kind) == true;
-        }
-
-        public static bool IsParentKind(this SyntaxNode node, SyntaxKind kind1, SyntaxKind kind2)
-        {
-            return node != null
-                && IsKind(node.Parent, kind1, kind2);
-        }
-
-        public static bool IsParentKind(this SyntaxNode node, SyntaxKind kind1, SyntaxKind kind2, SyntaxKind kind3)
-        {
-            return node != null
-                && IsKind(node.Parent, kind1, kind2, kind3);
-        }
-
-        public static bool IsParentKind(this SyntaxNode node, SyntaxKind kind1, SyntaxKind kind2, SyntaxKind kind3, SyntaxKind kind4)
-        {
-            return node != null
-                && IsKind(node.Parent, kind1, kind2, kind3, kind4);
-        }
-
-        public static bool IsParentKind(this SyntaxNode node, SyntaxKind kind1, SyntaxKind kind2, SyntaxKind kind3, SyntaxKind kind4, SyntaxKind kind5)
-        {
-            return node != null
-                && IsKind(node.Parent, kind1, kind2, kind3, kind4, kind5);
-        }
-
-        public static bool IsParentKind(this SyntaxNode node, SyntaxKind kind1, SyntaxKind kind2, SyntaxKind kind3, SyntaxKind kind4, SyntaxKind kind5, SyntaxKind kind6)
-        {
-            return node != null
-                && IsKind(node.Parent, kind1, kind2, kind3, kind4, kind5, kind6);
-        }
-
-        public static bool IsSingleLine(
-            this SyntaxNode node,
-            bool includeExteriorTrivia = true,
-            bool trim = true,
-            CancellationToken cancellationToken = default(CancellationToken))
-        {
-            if (node == null)
-                throw new ArgumentNullException(nameof(node));
-
-            SyntaxTree syntaxTree = node.SyntaxTree;
-
-            if (syntaxTree != null)
-            {
-                TextSpan span = GetSpan(node, includeExteriorTrivia, trim);
-
-                return syntaxTree.IsSingleLineSpan(span, cancellationToken);
-            }
-            else
-            {
-                return false;
-            }
-        }
-
-        public static bool IsMultiLine(
-            this SyntaxNode node,
-            bool includeExteriorTrivia = true,
-            bool trim = true,
-            CancellationToken cancellationToken = default(CancellationToken))
-        {
-            if (node == null)
-                throw new ArgumentNullException(nameof(node));
-
-            SyntaxTree syntaxTree = node.SyntaxTree;
-
-            if (syntaxTree != null)
-            {
-                TextSpan span = GetSpan(node, includeExteriorTrivia, trim);
-
-                return syntaxTree.IsMultiLineSpan(span, cancellationToken);
-            }
-            else
-            {
-                return false;
-            }
-        }
-
-        private static TextSpan GetSpan(SyntaxNode node, bool includeExteriorTrivia, bool trim)
-        {
-            return TextSpan.FromBounds(
-                GetStartIndex(node, includeExteriorTrivia, trim),
-                GetEndIndex(node, includeExteriorTrivia, trim));
-        }
-
-        private static int GetStartIndex(SyntaxNode node, bool includeExteriorTrivia, bool trim)
-        {
-            if (!includeExteriorTrivia)
-                return node.Span.Start;
-
-            int start = node.FullSpan.Start;
-
-            if (trim)
-            {
-                SyntaxTriviaList leading = node.GetLeadingTrivia();
-
-                for (int i = 0; i < leading.Count; i++)
-                {
-                    if (!leading[i].IsWhitespaceOrEndOfLineTrivia())
-                        break;
-
-                    start = leading[i].Span.End;
-                }
-            }
-
-            return start;
-        }
-
-        private static int GetEndIndex(SyntaxNode node, bool includeExteriorTrivia, bool trim)
-        {
-            if (!includeExteriorTrivia)
-                return node.Span.End;
-
-            int end = node.FullSpan.End;
-
-            if (trim)
-            {
-                SyntaxTriviaList trailing = node.GetTrailingTrivia();
-
-                for (int i = trailing.Count - 1; i >= 0; i--)
-                {
-                    if (!trailing[i].IsWhitespaceOrEndOfLineTrivia())
-                        break;
-
-                    end = trailing[i].SpanStart;
-                }
-            }
-
-            return end;
-        }
-
-        public static TNode TrimLeadingTrivia<TNode>(this TNode node) where TNode : SyntaxNode
-        {
-            if (node == null)
-                throw new ArgumentNullException(nameof(node));
-
-            SyntaxTriviaList leadingTrivia = node.GetLeadingTrivia();
-
-            SyntaxTriviaList newLeadingTrivia = leadingTrivia.TrimStart();
-
-            if (leadingTrivia.Count != newLeadingTrivia.Count)
-            {
-                return node.WithLeadingTrivia(newLeadingTrivia);
-            }
-            else
-            {
-                return node;
-            }
-        }
-
-        public static TNode TrimTrailingTrivia<TNode>(this TNode node) where TNode : SyntaxNode
-        {
-            if (node == null)
-                throw new ArgumentNullException(nameof(node));
-
-            SyntaxTriviaList trailingTrivia = node.GetTrailingTrivia();
-
-            SyntaxTriviaList newTrailingTrivia = trailingTrivia.TrimEnd();
-
-            if (trailingTrivia.Count != newTrailingTrivia.Count)
-            {
-                return node.WithTrailingTrivia(newTrailingTrivia);
-            }
-            else
-            {
-                return node;
-            }
-        }
-
-        public static TNode TrimTrivia<TNode>(this TNode node) where TNode : SyntaxNode
-        {
-            if (node == null)
-                throw new ArgumentNullException(nameof(node));
-
-            return node
-                .TrimLeadingTrivia()
-                .TrimTrailingTrivia();
-        }
-
-        internal static TextSpan TrimmedSpan(this SyntaxNode node)
-        {
-            if (node == null)
-                throw new ArgumentNullException(nameof(node));
-
-            return TextSpan.FromBounds(
-                GetStartIndex(node, includeExteriorTrivia: true, trim: true),
-                GetEndIndex(node, includeExteriorTrivia: true, trim: true));
-        }
-
-        public static SyntaxNode FirstAncestor(
-            this SyntaxNode node,
-            SyntaxKind kind,
-            bool ascendOutOfTrivia = true)
-        {
-            return FirstAncestor(node, f => f.IsKind(kind), ascendOutOfTrivia);
-        }
-
-        public static SyntaxNode FirstAncestor(
-            this SyntaxNode node,
-            SyntaxKind kind1,
-            SyntaxKind kind2,
-            bool ascendOutOfTrivia = true)
-        {
-            return FirstAncestor(node, f => f.IsKind(kind1, kind2), ascendOutOfTrivia);
-        }
-
-        public static SyntaxNode FirstAncestor(
-            this SyntaxNode node,
-            SyntaxKind kind1,
-            SyntaxKind kind2,
-            SyntaxKind kind3,
-            bool ascendOutOfTrivia = true)
-        {
-            return FirstAncestor(node, f => f.IsKind(kind1, kind2, kind3), ascendOutOfTrivia);
-        }
-
-        public static SyntaxNode FirstAncestor(this SyntaxNode node, Func<SyntaxNode, bool> predicate, bool ascendOutOfTrivia = true)
-        {
-            if (node == null)
-                throw new ArgumentNullException(nameof(node));
-
-            if (predicate == null)
-                throw new ArgumentNullException(nameof(predicate));
-
-            SyntaxNode parent = GetParent(node, ascendOutOfTrivia);
-
-            if (parent != null)
-            {
-                return FirstAncestorOrSelf(parent, predicate, ascendOutOfTrivia);
-            }
-            else
-            {
-                return null;
-            }
-        }
-
-        public static SyntaxNode FirstAncestorOrSelf(
-            this SyntaxNode node,
-            SyntaxKind kind,
-            bool ascendOutOfTrivia = true)
-        {
-            return FirstAncestorOrSelf(node, f => f.IsKind(kind), ascendOutOfTrivia);
-        }
-
-        public static SyntaxNode FirstAncestorOrSelf(
-            this SyntaxNode node,
-            SyntaxKind kind1,
-            SyntaxKind kind2,
-            bool ascendOutOfTrivia = true)
-        {
-            return FirstAncestorOrSelf(node, f => f.IsKind(kind1, kind2), ascendOutOfTrivia);
-        }
-
-        public static SyntaxNode FirstAncestorOrSelf(
-            this SyntaxNode node,
-            SyntaxKind kind1,
-            SyntaxKind kind2,
-            SyntaxKind kind3,
-            bool ascendOutOfTrivia = true)
-        {
-            return FirstAncestorOrSelf(node, f => f.IsKind(kind1, kind2, kind3), ascendOutOfTrivia);
-        }
-
-        public static SyntaxNode FirstAncestorOrSelf(this SyntaxNode node, Func<SyntaxNode, bool> predicate, bool ascendOutOfTrivia = true)
-        {
-            if (node == null)
-                throw new ArgumentNullException(nameof(node));
-
-            if (predicate == null)
-                throw new ArgumentNullException(nameof(predicate));
-
-            while (node != null)
-            {
-                if (predicate(node))
-                    return node;
-
-                node = GetParent(node, ascendOutOfTrivia);
-            }
-
-            return null;
-        }
-
-        private static SyntaxNode GetParent(SyntaxNode node, bool ascendOutOfTrivia)
-        {
-            SyntaxNode parent = node.Parent;
-
-            if (parent == null && ascendOutOfTrivia)
-            {
-                var structuredTrivia = node as IStructuredTriviaSyntax;
-
-                if (structuredTrivia != null)
-                    parent = structuredTrivia.ParentTrivia.Token.Parent;
-            }
-
-            return parent;
-        }
-
-        internal static TNode RemoveStatement<TNode>(this TNode node, StatementSyntax statement) where TNode : SyntaxNode
-        {
-            if (node == null)
-                throw new ArgumentNullException(nameof(node));
-
-            if (statement == null)
-                throw new ArgumentNullException(nameof(statement));
-
-            return node.RemoveNode(statement, RemoveHelper.GetRemoveOptions(statement));
-        }
-
-        internal static TNode RemoveModifier<TNode>(this TNode node, SyntaxKind modifierKind) where TNode : SyntaxNode
-        {
-            return ModifierHelper.RemoveModifier(node, modifierKind);
-        }
-
-        internal static TNode RemoveModifier<TNode>(this TNode node, SyntaxToken modifier) where TNode : SyntaxNode
-        {
-            return ModifierHelper.RemoveModifier(node, modifier);
-        }
-
-        internal static TNode InsertModifier<TNode>(this TNode node, SyntaxKind modifierKind, IModifierComparer comparer = null) where TNode : SyntaxNode
-        {
-            return ModifierHelper.InsertModifier(node, modifierKind, comparer);
-        }
-
-        internal static TNode InsertModifier<TNode>(this TNode node, SyntaxToken modifier, IModifierComparer comparer = null) where TNode : SyntaxNode
-        {
-            return ModifierHelper.InsertModifier(node, modifier, comparer);
-        }
-
-        public static TNode RemoveComments<TNode>(this TNode node, TextSpan? span = null) where TNode : SyntaxNode
-        {
-            return CommentRemover.RemoveComments(node, span);
-        }
-
-        public static TNode RemoveComments<TNode>(this TNode node, CommentRemoveOptions removeOptions, TextSpan? span = null) where TNode : SyntaxNode
-        {
-            return CommentRemover.RemoveComments(node, removeOptions, span);
-        }
-
-        public static TNode RemoveTrivia<TNode>(this TNode node, TextSpan? span = null) where TNode : SyntaxNode
-        {
-            if (node == null)
-                throw new ArgumentNullException(nameof(node));
-
-            return TriviaRemover.RemoveTrivia(node, span);
-        }
-
-        public static TNode RemoveWhitespaceOrEndOfLineTrivia<TNode>(this TNode node, TextSpan? span = null) where TNode : SyntaxNode
-        {
-            return WhitespaceOrEndOfLineTriviaRewriter.RemoveWhitespaceOrEndOfLineTrivia(node, span);
-        }
-
-        public static TNode ReplaceWhitespaceOrEndOfLineTrivia<TNode>(this TNode node, SyntaxTrivia replacementTrivia, TextSpan? span = null) where TNode : SyntaxNode
-        {
-            return WhitespaceOrEndOfLineTriviaRewriter.ReplaceWhitespaceOrEndOfLineTrivia(node, replacementTrivia, span);
-        }
-
-        internal static bool IsPartOfDocumentationComment(this SyntaxNode node)
-        {
-            while (node != null)
-            {
-                if (node.IsStructuredTrivia
-                    && node.IsKind(SyntaxKind.SingleLineDocumentationCommentTrivia, SyntaxKind.MultiLineDocumentationCommentTrivia))
-                {
-                    return true;
-                }
-
-                node = node.Parent;
-            }
-
-            return false;
-        }
-
-        internal static bool IsInExpressionTree(
-            this SyntaxNode node,
-            INamedTypeSymbol expressionType,
-            SemanticModel semanticModel,
-            CancellationToken cancellationToken = default(CancellationToken))
-        {
-            if (expressionType != null)
-            {
-                for (SyntaxNode current = node; current != null; current = current.Parent)
-                {
-                    if (current.IsKind(SyntaxKind.SimpleLambdaExpression, SyntaxKind.ParenthesizedLambdaExpression))
-                    {
-                        TypeInfo typeInfo = semanticModel.GetTypeInfo(current, cancellationToken);
-
-                        if (expressionType.Equals(typeInfo.ConvertedType?.OriginalDefinition))
-                            return true;
-                    }
-                }
-            }
-
-            return false;
-        }
-        #endregion SyntaxNode
-
-        #region SyntaxToken
-        public static bool IsAccessModifier(this SyntaxToken token)
-        {
-            switch (token.Kind())
-            {
-                case SyntaxKind.PublicKeyword:
-                case SyntaxKind.InternalKeyword:
-                case SyntaxKind.ProtectedKeyword:
-                case SyntaxKind.PrivateKeyword:
-                    return true;
-                default:
-                    return false;
-            }
-        }
-
-        public static bool IsKind(this SyntaxToken token, SyntaxKind kind1, SyntaxKind kind2)
-        {
-            SyntaxKind kind = token.Kind();
-
-            return kind == kind1
-                || kind == kind2;
-        }
-
-        public static bool IsKind(this SyntaxToken token, SyntaxKind kind1, SyntaxKind kind2, SyntaxKind kind3)
-        {
-            SyntaxKind kind = token.Kind();
-
-            return kind == kind1
-                || kind == kind2
-                || kind == kind3;
-        }
-
-        public static bool IsKind(this SyntaxToken token, SyntaxKind kind1, SyntaxKind kind2, SyntaxKind kind3, SyntaxKind kind4)
-        {
-            SyntaxKind kind = token.Kind();
-
-            return kind == kind1
-                || kind == kind2
-                || kind == kind3
-                || kind == kind4;
-        }
-
-        public static bool IsKind(this SyntaxToken token, SyntaxKind kind1, SyntaxKind kind2, SyntaxKind kind3, SyntaxKind kind4, SyntaxKind kind5)
-        {
-            SyntaxKind kind = token.Kind();
-
-            return kind == kind1
-                || kind == kind2
-                || kind == kind3
-                || kind == kind4
-                || kind == kind5;
-        }
-
-        public static bool IsKind(this SyntaxToken token, SyntaxKind kind1, SyntaxKind kind2, SyntaxKind kind3, SyntaxKind kind4, SyntaxKind kind5, SyntaxKind kind6)
-        {
-            SyntaxKind kind = token.Kind();
-
-            return kind == kind1
-                || kind == kind2
-                || kind == kind3
-                || kind == kind4
-                || kind == kind5
-                || kind == kind6;
-        }
-
-        public static SyntaxToken TrimLeadingTrivia(this SyntaxToken token)
-        {
-            SyntaxTriviaList leadingTrivia = token.LeadingTrivia;
-            SyntaxTriviaList newLeadingTrivia = leadingTrivia.TrimStart();
-
-            if (leadingTrivia.Count != newLeadingTrivia.Count)
-            {
-                return token.WithLeadingTrivia(newLeadingTrivia);
-            }
-            else
-            {
-                return token;
-            }
-        }
-
-        public static SyntaxToken TrimTrailingTrivia(this SyntaxToken token)
-        {
-            SyntaxTriviaList trailingTrivia = token.TrailingTrivia;
-            SyntaxTriviaList newTrailingTrivia = trailingTrivia.TrimEnd();
-
-            if (trailingTrivia.Count != newTrailingTrivia.Count)
-            {
-                return token.WithTrailingTrivia(newTrailingTrivia);
-            }
-            else
-            {
-                return token;
-            }
-        }
-
-        public static bool Contains(this SyntaxTokenList tokenList, SyntaxKind kind)
-        {
-            return tokenList.IndexOf(kind) != -1;
-        }
-
-        internal static bool ContainsAny(this SyntaxTokenList tokenList, SyntaxKind kind1, SyntaxKind kind2)
-        {
-            foreach (SyntaxToken token in tokenList)
-            {
-                SyntaxKind kind = token.Kind();
-
-                if (kind == kind1
-                    || kind == kind2)
-                {
-                    return true;
-                }
-            }
-
-            return false;
-        }
-
-        internal static bool ContainsAny(this SyntaxTokenList tokenList, SyntaxKind kind1, SyntaxKind kind2, SyntaxKind kind3)
-        {
-            foreach (SyntaxToken token in tokenList)
-            {
-                SyntaxKind kind = token.Kind();
-
-                if (kind == kind1
-                    || kind == kind2
-                    || kind == kind3)
-                {
-                    return true;
-                }
-            }
-
-            return false;
-        }
-
-        public static SyntaxToken TrimTrivia(this SyntaxToken token)
-        {
-            return token
-                .TrimLeadingTrivia()
-                .TrimTrailingTrivia();
-        }
-
-        public static bool IsParentKind(this SyntaxToken token, SyntaxKind kind)
-        {
-            return token.Parent.IsKind(kind);
-        }
-
-        public static bool IsParentKind(this SyntaxToken token, SyntaxKind kind1, SyntaxKind kind2)
-        {
-            return IsKind(token.Parent, kind1, kind2);
-        }
-
-        public static bool IsParentKind(this SyntaxToken token, SyntaxKind kind1, SyntaxKind kind2, SyntaxKind kind3)
-        {
-            return IsKind(token.Parent, kind1, kind2, kind3);
-        }
-        #endregion SyntaxToken
-
-        #region SyntaxTokenList
-        internal static SyntaxTokenList InsertModifier(this SyntaxTokenList modifiers, SyntaxKind modifierKind, IModifierComparer comparer)
-        {
-            return InsertModifier(modifiers, Token(modifierKind), comparer);
-        }
-
-        public static SyntaxTokenList InsertModifier(this SyntaxTokenList modifiers, SyntaxToken modifier, IModifierComparer comparer)
-        {
-            int index = 0;
-
-            if (modifiers.Any())
-            {
-                index = comparer.GetInsertIndex(modifiers, modifier);
-
-                if (index == 0)
-                {
-                    SyntaxToken firstModifier = modifiers[index];
-
-                    SyntaxTriviaList trivia = firstModifier.LeadingTrivia;
-
-                    if (trivia.Any())
-                    {
-                        SyntaxTriviaList leadingTrivia = modifier.LeadingTrivia;
-
-                        if (!leadingTrivia.IsSingleElasticMarker())
-                            trivia = trivia.AddRange(leadingTrivia);
-
-                        modifier = modifier.WithLeadingTrivia(trivia);
-
-                        modifiers = modifiers.ReplaceAt(index, firstModifier.WithoutLeadingTrivia());
-                    }
-                }
-            }
-
-            return modifiers.Insert(index, modifier);
-        }
-
-        internal static bool ContainsAccessModifier(this SyntaxTokenList tokenList)
-        {
-            return tokenList.Any(token => token.IsAccessModifier());
-        }
-
-        internal static Accessibility GetAccessibility(this SyntaxTokenList tokenList)
-        {
-            int count = tokenList.Count;
-
-            for (int i = 0; i < count; i++)
-            {
-                switch (tokenList[i].Kind())
-                {
-                    case SyntaxKind.PublicKeyword:
-                        return Accessibility.Public;
-                    case SyntaxKind.PrivateKeyword:
-                        return Accessibility.Private;
-                    case SyntaxKind.InternalKeyword:
-                        return GetAccessModifier(tokenList, i + 1, count, SyntaxKind.ProtectedKeyword, Accessibility.Internal);
-                    case SyntaxKind.ProtectedKeyword:
-                        return GetAccessModifier(tokenList, i + 1, count, SyntaxKind.InternalKeyword, Accessibility.Protected);
-                }
-            }
-
-            return Accessibility.NotApplicable;
-        }
-
-        private static Accessibility GetAccessModifier(SyntaxTokenList tokenList, int startIndex, int count, SyntaxKind kind, Accessibility accessModifier)
-        {
-            for (int i = startIndex; i < count; i++)
-            {
-                if (tokenList[i].Kind() == kind)
-                    return Accessibility.ProtectedOrInternal;
-            }
-
-            return accessModifier;
-        }
-
-        public static SyntaxToken Find(this SyntaxTokenList tokenList, SyntaxKind kind)
-        {
-            foreach (SyntaxToken token in tokenList)
-            {
-                if (token.IsKind(kind))
-                    return token;
-            }
-
-            return default(SyntaxToken);
-        }
-        #endregion SyntaxTokenList
-
-        #region SyntaxTrivia
-        public static bool IsKind(this SyntaxTrivia trivia, SyntaxKind kind1, SyntaxKind kind2)
-        {
-            SyntaxKind kind = trivia.Kind();
-
-            return kind == kind1
-                || kind == kind2;
-        }
-
-        public static bool IsKind(this SyntaxTrivia trivia, SyntaxKind kind1, SyntaxKind kind2, SyntaxKind kind3)
-        {
-            SyntaxKind kind = trivia.Kind();
-
-            return kind == kind1
-                || kind == kind2
-                || kind == kind3;
-        }
-
-        public static bool IsKind(this SyntaxTrivia trivia, SyntaxKind kind1, SyntaxKind kind2, SyntaxKind kind3, SyntaxKind kind4)
-        {
-            SyntaxKind kind = trivia.Kind();
-
-            return kind == kind1
-                || kind == kind2
-                || kind == kind3
-                || kind == kind4;
-        }
-
-        public static bool IsKind(this SyntaxTrivia trivia, SyntaxKind kind1, SyntaxKind kind2, SyntaxKind kind3, SyntaxKind kind4, SyntaxKind kind5)
-        {
-            SyntaxKind kind = trivia.Kind();
-
-            return kind == kind1
-                || kind == kind2
-                || kind == kind3
-                || kind == kind4
-                || kind == kind5;
-        }
-
-        public static bool IsKind(this SyntaxTrivia trivia, SyntaxKind kind1, SyntaxKind kind2, SyntaxKind kind3, SyntaxKind kind4, SyntaxKind kind5, SyntaxKind kind6)
-        {
-            SyntaxKind kind = trivia.Kind();
-
-            return kind == kind1
-                || kind == kind2
-                || kind == kind3
-                || kind == kind4
-                || kind == kind5
-                || kind == kind6;
-        }
-
-        public static bool IsWhitespaceTrivia(this SyntaxTrivia trivia)
-        {
-            return trivia.IsKind(SyntaxKind.WhitespaceTrivia);
-        }
-
-        public static bool IsEndOfLineTrivia(this SyntaxTrivia trivia)
-        {
-            return trivia.IsKind(SyntaxKind.EndOfLineTrivia);
-        }
-
-        public static bool IsWhitespaceOrEndOfLineTrivia(this SyntaxTrivia trivia)
-        {
-            return trivia.IsKind(SyntaxKind.WhitespaceTrivia, SyntaxKind.EndOfLineTrivia);
-        }
-
-        internal static bool IsElasticMarker(this SyntaxTrivia trivia)
-        {
-            return trivia.IsWhitespaceTrivia()
-                && trivia.Span.IsEmpty
-                && trivia.HasAnnotation(SyntaxAnnotation.ElasticAnnotation);
-        }
-        #endregion SyntaxTrivia
-
-        #region SyntaxTriviaList
-        public static int LastIndexOf(this SyntaxTriviaList triviaList, SyntaxKind kind)
-        {
-            for (int i = triviaList.Count - 1; i >= 0; i--)
-            {
-                if (triviaList[i].IsKind(kind))
-                    return i;
-            }
-
-            return -1;
-        }
-
-        public static bool Contains(this SyntaxTriviaList triviaList, SyntaxKind kind)
-        {
-            return triviaList.IndexOf(kind) != -1;
-        }
-
-        public static SyntaxTriviaList TrimStart(this SyntaxTriviaList triviaList)
-        {
-            for (int i = 0; i < triviaList.Count; i++)
-            {
-                if (!triviaList[i].IsWhitespaceOrEndOfLineTrivia())
-                {
-                    if (i > 0)
-                    {
-                        return TriviaList(triviaList.Skip(i));
-                    }
-                    else
-                    {
-                        return triviaList;
-                    }
-                }
-            }
-
-            return SyntaxTriviaList.Empty;
-        }
-
-        public static SyntaxTriviaList TrimEnd(this SyntaxTriviaList triviaList)
-        {
-            for (int i = triviaList.Count - 1; i >= 0; i--)
-            {
-                if (!triviaList[i].IsWhitespaceOrEndOfLineTrivia())
-                {
-                    if (i < triviaList.Count - 1)
-                    {
-                        return TriviaList(triviaList.Take(i + 1));
-                    }
-                    else
-                    {
-                        return triviaList;
-                    }
-                }
-            }
-
-            return SyntaxTriviaList.Empty;
-        }
-
-        internal static bool IsEmptyOrWhitespace(this SyntaxTriviaList triviaList)
-        {
-            if (!triviaList.Any())
-                return true;
-
-            foreach (SyntaxTrivia trivia in triviaList)
-            {
-                if (!trivia.IsWhitespaceOrEndOfLineTrivia())
-                    return false;
-            }
-
-            return true;
-        }
-
-        internal static SyntaxTriviaList EmptyIfWhitespace(this SyntaxTriviaList triviaList)
-        {
-            return (triviaList.IsEmptyOrWhitespace()) ? default(SyntaxTriviaList) : triviaList;
-        }
-
-        internal static bool IsSingleElasticMarker(this SyntaxTriviaList triviaList)
-        {
-            return triviaList.Count == 1
-                && triviaList[0].IsElasticMarker();
-        }
-        #endregion SyntaxTriviaList
-
-        #region TypeParameterConstraintClauseSyntax
-        internal static string NameText(this TypeParameterConstraintClauseSyntax constraintClause)
-        {
-            return constraintClause.Name.Identifier.ValueText;
-        }
-        
-        internal static SyntaxList<TypeParameterConstraintClauseSyntax> GetContainingList(this TypeParameterConstraintClauseSyntax constraintClause)
-        {
-            SyntaxNode parent = constraintClause.Parent;
-
-            switch (parent?.Kind())
-            {
-                case SyntaxKind.ClassDeclaration:
-                    return ((ClassDeclarationSyntax)parent).ConstraintClauses;
-                case SyntaxKind.DelegateDeclaration:
-                    return ((DelegateDeclarationSyntax)parent).ConstraintClauses;
-                case SyntaxKind.InterfaceDeclaration:
-                    return ((InterfaceDeclarationSyntax)parent).ConstraintClauses;
-                case SyntaxKind.LocalFunctionStatement:
-                    return ((LocalFunctionStatementSyntax)parent).ConstraintClauses;
-                case SyntaxKind.MethodDeclaration:
-                    return ((MethodDeclarationSyntax)parent).ConstraintClauses;
-                case SyntaxKind.StructDeclaration:
-                    return ((StructDeclarationSyntax)parent).ConstraintClauses;
-            }
-
-            return default(SyntaxList<TypeParameterConstraintClauseSyntax>);
-        }
-        #endregion TypeParameterConstraintClauseSyntax
-
-        #region TypeSyntax
-        public static bool IsVoid(this TypeSyntax type)
-        {
-            return type?.IsKind(SyntaxKind.PredefinedType) == true
-                && ((PredefinedTypeSyntax)type).Keyword.IsKind(SyntaxKind.VoidKeyword);
-        }
-        #endregion TypeSyntax
-
-        #region UsingStatementSyntax
-        public static CSharpSyntaxNode DeclarationOrExpression(this UsingStatementSyntax usingStatement)
-        {
-            if (usingStatement == null)
-                throw new ArgumentNullException(nameof(usingStatement));
-
-            CSharpSyntaxNode declaration = usingStatement.Declaration;
-
-            return declaration ?? usingStatement.Expression;
-        }
-        #endregion UsingStatementSyntax
-
-        #region VariableDeclarationSyntax
-        public static VariableDeclaratorSyntax SingleVariableOrDefault(this VariableDeclarationSyntax declaration)
-        {
-            if (declaration == null)
-                throw new ArgumentNullException(nameof(declaration));
-
-            SeparatedSyntaxList<VariableDeclaratorSyntax> variables = declaration.Variables;
-
-            return (variables.Count == 1)
-                ? variables.First()
-                : null;
-        }
-        #endregion VariableDeclarationSyntax
-
-        #region XmlElementSyntax
-        internal static bool IsLocalName(this XmlElementSyntax xmlElement, string localName)
-        {
-            return xmlElement.StartTag?.Name?.IsLocalName(localName) == true;
-        }
-
-        internal static bool IsLocalName(this XmlElementSyntax xmlElement, string localName1, string localName2)
-        {
-            return xmlElement.StartTag?.Name?.IsLocalName(localName1, localName2) == true;
-        }
-        #endregion XmlElementSyntax
-
-        #region XmlNameSyntax
-        internal static bool IsLocalName(this XmlNameSyntax xmlName, string localName)
-        {
-            string name = xmlName.LocalName.ValueText;
-
-            return string.Equals(name, localName, StringComparison.Ordinal);
-        }
-
-        internal static bool IsLocalName(this XmlNameSyntax xmlName, string localName1, string localName2)
-        {
-            string name = xmlName.LocalName.ValueText;
-
-            return string.Equals(name, localName1, StringComparison.Ordinal)
-                || string.Equals(name, localName2, StringComparison.Ordinal);
-        }
-        #endregion XmlNameSyntax
-
-        #region YieldStatementSyntax
-        public static bool IsYieldReturn(this YieldStatementSyntax yieldStatement)
-        {
-            return yieldStatement?.ReturnOrBreakKeyword.IsKind(SyntaxKind.ReturnKeyword) == true;
-        }
-
-        public static bool IsYieldBreak(this YieldStatementSyntax yieldStatement)
-        {
-            return yieldStatement?.ReturnOrBreakKeyword.IsKind(SyntaxKind.BreakKeyword) == true;
-        }
-        #endregion YieldStatementSyntax
-    }
-}
->>>>>>> 993b350d
+﻿// Copyright (c) Josef Pihrt. All rights reserved. Licensed under the Apache License, Version 2.0. See License.txt in the project root for license information.
+
+using System;
+using System.Collections.Generic;
+using System.Collections.Immutable;
+using System.Diagnostics;
+using System.Linq;
+using System.Threading;
+using Microsoft.CodeAnalysis;
+using Microsoft.CodeAnalysis.CSharp;
+using Microsoft.CodeAnalysis.CSharp.Syntax;
+using Microsoft.CodeAnalysis.Text;
+using Roslynator.CSharp.Documentation;
+using Roslynator.CSharp.Helpers.ModifierHelpers;
+using Roslynator.CSharp.SyntaxRewriters;
+using static Microsoft.CodeAnalysis.CSharp.SyntaxFactory;
+
+namespace Roslynator.CSharp
+{
+    public static class SyntaxExtensions
+    {
+        #region AccessorDeclarationSyntax
+        public static bool IsAutoGetter(this AccessorDeclarationSyntax accessorDeclaration)
+        {
+            return IsAutoAccessor(accessorDeclaration, SyntaxKind.GetAccessorDeclaration);
+        }
+
+        public static bool IsAutoSetter(this AccessorDeclarationSyntax accessorDeclaration)
+        {
+            return IsAutoAccessor(accessorDeclaration, SyntaxKind.SetAccessorDeclaration);
+        }
+
+        private static bool IsAutoAccessor(this AccessorDeclarationSyntax accessorDeclaration, SyntaxKind kind)
+        {
+            if (accessorDeclaration == null)
+                throw new ArgumentNullException(nameof(accessorDeclaration));
+
+            return accessorDeclaration.IsKind(kind)
+                && IsAutoAccessor(accessorDeclaration);
+        }
+
+        internal static bool IsAutoAccessor(this AccessorDeclarationSyntax accessorDeclaration)
+        {
+            return accessorDeclaration.SemicolonToken.IsKind(SyntaxKind.SemicolonToken)
+                && accessorDeclaration.BodyOrExpressionBody() == null;
+        }
+
+        internal static AccessorDeclarationSyntax WithoutSemicolonToken(this AccessorDeclarationSyntax accessorDeclaration)
+        {
+            return accessorDeclaration.WithSemicolonToken(default(SyntaxToken));
+        }
+
+        public static CSharpSyntaxNode BodyOrExpressionBody(this AccessorDeclarationSyntax accessorDeclaration)
+        {
+            if (accessorDeclaration == null)
+                throw new ArgumentNullException(nameof(accessorDeclaration));
+
+            BlockSyntax body = accessorDeclaration.Body;
+
+            return body ?? (CSharpSyntaxNode)accessorDeclaration.ExpressionBody;
+        }
+        #endregion AccessorDeclarationSyntax
+
+        #region AccessorListSyntax
+        public static AccessorDeclarationSyntax Getter(this AccessorListSyntax accessorList)
+        {
+            return Accessor(accessorList, SyntaxKind.GetAccessorDeclaration);
+        }
+
+        public static AccessorDeclarationSyntax Setter(this AccessorListSyntax accessorList)
+        {
+            return Accessor(accessorList, SyntaxKind.SetAccessorDeclaration);
+        }
+
+        private static AccessorDeclarationSyntax Accessor(this AccessorListSyntax accessorList, SyntaxKind kind)
+        {
+            if (accessorList == null)
+                throw new ArgumentNullException(nameof(accessorList));
+
+            return accessorList
+                .Accessors
+                .FirstOrDefault(accessor => accessor.IsKind(kind));
+        }
+        #endregion AccessorListSyntax
+
+        #region BlockSyntax
+        public static StatementSyntax SingleStatementOrDefault(this BlockSyntax body)
+        {
+            if (body == null)
+                throw new ArgumentNullException(nameof(body));
+
+            SyntaxList<StatementSyntax> statements = body.Statements;
+
+            return (statements.Count == 1)
+                ? statements[0]
+                : null;
+        }
+
+        public static TextSpan BracesSpan(this BlockSyntax block)
+        {
+            if (block == null)
+                throw new ArgumentNullException(nameof(block));
+
+            return TextSpan.FromBounds(block.OpenBraceToken.SpanStart, block.CloseBraceToken.Span.End);
+        }
+
+        internal static BlockSyntax InsertStatement(this BlockSyntax block, StatementSyntax statement)
+        {
+            SyntaxList<StatementSyntax> statements = block.Statements;
+
+            int insertIndex = statements.Count;
+
+            if (!statement.IsKind(SyntaxKind.LocalFunctionStatement))
+            {
+                for (int i = statements.Count - 1; i >= 0; i--)
+                {
+                    if (statements[i].IsKind(SyntaxKind.LocalFunctionStatement))
+                        insertIndex--;
+                }
+            }
+
+            return block.WithStatements(statements.Insert(insertIndex, statement));
+        }
+        #endregion BlockSyntax
+
+        #region CastExpressionSyntax
+        public static TextSpan ParenthesesSpan(this CastExpressionSyntax castExpression)
+        {
+            if (castExpression == null)
+                throw new ArgumentNullException(nameof(castExpression));
+
+            return TextSpan.FromBounds(
+                castExpression.OpenParenToken.Span.Start,
+                castExpression.CloseParenToken.Span.End);
+        }
+        #endregion CastExpressionSyntax
+
+        #region ClassDeclarationSyntax
+        internal static ClassDeclarationSyntax WithMembers(
+            this ClassDeclarationSyntax classDeclaration,
+            MemberDeclarationSyntax member)
+        {
+            return classDeclaration.WithMembers(SingletonList(member));
+        }
+
+        internal static ClassDeclarationSyntax WithMembers(
+            this ClassDeclarationSyntax classDeclaration,
+            IEnumerable<MemberDeclarationSyntax> memberDeclarations)
+        {
+            return classDeclaration.WithMembers(List(memberDeclarations));
+        }
+
+        public static TextSpan HeaderSpan(this ClassDeclarationSyntax classDeclaration)
+        {
+            if (classDeclaration == null)
+                throw new ArgumentNullException(nameof(classDeclaration));
+
+            return TextSpan.FromBounds(
+                classDeclaration.Span.Start,
+                classDeclaration.Identifier.Span.End);
+        }
+
+        public static bool IsStatic(this ClassDeclarationSyntax classDeclaration)
+        {
+            return classDeclaration?.Modifiers.Contains(SyntaxKind.StaticKeyword) == true;
+        }
+
+        public static TextSpan BracesSpan(this ClassDeclarationSyntax classDeclaration)
+        {
+            if (classDeclaration == null)
+                throw new ArgumentNullException(nameof(classDeclaration));
+
+            return TextSpan.FromBounds(
+                classDeclaration.OpenBraceToken.Span.Start,
+                classDeclaration.CloseBraceToken.Span.End);
+        }
+
+        public static MemberDeclarationSyntax RemoveMemberAt(this ClassDeclarationSyntax classDeclaration, int index)
+        {
+            if (classDeclaration == null)
+                throw new ArgumentNullException(nameof(classDeclaration));
+
+            return RemoveMember(classDeclaration, classDeclaration.Members[index], index);
+        }
+
+        public static MemberDeclarationSyntax RemoveMember(this ClassDeclarationSyntax classDeclaration, MemberDeclarationSyntax member)
+        {
+            if (classDeclaration == null)
+                throw new ArgumentNullException(nameof(classDeclaration));
+
+            if (member == null)
+                throw new ArgumentNullException(nameof(member));
+
+            return RemoveMember(classDeclaration, member, classDeclaration.Members.IndexOf(member));
+        }
+
+        private static MemberDeclarationSyntax RemoveMember(
+            ClassDeclarationSyntax classDeclaration,
+            MemberDeclarationSyntax member,
+            int index)
+        {
+            MemberDeclarationSyntax newMember = RemoveSingleLineDocumentationComment(member);
+
+            classDeclaration = classDeclaration
+                .WithMembers(classDeclaration.Members.Replace(member, newMember));
+
+            return classDeclaration
+                .RemoveNode(classDeclaration.Members[index], RemoveHelper.GetRemoveOptions(newMember));
+        }
+
+        public static ClassDeclarationSyntax InsertModifier(this ClassDeclarationSyntax classDeclaration, SyntaxToken modifier, IModifierComparer comparer)
+        {
+            return ClassDeclarationModifierHelper.Instance.InsertModifier(classDeclaration, modifier, comparer);
+        }
+
+        public static ClassDeclarationSyntax InsertModifier(this ClassDeclarationSyntax classDeclaration, SyntaxKind modifierKind, IModifierComparer comparer)
+        {
+            return ClassDeclarationModifierHelper.Instance.InsertModifier(classDeclaration, modifierKind, comparer);
+        }
+
+        public static ClassDeclarationSyntax InsertMember(this ClassDeclarationSyntax classDeclaration, MemberDeclarationSyntax member, IMemberDeclarationComparer comparer)
+        {
+            if (classDeclaration == null)
+                throw new ArgumentNullException(nameof(classDeclaration));
+
+            return classDeclaration.WithMembers(classDeclaration.Members.InsertMember(member, comparer));
+        }
+        #endregion ClassDeclarationSyntax
+
+        #region CommonForEachStatementSyntax
+        public static TextSpan ParenthesesSpan(this CommonForEachStatementSyntax forEachStatement)
+        {
+            if (forEachStatement == null)
+                throw new ArgumentNullException(nameof(forEachStatement));
+
+            return TextSpan.FromBounds(forEachStatement.OpenParenToken.Span.Start, forEachStatement.CloseParenToken.Span.End);
+        }
+        #endregion CommonForEachStatementSyntax
+
+        #region CompilationUnitSyntax
+        internal static CompilationUnitSyntax WithMembers(
+            this CompilationUnitSyntax compilationUnit,
+            MemberDeclarationSyntax member)
+        {
+            return compilationUnit.WithMembers(SingletonList(member));
+        }
+
+        internal static CompilationUnitSyntax WithMembers(
+            this CompilationUnitSyntax compilationUnit,
+            IEnumerable<MemberDeclarationSyntax> memberDeclarations)
+        {
+            return compilationUnit.WithMembers(List(memberDeclarations));
+        }
+
+        public static CompilationUnitSyntax AddUsings(this CompilationUnitSyntax compilationUnit, bool keepSingleLineCommentsOnTop, params UsingDirectiveSyntax[] usings)
+        {
+            if (compilationUnit == null)
+                throw new ArgumentNullException(nameof(compilationUnit));
+
+            if (usings == null)
+                throw new ArgumentNullException(nameof(usings));
+
+            if (keepSingleLineCommentsOnTop
+                && usings.Length > 0
+                && !compilationUnit.Usings.Any())
+            {
+                List<SyntaxTrivia> topTrivia = null;
+
+                SyntaxTriviaList leadingTrivia = compilationUnit.GetLeadingTrivia();
+
+                SyntaxTriviaList.Enumerator en = leadingTrivia.GetEnumerator();
+
+                while (en.MoveNext())
+                {
+                    if (en.Current.IsKind(SyntaxKind.SingleLineCommentTrivia))
+                    {
+                        SyntaxTrivia trivia = en.Current;
+
+                        if (en.MoveNext()
+                            && en.Current.IsEndOfLineTrivia())
+                        {
+                            (topTrivia ?? (topTrivia = new List<SyntaxTrivia>())).Add(trivia);
+                            topTrivia.Add(en.Current);
+                        }
+                        else
+                        {
+                            break;
+                        }
+                    }
+                    else
+                    {
+                        break;
+                    }
+                }
+
+                if (topTrivia?.Count > 0)
+                {
+                    compilationUnit = compilationUnit.WithoutLeadingTrivia();
+
+                    usings[0] = usings[0].WithLeadingTrivia(topTrivia);
+
+                    usings[usings.Length - 1] = usings[usings.Length - 1].WithTrailingTrivia(leadingTrivia.Skip(topTrivia.Count));
+                }
+            }
+
+            return compilationUnit.AddUsings(usings);
+        }
+
+        public static CompilationUnitSyntax RemoveMemberAt(this CompilationUnitSyntax compilationUnit, int index)
+        {
+            if (compilationUnit == null)
+                throw new ArgumentNullException(nameof(compilationUnit));
+
+            return RemoveMember(compilationUnit, compilationUnit.Members[index], index);
+        }
+
+        public static CompilationUnitSyntax RemoveMember(this CompilationUnitSyntax compilationUnit, MemberDeclarationSyntax member)
+        {
+            if (compilationUnit == null)
+                throw new ArgumentNullException(nameof(compilationUnit));
+
+            if (member == null)
+                throw new ArgumentNullException(nameof(member));
+
+            return RemoveMember(compilationUnit, member, compilationUnit.Members.IndexOf(member));
+        }
+
+        private static CompilationUnitSyntax RemoveMember(
+            CompilationUnitSyntax compilationUnit,
+            MemberDeclarationSyntax member,
+            int index)
+        {
+            MemberDeclarationSyntax newMember = RemoveSingleLineDocumentationComment(member);
+
+            compilationUnit = compilationUnit
+                .WithMembers(compilationUnit.Members.Replace(member, newMember));
+
+            return compilationUnit
+                .RemoveNode(compilationUnit.Members[index], RemoveHelper.GetRemoveOptions(newMember));
+        }
+
+        public static CompilationUnitSyntax InsertMember(this CompilationUnitSyntax compilationUnit, MemberDeclarationSyntax member, IMemberDeclarationComparer comparer)
+        {
+            if (compilationUnit == null)
+                throw new ArgumentNullException(nameof(compilationUnit));
+
+            return compilationUnit.WithMembers(compilationUnit.Members.InsertMember(member, comparer));
+        }
+        #endregion CompilationUnitSyntax
+
+        #region ConstructorDeclarationSyntax
+        public static TextSpan HeaderSpan(this ConstructorDeclarationSyntax constructorDeclaration)
+        {
+            if (constructorDeclaration == null)
+                throw new ArgumentNullException(nameof(constructorDeclaration));
+
+            return TextSpan.FromBounds(
+                constructorDeclaration.Span.Start,
+                constructorDeclaration.ParameterList?.Span.End ?? constructorDeclaration.Identifier.Span.End);
+        }
+
+        internal static TextSpan HeaderSpanIncludingInitializer(this ConstructorDeclarationSyntax constructorDeclaration)
+        {
+            if (constructorDeclaration == null)
+                throw new ArgumentNullException(nameof(constructorDeclaration));
+
+            return TextSpan.FromBounds(
+                constructorDeclaration.Span.Start,
+                constructorDeclaration.Initializer?.Span.End
+                    ?? constructorDeclaration.ParameterList?.Span.End
+                    ?? constructorDeclaration.Identifier.Span.End);
+        }
+
+        public static bool IsStatic(this ConstructorDeclarationSyntax constructorDeclaration)
+        {
+            return constructorDeclaration?.Modifiers.Contains(SyntaxKind.StaticKeyword) == true;
+        }
+
+        public static CSharpSyntaxNode BodyOrExpressionBody(this ConstructorDeclarationSyntax constructorDeclaration)
+        {
+            if (constructorDeclaration == null)
+                throw new ArgumentNullException(nameof(constructorDeclaration));
+
+            BlockSyntax body = constructorDeclaration.Body;
+
+            return body ?? (CSharpSyntaxNode)constructorDeclaration.ExpressionBody;
+        }
+
+        public static ConstructorDeclarationSyntax InsertModifier(this ConstructorDeclarationSyntax constructorDeclaration, SyntaxToken modifier, IModifierComparer comparer)
+        {
+            return ConstructorDeclarationModifierHelper.Instance.InsertModifier(constructorDeclaration, modifier, comparer);
+        }
+
+        public static ConstructorDeclarationSyntax InsertModifier(this ConstructorDeclarationSyntax constructorDeclaration, SyntaxKind modifierKind, IModifierComparer comparer)
+        {
+            return ConstructorDeclarationModifierHelper.Instance.InsertModifier(constructorDeclaration, modifierKind, comparer);
+        }
+        #endregion ConstructorDeclarationSyntax
+
+        #region ConversionOperatorDeclarationSyntax
+        public static TextSpan HeaderSpan(this ConversionOperatorDeclarationSyntax operatorDeclaration)
+        {
+            if (operatorDeclaration == null)
+                throw new ArgumentNullException(nameof(operatorDeclaration));
+
+            return TextSpan.FromBounds(
+                operatorDeclaration.Span.Start,
+                operatorDeclaration.ParameterList?.Span.End
+                    ?? operatorDeclaration.Type?.Span.End
+                    ?? operatorDeclaration.OperatorKeyword.Span.End);
+        }
+
+        public static CSharpSyntaxNode BodyOrExpressionBody(this ConversionOperatorDeclarationSyntax conversionOperatorDeclaration)
+        {
+            if (conversionOperatorDeclaration == null)
+                throw new ArgumentNullException(nameof(conversionOperatorDeclaration));
+
+            BlockSyntax body = conversionOperatorDeclaration.Body;
+
+            return body ?? (CSharpSyntaxNode)conversionOperatorDeclaration.ExpressionBody;
+        }
+
+        public static ConversionOperatorDeclarationSyntax InsertModifier(this ConversionOperatorDeclarationSyntax conversionOperatorDeclaration, SyntaxToken modifier, IModifierComparer comparer)
+        {
+            return ConversionOperatorDeclarationModifierHelper.Instance.InsertModifier(conversionOperatorDeclaration, modifier, comparer);
+        }
+
+        public static ConversionOperatorDeclarationSyntax InsertModifier(this ConversionOperatorDeclarationSyntax conversionOperatorDeclaration, SyntaxKind modifierKind, IModifierComparer comparer)
+        {
+            return ConversionOperatorDeclarationModifierHelper.Instance.InsertModifier(conversionOperatorDeclaration, modifierKind, comparer);
+        }
+        #endregion ConversionOperatorDeclarationSyntax
+
+        #region DelegateDeclarationSyntax
+        public static DelegateDeclarationSyntax InsertModifier(this DelegateDeclarationSyntax delegateDeclaration, SyntaxToken modifier, IModifierComparer comparer)
+        {
+            return DelegateDeclarationModifierHelper.Instance.InsertModifier(delegateDeclaration, modifier, comparer);
+        }
+
+        public static DelegateDeclarationSyntax InsertModifier(this DelegateDeclarationSyntax delegateDeclaration, SyntaxKind modifierKind, IModifierComparer comparer)
+        {
+            return DelegateDeclarationModifierHelper.Instance.InsertModifier(delegateDeclaration, modifierKind, comparer);
+        }
+
+        public static bool ReturnsVoid(this DelegateDeclarationSyntax delegateDeclaration)
+        {
+            return delegateDeclaration?.ReturnType?.IsVoid() == true;
+        }
+        #endregion DelegateDeclarationSyntax
+
+        #region DestructorDeclarationSyntax
+        public static CSharpSyntaxNode BodyOrExpressionBody(this DestructorDeclarationSyntax destructorDeclaration)
+        {
+            if (destructorDeclaration == null)
+                throw new ArgumentNullException(nameof(destructorDeclaration));
+
+            BlockSyntax body = destructorDeclaration.Body;
+
+            return body ?? (CSharpSyntaxNode)destructorDeclaration.ExpressionBody;
+        }
+
+        public static DestructorDeclarationSyntax InsertModifier(this DestructorDeclarationSyntax destructorDeclaration, SyntaxToken modifier, IModifierComparer comparer)
+        {
+            return DestructorDeclarationModifierHelper.Instance.InsertModifier(destructorDeclaration, modifier, comparer);
+        }
+
+        public static DestructorDeclarationSyntax InsertModifier(this DestructorDeclarationSyntax destructorDeclaration, SyntaxKind modifierKind, IModifierComparer comparer)
+        {
+            return DestructorDeclarationModifierHelper.Instance.InsertModifier(destructorDeclaration, modifierKind, comparer);
+        }
+        #endregion DestructorDeclarationSyntax
+
+        #region DocumentationCommentTriviaSyntax
+        internal static XmlElementSyntax SummaryElement(this DocumentationCommentTriviaSyntax documentationComment)
+        {
+            if (documentationComment == null)
+                throw new ArgumentNullException(nameof(documentationComment));
+
+            foreach (XmlNodeSyntax node in documentationComment.Content)
+            {
+                if (node.IsKind(SyntaxKind.XmlElement))
+                {
+                    var element = (XmlElementSyntax)node;
+
+                    if (element.IsLocalName("summary", "SUMMARY"))
+                        return element;
+                }
+            }
+
+            return null;
+        }
+
+        public static IEnumerable<XmlElementSyntax> Elements(this DocumentationCommentTriviaSyntax documentationComment, string localName)
+        {
+            if (documentationComment == null)
+                throw new ArgumentNullException(nameof(documentationComment));
+
+            foreach (XmlNodeSyntax node in documentationComment.Content)
+            {
+                if (node.IsKind(SyntaxKind.XmlElement))
+                {
+                    var xmlElement = (XmlElementSyntax)node;
+
+                    if (xmlElement.IsLocalName(localName))
+                        yield return xmlElement;
+                }
+            }
+        }
+
+        internal static IEnumerable<XmlElementSyntax> Elements(this DocumentationCommentTriviaSyntax documentationComment, string localName1, string localName2)
+        {
+            foreach (XmlNodeSyntax node in documentationComment.Content)
+            {
+                if (node.IsKind(SyntaxKind.XmlElement))
+                {
+                    var xmlElement = (XmlElementSyntax)node;
+
+                    if (xmlElement.IsLocalName(localName1, localName2))
+                        yield return xmlElement;
+                }
+            }
+        }
+        #endregion DocumentationCommentTriviaSyntax
+
+        #region ElseClauseSyntax
+        internal static StatementSyntax GetSingleStatementOrDefault(this ElseClauseSyntax elseClause)
+        {
+            return GetSingleStatementOrDefault(elseClause.Statement);
+        }
+
+        public static IfStatementSyntax GetTopmostIf(this ElseClauseSyntax elseClause)
+        {
+            if (elseClause == null)
+                throw new ArgumentNullException(nameof(elseClause));
+
+            var ifStatement = elseClause.Parent as IfStatementSyntax;
+
+            if (ifStatement != null)
+                return ifStatement.GetTopmostIf();
+
+            return null;
+        }
+
+        public static bool ContinuesWithIf(this ElseClauseSyntax elseClause)
+        {
+            if (elseClause == null)
+                throw new ArgumentNullException(nameof(elseClause));
+
+            return elseClause.Statement?.IsKind(SyntaxKind.IfStatement) == true;
+        }
+        #endregion ElseClauseSyntax
+
+        #region EndRegionDirectiveTriviaSyntax
+        public static RegionDirectiveTriviaSyntax GetRegionDirective(this EndRegionDirectiveTriviaSyntax endRegionDirective)
+        {
+            if (endRegionDirective == null)
+                throw new ArgumentNullException(nameof(endRegionDirective));
+
+            List<DirectiveTriviaSyntax> relatedDirectives = endRegionDirective.GetRelatedDirectives();
+
+            if (relatedDirectives.Count == 2)
+            {
+                foreach (DirectiveTriviaSyntax directive in relatedDirectives)
+                {
+                    if (directive.IsKind(SyntaxKind.RegionDirectiveTrivia))
+                        return (RegionDirectiveTriviaSyntax)directive;
+                }
+            }
+
+            return null;
+        }
+
+        public static SyntaxTrivia GetPreprocessingMessageTrivia(this EndRegionDirectiveTriviaSyntax endRegionDirective)
+        {
+            if (endRegionDirective == null)
+                throw new ArgumentNullException(nameof(endRegionDirective));
+
+            SyntaxToken endOfDirective = endRegionDirective.EndOfDirectiveToken;
+
+            SyntaxTriviaList leading = endOfDirective.LeadingTrivia;
+
+            if (leading.Count == 1)
+            {
+                SyntaxTrivia trivia = leading[0];
+
+                if (trivia.IsKind(SyntaxKind.PreprocessingMessageTrivia))
+                    return trivia;
+            }
+
+            return default(SyntaxTrivia);
+        }
+
+        public static bool HasPreprocessingMessageTrivia(this EndRegionDirectiveTriviaSyntax endRegionDirective)
+        {
+            return GetPreprocessingMessageTrivia(endRegionDirective).IsKind(SyntaxKind.PreprocessingMessageTrivia);
+        }
+        #endregion EndRegionDirectiveTriviaSyntax
+
+        #region EnumDeclarationSyntax
+        public static TextSpan BracesSpan(this EnumDeclarationSyntax enumDeclaration)
+        {
+            if (enumDeclaration == null)
+                throw new ArgumentNullException(nameof(enumDeclaration));
+
+            return TextSpan.FromBounds(
+                enumDeclaration.OpenBraceToken.Span.Start,
+                enumDeclaration.CloseBraceToken.Span.End);
+        }
+
+        public static EnumDeclarationSyntax InsertModifier(this EnumDeclarationSyntax enumDeclaration, SyntaxToken modifier, IModifierComparer comparer)
+        {
+            return EnumDeclarationModifierHelper.Instance.InsertModifier(enumDeclaration, modifier, comparer);
+        }
+
+        public static EnumDeclarationSyntax InsertModifier(this EnumDeclarationSyntax enumDeclaration, SyntaxKind modifierKind, IModifierComparer comparer)
+        {
+            return EnumDeclarationModifierHelper.Instance.InsertModifier(enumDeclaration, modifierKind, comparer);
+        }
+        #endregion EnumDeclarationSyntax
+
+        #region EventDeclarationSyntax
+        public static TextSpan HeaderSpan(this EventDeclarationSyntax eventDeclaration)
+        {
+            if (eventDeclaration == null)
+                throw new ArgumentNullException(nameof(eventDeclaration));
+
+            return TextSpan.FromBounds(
+                eventDeclaration.Span.Start,
+                eventDeclaration.Identifier.Span.End);
+        }
+
+        public static bool IsStatic(this EventDeclarationSyntax eventDeclaration)
+        {
+            return eventDeclaration?.Modifiers.Contains(SyntaxKind.StaticKeyword) == true;
+        }
+
+        public static EventDeclarationSyntax InsertModifier(this EventDeclarationSyntax eventDeclaration, SyntaxToken modifier, IModifierComparer comparer)
+        {
+            return EventDeclarationModifierHelper.Instance.InsertModifier(eventDeclaration, modifier, comparer);
+        }
+
+        public static EventDeclarationSyntax InsertModifier(this EventDeclarationSyntax eventDeclaration, SyntaxKind modifierKind, IModifierComparer comparer)
+        {
+            return EventDeclarationModifierHelper.Instance.InsertModifier(eventDeclaration, modifierKind, comparer);
+        }
+        #endregion EventDeclarationSyntax
+
+        #region EventFieldDeclarationSyntax
+        public static bool IsStatic(this EventFieldDeclarationSyntax eventFieldDeclaration)
+        {
+            return eventFieldDeclaration?.Modifiers.Contains(SyntaxKind.StaticKeyword) == true;
+        }
+
+        public static EventFieldDeclarationSyntax InsertModifier(this EventFieldDeclarationSyntax eventFieldDeclaration, SyntaxToken modifier, IModifierComparer comparer)
+        {
+            return EventFieldDeclarationModifierHelper.Instance.InsertModifier(eventFieldDeclaration, modifier, comparer);
+        }
+
+        public static EventFieldDeclarationSyntax InsertModifier(this EventFieldDeclarationSyntax eventFieldDeclaration, SyntaxKind modifierKind, IModifierComparer comparer)
+        {
+            return EventFieldDeclarationModifierHelper.Instance.InsertModifier(eventFieldDeclaration, modifierKind, comparer);
+        }
+        #endregion EventFieldDeclarationSyntax
+
+        #region ExpressionSyntax
+        public static ParenthesizedExpressionSyntax Parenthesize(this ExpressionSyntax expression, bool moveTrivia = false)
+        {
+            if (expression == null)
+                throw new ArgumentNullException(nameof(expression));
+
+            if (moveTrivia)
+            {
+                return ParenthesizedExpression(expression.WithoutTrivia())
+                    .WithTriviaFrom(expression);
+            }
+            else
+            {
+                return ParenthesizedExpression(expression);
+            }
+        }
+
+        public static ExpressionSyntax WalkUpParentheses(this ExpressionSyntax expression)
+        {
+            while (expression?.Parent?.Kind() == SyntaxKind.ParenthesizedExpression)
+                expression = (ParenthesizedExpressionSyntax)expression.Parent;
+
+            return expression;
+        }
+
+        public static ExpressionSyntax WalkDownParentheses(this ExpressionSyntax expression)
+        {
+            while (expression?.Kind() == SyntaxKind.ParenthesizedExpression)
+                expression = ((ParenthesizedExpressionSyntax)expression).Expression;
+
+            return expression;
+        }
+
+        internal static bool IsIncrementOrDecrementExpression(this ExpressionSyntax expression)
+        {
+            return expression?.IsKind(
+                SyntaxKind.PreIncrementExpression,
+                SyntaxKind.PreDecrementExpression,
+                SyntaxKind.PostIncrementExpression,
+                SyntaxKind.PostDecrementExpression) == true;
+        }
+
+        internal static bool SupportsCompoundAssignment(this ExpressionSyntax expression)
+        {
+            switch (expression?.Kind())
+            {
+                case SyntaxKind.AddExpression:
+                case SyntaxKind.SubtractExpression:
+                case SyntaxKind.MultiplyExpression:
+                case SyntaxKind.DivideExpression:
+                case SyntaxKind.ModuloExpression:
+                case SyntaxKind.BitwiseAndExpression:
+                case SyntaxKind.ExclusiveOrExpression:
+                case SyntaxKind.BitwiseOrExpression:
+                case SyntaxKind.LeftShiftExpression:
+                case SyntaxKind.RightShiftExpression:
+                    return true;
+                default:
+                    return false;
+            }
+        }
+        #endregion ExpressionSyntax
+
+        #region FieldDeclarationSyntax
+        public static bool IsConst(this FieldDeclarationSyntax fieldDeclaration)
+        {
+            return fieldDeclaration?.Modifiers.Contains(SyntaxKind.ConstKeyword) == true;
+        }
+
+        public static bool IsStatic(this FieldDeclarationSyntax fieldDeclaration)
+        {
+            return fieldDeclaration?.Modifiers.Contains(SyntaxKind.StaticKeyword) == true;
+        }
+
+        public static FieldDeclarationSyntax InsertModifier(this FieldDeclarationSyntax fieldDeclaration, SyntaxToken modifier, IModifierComparer comparer)
+        {
+            return FieldDeclarationModifierHelper.Instance.InsertModifier(fieldDeclaration, modifier, comparer);
+        }
+
+        public static FieldDeclarationSyntax InsertModifier(this FieldDeclarationSyntax fieldDeclaration, SyntaxKind modifierKind, IModifierComparer comparer)
+        {
+            return FieldDeclarationModifierHelper.Instance.InsertModifier(fieldDeclaration, modifierKind, comparer);
+        }
+        #endregion FieldDeclarationSyntax
+
+        #region ForStatementSyntax
+        public static TextSpan ParenthesesSpan(this ForStatementSyntax forStatement)
+        {
+            if (forStatement == null)
+                throw new ArgumentNullException(nameof(forStatement));
+
+            return TextSpan.FromBounds(forStatement.OpenParenToken.Span.Start, forStatement.CloseParenToken.Span.End);
+        }
+        #endregion ForStatementSyntax
+
+        #region IfStatementSyntax
+        internal static StatementSyntax GetSingleStatementOrDefault(this IfStatementSyntax ifStatement)
+        {
+            return GetSingleStatementOrDefault(ifStatement.Statement);
+        }
+
+        public static bool IsSimpleIf(this IfStatementSyntax ifStatement)
+        {
+            if (ifStatement == null)
+                throw new ArgumentNullException(nameof(ifStatement));
+
+            return !ifStatement.IsParentKind(SyntaxKind.ElseClause)
+                && ifStatement.Else == null;
+        }
+
+        public static bool IsSimpleIfElse(this IfStatementSyntax ifStatement)
+        {
+            if (ifStatement == null)
+                throw new ArgumentNullException(nameof(ifStatement));
+
+            return !ifStatement.IsParentKind(SyntaxKind.ElseClause)
+                && ifStatement.Else?.Statement?.IsKind(SyntaxKind.IfStatement) == false;
+        }
+
+        public static IEnumerable<IfStatementOrElseClause> GetChain(this IfStatementSyntax ifStatement)
+        {
+            if (ifStatement == null)
+                throw new ArgumentNullException(nameof(ifStatement));
+
+            yield return ifStatement;
+
+            while (true)
+            {
+                ElseClauseSyntax elseClause = ifStatement.Else;
+
+                if (elseClause != null)
+                {
+                    StatementSyntax statement = elseClause.Statement;
+
+                    if (statement?.IsKind(SyntaxKind.IfStatement) == true)
+                    {
+                        ifStatement = (IfStatementSyntax)statement;
+                        yield return ifStatement;
+                    }
+                    else
+                    {
+                        yield return elseClause;
+                        yield break;
+                    }
+                }
+                else
+                {
+                    yield break;
+                }
+            }
+        }
+
+        public static IfStatementSyntax GetTopmostIf(this IfStatementSyntax ifStatement)
+        {
+            if (ifStatement == null)
+                throw new ArgumentNullException(nameof(ifStatement));
+
+            while (true)
+            {
+                IfStatementSyntax parentIf = GetPreviousIf(ifStatement);
+
+                if (parentIf != null)
+                {
+                    ifStatement = parentIf;
+                }
+                else
+                {
+                    break;
+                }
+            }
+
+            return ifStatement;
+        }
+
+        public static bool IsTopmostIf(this IfStatementSyntax ifStatement)
+        {
+            if (ifStatement == null)
+                throw new ArgumentNullException(nameof(ifStatement));
+
+            return !ifStatement.IsParentKind(SyntaxKind.ElseClause);
+        }
+
+        internal static IfStatementSyntax GetNextIf(this IfStatementSyntax ifStatement)
+        {
+            StatementSyntax statement = ifStatement.Else?.Statement;
+
+            if (statement?.IsKind(SyntaxKind.IfStatement) == true)
+                return (IfStatementSyntax)statement;
+
+            return null;
+        }
+
+        internal static IfStatementSyntax GetPreviousIf(this IfStatementSyntax ifStatement)
+        {
+            SyntaxNode parent = ifStatement.Parent;
+
+            if (parent?.IsKind(SyntaxKind.ElseClause) == true)
+            {
+                parent = parent.Parent;
+
+                if (parent?.IsKind(SyntaxKind.IfStatement) == true)
+                    return (IfStatementSyntax)parent;
+            }
+
+            return null;
+        }
+        #endregion IfStatementSyntax
+
+        #region IEnumerable<T>
+        public static SyntaxList<TNode> ToSyntaxList<TNode>(this IEnumerable<TNode> nodes) where TNode : SyntaxNode
+        {
+            return List(nodes);
+        }
+
+        public static SeparatedSyntaxList<TNode> ToSeparatedSyntaxList<TNode>(this IEnumerable<TNode> nodes) where TNode : SyntaxNode
+        {
+            return SeparatedList(nodes);
+        }
+
+        public static SeparatedSyntaxList<TNode> ToSeparatedSyntaxList<TNode>(this IEnumerable<SyntaxNodeOrToken> nodesAndTokens) where TNode : SyntaxNode
+        {
+            return SeparatedList<TNode>(nodesAndTokens);
+        }
+        #endregion IEnumerable<T>
+
+        #region IndexerDeclarationSyntax
+        public static TextSpan HeaderSpan(this IndexerDeclarationSyntax indexerDeclaration)
+        {
+            if (indexerDeclaration == null)
+                throw new ArgumentNullException(nameof(indexerDeclaration));
+
+            return TextSpan.FromBounds(
+                indexerDeclaration.Span.Start,
+                indexerDeclaration.ParameterList?.Span.End ?? indexerDeclaration.ThisKeyword.Span.End);
+        }
+
+        public static AccessorDeclarationSyntax Getter(this IndexerDeclarationSyntax indexerDeclaration)
+        {
+            if (indexerDeclaration == null)
+                throw new ArgumentNullException(nameof(indexerDeclaration));
+
+            return indexerDeclaration
+                .AccessorList?
+                .Getter();
+        }
+
+        public static AccessorDeclarationSyntax Setter(this IndexerDeclarationSyntax indexerDeclaration)
+        {
+            if (indexerDeclaration == null)
+                throw new ArgumentNullException(nameof(indexerDeclaration));
+
+            return indexerDeclaration
+                .AccessorList?
+                .Setter();
+        }
+
+        internal static IndexerDeclarationSyntax WithoutSemicolonToken(this IndexerDeclarationSyntax indexerDeclaration)
+        {
+            if (indexerDeclaration == null)
+                throw new ArgumentNullException(nameof(indexerDeclaration));
+
+            return indexerDeclaration.WithSemicolonToken(default(SyntaxToken));
+        }
+
+        public static IndexerDeclarationSyntax InsertModifier(this IndexerDeclarationSyntax indexerDeclaration, SyntaxToken modifier, IModifierComparer comparer)
+        {
+            return IndexerDeclarationModifierHelper.Instance.InsertModifier(indexerDeclaration, modifier, comparer);
+        }
+
+        public static IndexerDeclarationSyntax InsertModifier(this IndexerDeclarationSyntax indexerDeclaration, SyntaxKind modifierKind, IModifierComparer comparer)
+        {
+            return IndexerDeclarationModifierHelper.Instance.InsertModifier(indexerDeclaration, modifierKind, comparer);
+        }
+        #endregion IndexerDeclarationSyntax
+
+        #region InterfaceDeclarationSyntax
+        public static TextSpan HeaderSpan(this InterfaceDeclarationSyntax interfaceDeclaration)
+        {
+            if (interfaceDeclaration == null)
+                throw new ArgumentNullException(nameof(interfaceDeclaration));
+
+            return TextSpan.FromBounds(
+                interfaceDeclaration.Span.Start,
+                interfaceDeclaration.Identifier.Span.End);
+        }
+
+        public static TextSpan BracesSpan(this InterfaceDeclarationSyntax interfaceDeclaration)
+        {
+            if (interfaceDeclaration == null)
+                throw new ArgumentNullException(nameof(interfaceDeclaration));
+
+            return TextSpan.FromBounds(
+                interfaceDeclaration.OpenBraceToken.Span.Start,
+                interfaceDeclaration.CloseBraceToken.Span.End);
+        }
+
+        public static MemberDeclarationSyntax RemoveMemberAt(this InterfaceDeclarationSyntax interfaceDeclaration, int index)
+        {
+            if (interfaceDeclaration == null)
+                throw new ArgumentNullException(nameof(interfaceDeclaration));
+
+            return RemoveMember(interfaceDeclaration, interfaceDeclaration.Members[index], index);
+        }
+
+        public static MemberDeclarationSyntax RemoveMember(this InterfaceDeclarationSyntax interfaceDeclaration, MemberDeclarationSyntax member)
+        {
+            if (interfaceDeclaration == null)
+                throw new ArgumentNullException(nameof(interfaceDeclaration));
+
+            if (member == null)
+                throw new ArgumentNullException(nameof(member));
+
+            return RemoveMember(interfaceDeclaration, member, interfaceDeclaration.Members.IndexOf(member));
+        }
+
+        private static MemberDeclarationSyntax RemoveMember(
+            InterfaceDeclarationSyntax interfaceDeclaration,
+            MemberDeclarationSyntax member,
+            int index)
+        {
+            MemberDeclarationSyntax newMember = RemoveSingleLineDocumentationComment(member);
+
+            interfaceDeclaration = interfaceDeclaration
+                .WithMembers(interfaceDeclaration.Members.Replace(member, newMember));
+
+            return interfaceDeclaration
+                .RemoveNode(interfaceDeclaration.Members[index], RemoveHelper.GetRemoveOptions(newMember));
+        }
+
+        internal static InterfaceDeclarationSyntax WithMembers(
+            this InterfaceDeclarationSyntax interfaceDeclaration,
+            MemberDeclarationSyntax member)
+        {
+            return interfaceDeclaration.WithMembers(SingletonList(member));
+        }
+
+        internal static InterfaceDeclarationSyntax WithMembers(
+            this InterfaceDeclarationSyntax interfaceDeclaration,
+            IEnumerable<MemberDeclarationSyntax> memberDeclarations)
+        {
+            return interfaceDeclaration.WithMembers(List(memberDeclarations));
+        }
+
+        public static InterfaceDeclarationSyntax InsertMember(this InterfaceDeclarationSyntax interfaceDeclaration, MemberDeclarationSyntax member, IMemberDeclarationComparer comparer)
+        {
+            if (interfaceDeclaration == null)
+                throw new ArgumentNullException(nameof(interfaceDeclaration));
+
+            return interfaceDeclaration.WithMembers(interfaceDeclaration.Members.InsertMember(member, comparer));
+        }
+
+        public static InterfaceDeclarationSyntax InsertModifier(this InterfaceDeclarationSyntax interfaceDeclaration, SyntaxToken modifier, IModifierComparer comparer)
+        {
+            return InterfaceDeclarationModifierHelper.Instance.InsertModifier(interfaceDeclaration, modifier, comparer);
+        }
+
+        public static InterfaceDeclarationSyntax InsertModifier(this InterfaceDeclarationSyntax interfaceDeclaration, SyntaxKind modifierKind, IModifierComparer comparer)
+        {
+            return InterfaceDeclarationModifierHelper.Instance.InsertModifier(interfaceDeclaration, modifierKind, comparer);
+        }
+        #endregion InterfaceDeclarationSyntax
+
+        #region InterpolatedStringExpressionSyntax
+        public static bool IsVerbatim(this InterpolatedStringExpressionSyntax interpolatedString)
+        {
+            if (interpolatedString == null)
+                throw new ArgumentNullException(nameof(interpolatedString));
+
+            return interpolatedString.StringStartToken.ValueText.Contains("@");
+        }
+        #endregion InterpolatedStringExpressionSyntax
+
+        #region LiteralExpressionSyntax
+        public static bool IsVerbatimStringLiteral(this LiteralExpressionSyntax literalExpression)
+        {
+            if (literalExpression == null)
+                throw new ArgumentNullException(nameof(literalExpression));
+
+            return literalExpression.IsKind(SyntaxKind.StringLiteralExpression)
+                && literalExpression.Token.Text.StartsWith("@", StringComparison.Ordinal);
+        }
+
+        public static bool IsZeroNumericLiteral(this LiteralExpressionSyntax literalExpression)
+        {
+            if (literalExpression == null)
+                throw new ArgumentNullException(nameof(literalExpression));
+
+            return literalExpression.IsKind(SyntaxKind.NumericLiteralExpression)
+                && string.Equals(literalExpression.Token.ValueText, "0", StringComparison.Ordinal);
+        }
+
+        internal static bool IsOneNumericLiteral(this LiteralExpressionSyntax literalExpression)
+        {
+            if (literalExpression == null)
+                throw new ArgumentNullException(nameof(literalExpression));
+
+            return literalExpression.IsKind(SyntaxKind.NumericLiteralExpression)
+                && string.Equals(literalExpression.Token.ValueText, "1", StringComparison.Ordinal);
+        }
+
+        internal static string GetStringLiteralInnerText(this LiteralExpressionSyntax literalExpression)
+        {
+            if (literalExpression == null)
+                throw new ArgumentNullException(nameof(literalExpression));
+
+            string s = literalExpression.Token.Text;
+
+            if (s.StartsWith("@", StringComparison.Ordinal))
+            {
+                if (s.StartsWith("@\"", StringComparison.Ordinal))
+                    s = s.Substring(2);
+
+                if (s.EndsWith("\"", StringComparison.Ordinal))
+                    s = s.Remove(s.Length - 1);
+            }
+            else
+            {
+                if (s.StartsWith("\"", StringComparison.Ordinal))
+                    s = s.Substring(1);
+
+                if (s.EndsWith("\"", StringComparison.Ordinal))
+                    s = s.Remove(s.Length - 1);
+            }
+
+            return s;
+        }
+
+        public static bool IsHexadecimalNumericLiteral(this LiteralExpressionSyntax literalExpression)
+        {
+            if (literalExpression == null)
+                throw new ArgumentNullException(nameof(literalExpression));
+
+            return literalExpression.IsKind(SyntaxKind.NumericLiteralExpression)
+                && literalExpression.Token.Text.StartsWith("0x", StringComparison.OrdinalIgnoreCase);
+        }
+        #endregion LiteralExpressionSyntax
+
+        #region LocalFunctionStatementSyntax
+        public static CSharpSyntaxNode BodyOrExpressionBody(this LocalFunctionStatementSyntax localFunctionStatement)
+        {
+            if (localFunctionStatement == null)
+                throw new ArgumentNullException(nameof(localFunctionStatement));
+
+            BlockSyntax body = localFunctionStatement.Body;
+
+            return body ?? (CSharpSyntaxNode)localFunctionStatement.ExpressionBody;
+        }
+
+        public static bool ReturnsVoid(this LocalFunctionStatementSyntax localFunctionStatement)
+        {
+            return localFunctionStatement?.ReturnType?.IsVoid() == true;
+        }
+        #endregion LocalFunctionStatementSyntax
+
+        #region MemberDeclarationSyntax
+        public static SyntaxTrivia GetSingleLineDocumentationCommentTrivia(this MemberDeclarationSyntax member)
+        {
+            if (member == null)
+                throw new ArgumentNullException(nameof(member));
+
+            foreach (SyntaxTrivia trivia in member.GetLeadingTrivia())
+            {
+                if (trivia.IsKind(SyntaxKind.SingleLineDocumentationCommentTrivia))
+                    return trivia;
+            }
+
+            return default(SyntaxTrivia);
+        }
+
+        public static SyntaxTrivia GetDocumentationCommentTrivia(this MemberDeclarationSyntax member)
+        {
+            if (member == null)
+                throw new ArgumentNullException(nameof(member));
+
+            foreach (SyntaxTrivia trivia in member.GetLeadingTrivia())
+            {
+                if (trivia.IsKind(SyntaxKind.SingleLineDocumentationCommentTrivia, SyntaxKind.MultiLineDocumentationCommentTrivia))
+                    return trivia;
+            }
+
+            return default(SyntaxTrivia);
+        }
+
+        public static DocumentationCommentTriviaSyntax GetSingleLineDocumentationComment(this MemberDeclarationSyntax member)
+        {
+            if (member == null)
+                throw new ArgumentNullException(nameof(member));
+
+            SyntaxTrivia trivia = member.GetSingleLineDocumentationCommentTrivia();
+
+            if (trivia.IsKind(SyntaxKind.SingleLineDocumentationCommentTrivia))
+            {
+                var comment = trivia.GetStructure() as DocumentationCommentTriviaSyntax;
+
+                if (comment?.IsKind(SyntaxKind.SingleLineDocumentationCommentTrivia) == true)
+                    return comment;
+            }
+
+            return null;
+        }
+
+        public static DocumentationCommentTriviaSyntax GetDocumentationComment(this MemberDeclarationSyntax member)
+        {
+            if (member == null)
+                throw new ArgumentNullException(nameof(member));
+
+            SyntaxTrivia trivia = member.GetDocumentationCommentTrivia();
+
+            if (trivia.IsKind(SyntaxKind.SingleLineDocumentationCommentTrivia, SyntaxKind.MultiLineDocumentationCommentTrivia))
+            {
+                var comment = trivia.GetStructure() as DocumentationCommentTriviaSyntax;
+
+                if (comment?.IsKind(SyntaxKind.SingleLineDocumentationCommentTrivia, SyntaxKind.MultiLineDocumentationCommentTrivia) == true)
+                    return comment;
+            }
+
+            return null;
+        }
+
+        public static bool HasSingleLineDocumentationComment(this MemberDeclarationSyntax member)
+        {
+            if (member == null)
+                throw new ArgumentNullException(nameof(member));
+
+            return member
+                .GetLeadingTrivia()
+                .Any(f => f.IsKind(SyntaxKind.SingleLineDocumentationCommentTrivia));
+        }
+
+        public static bool HasDocumentationComment(this MemberDeclarationSyntax member)
+        {
+            if (member == null)
+                throw new ArgumentNullException(nameof(member));
+
+            return member
+                .GetLeadingTrivia()
+                .Any(f => f.IsKind(SyntaxKind.SingleLineDocumentationCommentTrivia, SyntaxKind.MultiLineDocumentationCommentTrivia));
+        }
+
+        public static MemberDeclarationSyntax RemoveMemberAt(this MemberDeclarationSyntax containingMember, int index)
+        {
+            if (containingMember == null)
+                throw new ArgumentNullException(nameof(containingMember));
+
+            switch (containingMember.Kind())
+            {
+                case SyntaxKind.NamespaceDeclaration:
+                    return ((NamespaceDeclarationSyntax)containingMember).RemoveMemberAt(index);
+                case SyntaxKind.ClassDeclaration:
+                    return ((ClassDeclarationSyntax)containingMember).RemoveMemberAt(index);
+                case SyntaxKind.StructDeclaration:
+                    return ((StructDeclarationSyntax)containingMember).RemoveMemberAt(index);
+                case SyntaxKind.InterfaceDeclaration:
+                    return ((InterfaceDeclarationSyntax)containingMember).RemoveMemberAt(index);
+            }
+
+            return containingMember;
+        }
+
+        public static MemberDeclarationSyntax RemoveMember(this MemberDeclarationSyntax containingMember, MemberDeclarationSyntax member)
+        {
+            if (containingMember == null)
+                throw new ArgumentNullException(nameof(containingMember));
+
+            if (member == null)
+                throw new ArgumentNullException(nameof(member));
+
+            switch (containingMember.Kind())
+            {
+                case SyntaxKind.NamespaceDeclaration:
+                    return ((NamespaceDeclarationSyntax)containingMember).RemoveMember(member);
+                case SyntaxKind.ClassDeclaration:
+                    return ((ClassDeclarationSyntax)containingMember).RemoveMember(member);
+                case SyntaxKind.StructDeclaration:
+                    return ((StructDeclarationSyntax)containingMember).RemoveMember(member);
+                case SyntaxKind.InterfaceDeclaration:
+                    return ((InterfaceDeclarationSyntax)containingMember).RemoveMember(member);
+            }
+
+            return containingMember;
+        }
+
+        public static SyntaxTokenList GetModifiers(this MemberDeclarationSyntax member)
+        {
+            if (member == null)
+                throw new ArgumentNullException(nameof(member));
+
+            switch (member.Kind())
+            {
+                case SyntaxKind.ClassDeclaration:
+                    return ((ClassDeclarationSyntax)member).Modifiers;
+                case SyntaxKind.ConstructorDeclaration:
+                    return ((ConstructorDeclarationSyntax)member).Modifiers;
+                case SyntaxKind.ConversionOperatorDeclaration:
+                    return ((ConversionOperatorDeclarationSyntax)member).Modifiers;
+                case SyntaxKind.DelegateDeclaration:
+                    return ((DelegateDeclarationSyntax)member).Modifiers;
+                case SyntaxKind.DestructorDeclaration:
+                    return ((DestructorDeclarationSyntax)member).Modifiers;
+                case SyntaxKind.EnumDeclaration:
+                    return ((EnumDeclarationSyntax)member).Modifiers;
+                case SyntaxKind.EventDeclaration:
+                    return ((EventDeclarationSyntax)member).Modifiers;
+                case SyntaxKind.EventFieldDeclaration:
+                    return ((EventFieldDeclarationSyntax)member).Modifiers;
+                case SyntaxKind.FieldDeclaration:
+                    return ((FieldDeclarationSyntax)member).Modifiers;
+                case SyntaxKind.IndexerDeclaration:
+                    return ((IndexerDeclarationSyntax)member).Modifiers;
+                case SyntaxKind.InterfaceDeclaration:
+                    return ((InterfaceDeclarationSyntax)member).Modifiers;
+                case SyntaxKind.MethodDeclaration:
+                    return ((MethodDeclarationSyntax)member).Modifiers;
+                case SyntaxKind.OperatorDeclaration:
+                    return ((OperatorDeclarationSyntax)member).Modifiers;
+                case SyntaxKind.PropertyDeclaration:
+                    return ((PropertyDeclarationSyntax)member).Modifiers;
+                case SyntaxKind.StructDeclaration:
+                    return ((StructDeclarationSyntax)member).Modifiers;
+                case SyntaxKind.IncompleteMember:
+                    return ((IncompleteMemberSyntax)member).Modifiers;
+                default:
+                    {
+                        Debug.Fail(member.Kind().ToString());
+                        return default(SyntaxTokenList);
+                    }
+            }
+        }
+
+        public static MemberDeclarationSyntax GetMemberAt(this MemberDeclarationSyntax member, int index)
+        {
+            SyntaxList<MemberDeclarationSyntax> members = GetMembers(member);
+
+            return members[index];
+        }
+
+        public static SyntaxList<MemberDeclarationSyntax> GetMembers(this MemberDeclarationSyntax member)
+        {
+            if (member == null)
+                throw new ArgumentNullException(nameof(member));
+
+            switch (member.Kind())
+            {
+                case SyntaxKind.NamespaceDeclaration:
+                    return ((NamespaceDeclarationSyntax)member).Members;
+                case SyntaxKind.ClassDeclaration:
+                    return ((ClassDeclarationSyntax)member).Members;
+                case SyntaxKind.StructDeclaration:
+                    return ((StructDeclarationSyntax)member).Members;
+                case SyntaxKind.InterfaceDeclaration:
+                    return ((InterfaceDeclarationSyntax)member).Members;
+                default:
+                    {
+                        Debug.Fail(member.Kind().ToString());
+                        return default(SyntaxList<MemberDeclarationSyntax>);
+                    }
+            }
+        }
+
+        public static MemberDeclarationSyntax WithMembers(this MemberDeclarationSyntax member, SyntaxList<MemberDeclarationSyntax> newMembers)
+        {
+            if (member == null)
+                throw new ArgumentNullException(nameof(member));
+
+            switch (member.Kind())
+            {
+                case SyntaxKind.NamespaceDeclaration:
+                    return ((NamespaceDeclarationSyntax)member).WithMembers(newMembers);
+                case SyntaxKind.ClassDeclaration:
+                    return ((ClassDeclarationSyntax)member).WithMembers(newMembers);
+                case SyntaxKind.StructDeclaration:
+                    return ((StructDeclarationSyntax)member).WithMembers(newMembers);
+                case SyntaxKind.InterfaceDeclaration:
+                    return ((InterfaceDeclarationSyntax)member).WithMembers(newMembers);
+                default:
+                    {
+                        Debug.Fail(member.Kind().ToString());
+                        return member;
+                    }
+            }
+        }
+
+        internal static Accessibility GetDefaultExplicitAccessibility(this MemberDeclarationSyntax member)
+        {
+            switch (member.Kind())
+            {
+                case SyntaxKind.ConstructorDeclaration:
+                    {
+                        if (((ConstructorDeclarationSyntax)member).IsStatic())
+                        {
+                            return Accessibility.NotApplicable;
+                        }
+                        else
+                        {
+                            return Accessibility.Private;
+                        }
+                    }
+                case SyntaxKind.DestructorDeclaration:
+                    {
+                        return Accessibility.NotApplicable;
+                    }
+                case SyntaxKind.MethodDeclaration:
+                    {
+                        var methodDeclaration = (MethodDeclarationSyntax)member;
+
+                        if (methodDeclaration.Modifiers.Contains(SyntaxKind.PartialKeyword)
+                            || methodDeclaration.ExplicitInterfaceSpecifier != null
+                            || methodDeclaration.IsParentKind(SyntaxKind.InterfaceDeclaration))
+                        {
+                            return Accessibility.NotApplicable;
+                        }
+                        else
+                        {
+                            return Accessibility.Private;
+                        }
+                    }
+                case SyntaxKind.PropertyDeclaration:
+                    {
+                        var propertyDeclaration = (PropertyDeclarationSyntax)member;
+
+                        if (propertyDeclaration.ExplicitInterfaceSpecifier != null
+                            || propertyDeclaration.IsParentKind(SyntaxKind.InterfaceDeclaration))
+                        {
+                            return Accessibility.NotApplicable;
+                        }
+                        else
+                        {
+                            return Accessibility.Private;
+                        }
+                    }
+                case SyntaxKind.IndexerDeclaration:
+                    {
+                        var indexerDeclaration = (IndexerDeclarationSyntax)member;
+
+                        if (indexerDeclaration.ExplicitInterfaceSpecifier != null
+                            || indexerDeclaration.IsParentKind(SyntaxKind.InterfaceDeclaration))
+                        {
+                            return Accessibility.NotApplicable;
+                        }
+                        else
+                        {
+                            return Accessibility.Private;
+                        }
+                    }
+                case SyntaxKind.EventDeclaration:
+                    {
+                        var eventDeclaration = (EventDeclarationSyntax)member;
+
+                        if (eventDeclaration.ExplicitInterfaceSpecifier != null)
+                        {
+                            return Accessibility.NotApplicable;
+                        }
+                        else
+                        {
+                            return Accessibility.Private;
+                        }
+                    }
+                case SyntaxKind.EventFieldDeclaration:
+                    {
+                        if (member.IsParentKind(SyntaxKind.InterfaceDeclaration))
+                        {
+                            return Accessibility.NotApplicable;
+                        }
+                        else
+                        {
+                            return Accessibility.Private;
+                        }
+                    }
+                case SyntaxKind.FieldDeclaration:
+                    {
+                        return Accessibility.Private;
+                    }
+                case SyntaxKind.OperatorDeclaration:
+                case SyntaxKind.ConversionOperatorDeclaration:
+                    {
+                        return Accessibility.Public;
+                    }
+                case SyntaxKind.ClassDeclaration:
+                case SyntaxKind.StructDeclaration:
+                case SyntaxKind.InterfaceDeclaration:
+                case SyntaxKind.EnumDeclaration:
+                case SyntaxKind.DelegateDeclaration:
+                    {
+                        if (member.IsParentKind(SyntaxKind.ClassDeclaration, SyntaxKind.StructDeclaration))
+                        {
+                            return Accessibility.Private;
+                        }
+                        else
+                        {
+                            return Accessibility.Internal;
+                        }
+                    }
+            }
+
+            return Accessibility.NotApplicable;
+        }
+
+        public static Accessibility GetDeclaredAccessibility(this MemberDeclarationSyntax member)
+        {
+            if (member == null)
+                throw new ArgumentNullException(nameof(member));
+
+            switch (member.Kind())
+            {
+                case SyntaxKind.ConstructorDeclaration:
+                    {
+                        var constructorDeclaration = (ConstructorDeclarationSyntax)member;
+
+                        if (constructorDeclaration.IsStatic())
+                        {
+                            return Accessibility.Private;
+                        }
+                        else
+                        {
+                            return AccessibilityOrDefault(constructorDeclaration, constructorDeclaration.Modifiers);
+                        }
+                    }
+                case SyntaxKind.MethodDeclaration:
+                    {
+                        var methodDeclaration = (MethodDeclarationSyntax)member;
+
+                        SyntaxTokenList modifiers = methodDeclaration.Modifiers;
+
+                        if (modifiers.Contains(SyntaxKind.PartialKeyword))
+                        {
+                            return Accessibility.Private;
+                        }
+                        else if (methodDeclaration.ExplicitInterfaceSpecifier != null
+                            || methodDeclaration.IsParentKind(SyntaxKind.InterfaceDeclaration))
+                        {
+                            return Accessibility.Public;
+                        }
+                        else
+                        {
+                            return AccessibilityOrDefault(methodDeclaration, modifiers);
+                        }
+                    }
+                case SyntaxKind.PropertyDeclaration:
+                    {
+                        var propertyDeclaration = (PropertyDeclarationSyntax)member;
+
+                        if (propertyDeclaration.ExplicitInterfaceSpecifier != null
+                            || propertyDeclaration.IsParentKind(SyntaxKind.InterfaceDeclaration))
+                        {
+                            return Accessibility.Public;
+                        }
+                        else
+                        {
+                            return AccessibilityOrDefault(propertyDeclaration, propertyDeclaration.Modifiers);
+                        }
+                    }
+                case SyntaxKind.IndexerDeclaration:
+                    {
+                        var indexerDeclaration = (IndexerDeclarationSyntax)member;
+
+                        if (indexerDeclaration.ExplicitInterfaceSpecifier != null
+                            || indexerDeclaration.IsParentKind(SyntaxKind.InterfaceDeclaration))
+                        {
+                            return Accessibility.Public;
+                        }
+                        else
+                        {
+                            return AccessibilityOrDefault(indexerDeclaration, indexerDeclaration.Modifiers);
+                        }
+                    }
+                case SyntaxKind.EventDeclaration:
+                    {
+                        var eventDeclaration = (EventDeclarationSyntax)member;
+
+                        if (eventDeclaration.ExplicitInterfaceSpecifier != null)
+                        {
+                            return Accessibility.Public;
+                        }
+                        else
+                        {
+                            return AccessibilityOrDefault(eventDeclaration, eventDeclaration.Modifiers);
+                        }
+                    }
+                case SyntaxKind.EventFieldDeclaration:
+                    {
+                        if (member.IsParentKind(SyntaxKind.InterfaceDeclaration))
+                        {
+                            return Accessibility.Public;
+                        }
+                        else
+                        {
+                            var eventFieldDeclaration = (EventFieldDeclarationSyntax)member;
+
+                            return AccessibilityOrDefault(eventFieldDeclaration, eventFieldDeclaration.Modifiers);
+                        }
+                    }
+                case SyntaxKind.FieldDeclaration:
+                case SyntaxKind.ClassDeclaration:
+                case SyntaxKind.StructDeclaration:
+                case SyntaxKind.InterfaceDeclaration:
+                case SyntaxKind.EnumDeclaration:
+                case SyntaxKind.DelegateDeclaration:
+                    {
+                        return AccessibilityOrDefault(member, member.GetModifiers());
+                    }
+                case SyntaxKind.DestructorDeclaration:
+                case SyntaxKind.OperatorDeclaration:
+                case SyntaxKind.ConversionOperatorDeclaration:
+                case SyntaxKind.EnumMemberDeclaration:
+                case SyntaxKind.NamespaceDeclaration:
+                    {
+                        return Accessibility.Public;
+                    }
+            }
+
+            return Accessibility.NotApplicable;
+        }
+
+        private static Accessibility AccessibilityOrDefault(MemberDeclarationSyntax member, SyntaxTokenList modifiers)
+        {
+            Accessibility accessibility = modifiers.GetAccessibility();
+
+            if (accessibility != Accessibility.NotApplicable)
+            {
+                return accessibility;
+            }
+            else
+            {
+                return GetDefaultExplicitAccessibility(member);
+            }
+        }
+
+        public static bool IsPubliclyVisible(this MemberDeclarationSyntax member)
+        {
+            if (member == null)
+                throw new ArgumentNullException(nameof(member));
+
+            do
+            {
+                if (member.IsKind(SyntaxKind.NamespaceDeclaration))
+                    return true;
+
+                Accessibility accessibility = member.GetDeclaredAccessibility();
+
+                if (accessibility == Accessibility.Public
+                    || accessibility == Accessibility.Protected
+                    || accessibility == Accessibility.ProtectedOrInternal)
+                {
+                    SyntaxNode parent = member.Parent;
+
+                    if (parent != null)
+                    {
+                        if (parent.IsKind(SyntaxKind.CompilationUnit))
+                            return true;
+
+                        member = parent as MemberDeclarationSyntax;
+                    }
+                    else
+                    {
+                        return false;
+                    }
+                }
+                else
+                {
+                    return false;
+                }
+
+            } while (member != null);
+
+            return false;
+        }
+
+        internal static MemberDeclarationSyntax WithNewSingleLineDocumentationComment(
+            this MemberDeclarationSyntax member,
+            DocumentationCommentGeneratorSettings settings = null)
+        {
+            if (member == null)
+                throw new ArgumentNullException(nameof(member));
+
+            DocumentationCommentInserter inserter = DocumentationCommentInserter.Create(member);
+
+            settings = settings ?? DocumentationCommentGeneratorSettings.Default;
+
+            settings = settings.WithIndent(inserter.Indent);
+
+            SyntaxTriviaList comment = DocumentationCommentGenerator.Generate(member, settings);
+
+            SyntaxTriviaList newLeadingTrivia = inserter.InsertRange(comment);
+
+            return member.WithLeadingTrivia(newLeadingTrivia);
+        }
+
+        internal static MemberDeclarationSyntax WithBaseOrNewSingleLineDocumentationComment(
+            this MemberDeclarationSyntax member,
+            SemanticModel semanticModel,
+            DocumentationCommentGeneratorSettings settings = null,
+            CancellationToken cancellationToken = default(CancellationToken))
+        {
+            if (member == null)
+                throw new ArgumentNullException(nameof(member));
+
+            if (DocumentationCommentGenerator.CanGenerateFromBase(member.Kind()))
+            {
+                BaseDocumentationCommentData info = DocumentationCommentGenerator.GenerateFromBase(member, semanticModel, cancellationToken);
+
+                if (info.Success)
+                    return member.WithDocumentationComment(info.Comment, indent: true);
+            }
+
+            return WithNewSingleLineDocumentationComment(member, settings);
+        }
+
+        public static MemberDeclarationSyntax WithDocumentationComment(
+            this MemberDeclarationSyntax member,
+            SyntaxTrivia comment,
+            bool indent = false)
+        {
+            if (member == null)
+                throw new ArgumentNullException(nameof(member));
+
+            DocumentationCommentInserter inserter = DocumentationCommentInserter.Create(member);
+
+            SyntaxTriviaList newLeadingTrivia = inserter.Insert(comment, indent: indent);
+
+            return member.WithLeadingTrivia(newLeadingTrivia);
+        }
+
+        public static bool IsIterator(this MethodDeclarationSyntax methodDeclaration)
+        {
+            if (methodDeclaration == null)
+                throw new ArgumentNullException(nameof(methodDeclaration));
+
+            return methodDeclaration
+                    .DescendantNodes(node => !node.IsNestedMethod())
+                    .Any(f => f.IsKind(SyntaxKind.YieldReturnStatement, SyntaxKind.YieldBreakStatement));
+        }
+
+        private static MemberDeclarationSyntax RemoveSingleLineDocumentationComment(MemberDeclarationSyntax member)
+        {
+            if (member == null)
+                throw new ArgumentNullException(nameof(member));
+
+            SyntaxTriviaList leadingTrivia = member.GetLeadingTrivia();
+
+            SyntaxTriviaList.Reversed.Enumerator en = leadingTrivia.Reverse().GetEnumerator();
+
+            int i = 0;
+            while (en.MoveNext())
+            {
+                if (en.Current.IsWhitespaceOrEndOfLineTrivia())
+                {
+                    i++;
+                }
+                else if (en.Current.IsKind(SyntaxKind.SingleLineDocumentationCommentTrivia))
+                {
+                    return member.WithLeadingTrivia(leadingTrivia.Take(leadingTrivia.Count - (i + 1)));
+                }
+                else
+                {
+                    return member;
+                }
+            }
+
+            return member;
+        }
+        #endregion MemberDeclarationSyntax
+
+        #region MethodDeclarationSyntax
+        public static bool ReturnsVoid(this MethodDeclarationSyntax methodDeclaration)
+        {
+            return methodDeclaration?.ReturnType?.IsVoid() == true;
+        }
+
+        public static TextSpan HeaderSpan(this MethodDeclarationSyntax methodDeclaration)
+        {
+            if (methodDeclaration == null)
+                throw new ArgumentNullException(nameof(methodDeclaration));
+
+            return TextSpan.FromBounds(
+                methodDeclaration.Span.Start,
+                methodDeclaration.ParameterList?.Span.End ?? methodDeclaration.Identifier.Span.End);
+        }
+
+        public static bool IsStatic(this MethodDeclarationSyntax methodDeclaration)
+        {
+            return methodDeclaration?.Modifiers.Contains(SyntaxKind.StaticKeyword) == true;
+        }
+
+        internal static bool ContainsAwait(this MethodDeclarationSyntax methodDeclaration)
+        {
+            if (methodDeclaration == null)
+                throw new ArgumentNullException(nameof(methodDeclaration));
+
+            return methodDeclaration
+                .DescendantNodes(node => !node.IsNestedMethod())
+                .Any(f => f.IsKind(SyntaxKind.AwaitExpression));
+        }
+
+        public static CSharpSyntaxNode BodyOrExpressionBody(this MethodDeclarationSyntax methodDeclaration)
+        {
+            if (methodDeclaration == null)
+                throw new ArgumentNullException(nameof(methodDeclaration));
+
+            BlockSyntax body = methodDeclaration.Body;
+
+            return body ?? (CSharpSyntaxNode)methodDeclaration.ExpressionBody;
+        }
+
+        public static MethodDeclarationSyntax InsertModifier(this MethodDeclarationSyntax methodDeclaration, SyntaxToken modifier, IModifierComparer comparer)
+        {
+            return MethodDeclarationModifierHelper.Instance.InsertModifier(methodDeclaration, modifier, comparer);
+        }
+
+        public static MethodDeclarationSyntax InsertModifier(this MethodDeclarationSyntax methodDeclaration, SyntaxKind modifierKind, IModifierComparer comparer)
+        {
+            return MethodDeclarationModifierHelper.Instance.InsertModifier(methodDeclaration, modifierKind, comparer);
+        }
+        #endregion MethodDeclarationSyntax
+
+        #region NamespaceDeclarationSyntax
+        public static MemberDeclarationSyntax RemoveMemberAt(this NamespaceDeclarationSyntax namespaceDeclaration, int index)
+        {
+            if (namespaceDeclaration == null)
+                throw new ArgumentNullException(nameof(namespaceDeclaration));
+
+            return RemoveMember(namespaceDeclaration, namespaceDeclaration.Members[index], index);
+        }
+
+        public static MemberDeclarationSyntax RemoveMember(this NamespaceDeclarationSyntax namespaceDeclaration, MemberDeclarationSyntax member)
+        {
+            if (namespaceDeclaration == null)
+                throw new ArgumentNullException(nameof(namespaceDeclaration));
+
+            if (member == null)
+                throw new ArgumentNullException(nameof(member));
+
+            return RemoveMember(namespaceDeclaration, member, namespaceDeclaration.Members.IndexOf(member));
+        }
+
+        private static MemberDeclarationSyntax RemoveMember(
+            NamespaceDeclarationSyntax namespaceDeclaration,
+            MemberDeclarationSyntax member,
+            int index)
+        {
+            MemberDeclarationSyntax newMember = RemoveSingleLineDocumentationComment(member);
+
+            namespaceDeclaration = namespaceDeclaration
+                .WithMembers(namespaceDeclaration.Members.Replace(member, newMember));
+
+            return namespaceDeclaration
+                .RemoveNode(namespaceDeclaration.Members[index], RemoveHelper.GetRemoveOptions(newMember));
+        }
+
+        internal static NamespaceDeclarationSyntax WithMembers(
+            this NamespaceDeclarationSyntax namespaceDeclaration,
+            MemberDeclarationSyntax member)
+        {
+            return namespaceDeclaration.WithMembers(SingletonList(member));
+        }
+
+        internal static NamespaceDeclarationSyntax WithMembers(
+            this NamespaceDeclarationSyntax namespaceDeclaration,
+            IEnumerable<MemberDeclarationSyntax> memberDeclarations)
+        {
+            return namespaceDeclaration.WithMembers(List(memberDeclarations));
+        }
+
+        public static TextSpan HeaderSpan(this NamespaceDeclarationSyntax namespaceDeclaration)
+        {
+            if (namespaceDeclaration == null)
+                throw new ArgumentNullException(nameof(namespaceDeclaration));
+
+            return TextSpan.FromBounds(
+                namespaceDeclaration.Span.Start,
+                namespaceDeclaration.Name?.Span.End ?? namespaceDeclaration.NamespaceKeyword.Span.End);
+        }
+
+        public static TextSpan BracesSpan(this NamespaceDeclarationSyntax namespaceDeclaration)
+        {
+            if (namespaceDeclaration == null)
+                throw new ArgumentNullException(nameof(namespaceDeclaration));
+
+            return TextSpan.FromBounds(
+                namespaceDeclaration.OpenBraceToken.Span.Start,
+                namespaceDeclaration.CloseBraceToken.Span.End);
+        }
+
+        public static NamespaceDeclarationSyntax InsertMember(this NamespaceDeclarationSyntax namespaceDeclaration, MemberDeclarationSyntax member, IMemberDeclarationComparer comparer)
+        {
+            if (namespaceDeclaration == null)
+                throw new ArgumentNullException(nameof(namespaceDeclaration));
+
+            return namespaceDeclaration.WithMembers(namespaceDeclaration.Members.InsertMember(member, comparer));
+        }
+        #endregion NamespaceDeclarationSyntax
+
+        #region OperatorDeclarationSyntax
+        public static TextSpan HeaderSpan(this OperatorDeclarationSyntax operatorDeclaration)
+        {
+            if (operatorDeclaration == null)
+                throw new ArgumentNullException(nameof(operatorDeclaration));
+
+            return TextSpan.FromBounds(
+                operatorDeclaration.Span.Start,
+                operatorDeclaration.ParameterList?.Span.End ?? operatorDeclaration.OperatorToken.Span.End);
+        }
+
+        public static CSharpSyntaxNode BodyOrExpressionBody(this OperatorDeclarationSyntax operatorDeclaration)
+        {
+            if (operatorDeclaration == null)
+                throw new ArgumentNullException(nameof(operatorDeclaration));
+
+            BlockSyntax body = operatorDeclaration.Body;
+
+            return body ?? (CSharpSyntaxNode)operatorDeclaration.ExpressionBody;
+        }
+
+        public static OperatorDeclarationSyntax InsertModifier(this OperatorDeclarationSyntax operatorDeclaration, SyntaxToken modifier, IModifierComparer comparer)
+        {
+            return OperatorDeclarationModifierHelper.Instance.InsertModifier(operatorDeclaration, modifier, comparer);
+        }
+
+        public static OperatorDeclarationSyntax InsertModifier(this OperatorDeclarationSyntax operatorDeclaration, SyntaxKind modifierKind, IModifierComparer comparer)
+        {
+            return OperatorDeclarationModifierHelper.Instance.InsertModifier(operatorDeclaration, modifierKind, comparer);
+        }
+
+        public static bool ReturnsVoid(this OperatorDeclarationSyntax operatorDeclaration)
+        {
+            return operatorDeclaration?.ReturnType?.IsVoid() == true;
+        }
+        #endregion OperatorDeclarationSyntax
+
+        #region ParameterSyntax
+        public static bool IsThis(this ParameterSyntax parameter)
+        {
+            return parameter?.Modifiers.Contains(SyntaxKind.ThisKeyword) == true;
+        }
+
+        public static bool IsParams(this ParameterSyntax parameter)
+        {
+            return parameter?.Modifiers.Contains(SyntaxKind.ParamsKeyword) == true;
+        }
+        #endregion ParameterSyntax
+
+        #region PropertyDeclarationSyntax
+        internal static PropertyDeclarationSyntax WithAttributeLists(
+            this PropertyDeclarationSyntax propertyDeclaration,
+            params AttributeListSyntax[] attributeLists)
+        {
+            if (propertyDeclaration == null)
+                throw new ArgumentNullException(nameof(propertyDeclaration));
+
+            return propertyDeclaration.WithAttributeLists(List(attributeLists));
+        }
+
+        internal static PropertyDeclarationSyntax WithoutSemicolonToken(
+            this PropertyDeclarationSyntax propertyDeclaration)
+        {
+            return propertyDeclaration.WithSemicolonToken(default(SyntaxToken));
+        }
+
+        public static TextSpan HeaderSpan(this PropertyDeclarationSyntax propertyDeclaration)
+        {
+            if (propertyDeclaration == null)
+                throw new ArgumentNullException(nameof(propertyDeclaration));
+
+            return TextSpan.FromBounds(
+                propertyDeclaration.Span.Start,
+                propertyDeclaration.Identifier.Span.End);
+        }
+
+        public static AccessorDeclarationSyntax Getter(this PropertyDeclarationSyntax propertyDeclaration)
+        {
+            if (propertyDeclaration == null)
+                throw new ArgumentNullException(nameof(propertyDeclaration));
+
+            return propertyDeclaration.AccessorList?.Getter();
+        }
+
+        public static AccessorDeclarationSyntax Setter(this PropertyDeclarationSyntax propertyDeclaration)
+        {
+            if (propertyDeclaration == null)
+                throw new ArgumentNullException(nameof(propertyDeclaration));
+
+            return propertyDeclaration.AccessorList?.Setter();
+        }
+
+        public static bool IsStatic(this PropertyDeclarationSyntax propertyDeclaration)
+        {
+            return propertyDeclaration?.Modifiers.Contains(SyntaxKind.StaticKeyword) == true;
+        }
+
+        public static PropertyDeclarationSyntax InsertModifier(this PropertyDeclarationSyntax propertyDeclaration, SyntaxToken modifier, IModifierComparer comparer)
+        {
+            return PropertyDeclarationModifierHelper.Instance.InsertModifier(propertyDeclaration, modifier, comparer);
+        }
+
+        public static PropertyDeclarationSyntax InsertModifier(this PropertyDeclarationSyntax propertyDeclaration, SyntaxKind modifierKind, IModifierComparer comparer)
+        {
+            return PropertyDeclarationModifierHelper.Instance.InsertModifier(propertyDeclaration, modifierKind, comparer);
+        }
+        #endregion PropertyDeclarationSyntax
+
+        #region RegionDirectiveTriviaSyntax
+        public static EndRegionDirectiveTriviaSyntax GetEndRegionDirective(this RegionDirectiveTriviaSyntax regionDirective)
+        {
+            if (regionDirective == null)
+                throw new ArgumentNullException(nameof(regionDirective));
+
+            List<DirectiveTriviaSyntax> relatedDirectives = regionDirective.GetRelatedDirectives();
+
+            if (relatedDirectives.Count == 2)
+            {
+                foreach (DirectiveTriviaSyntax directive in relatedDirectives)
+                {
+                    if (directive.IsKind(SyntaxKind.EndRegionDirectiveTrivia))
+                        return (EndRegionDirectiveTriviaSyntax)directive;
+                }
+            }
+
+            return null;
+        }
+
+        public static SyntaxTrivia GetPreprocessingMessageTrivia(this RegionDirectiveTriviaSyntax regionDirective)
+        {
+            if (regionDirective == null)
+                throw new ArgumentNullException(nameof(regionDirective));
+
+            SyntaxToken endOfDirective = regionDirective.EndOfDirectiveToken;
+
+            SyntaxTriviaList leading = endOfDirective.LeadingTrivia;
+
+            if (leading.Count == 1)
+            {
+                SyntaxTrivia trivia = leading[0];
+
+                if (trivia.IsKind(SyntaxKind.PreprocessingMessageTrivia))
+                    return trivia;
+            }
+
+            return default(SyntaxTrivia);
+        }
+
+        public static bool HasPreprocessingMessageTrivia(this RegionDirectiveTriviaSyntax regionDirective)
+        {
+            return GetPreprocessingMessageTrivia(regionDirective).IsKind(SyntaxKind.PreprocessingMessageTrivia);
+        }
+        #endregion RegionDirectiveTriviaSyntax
+
+        #region SeparatedSyntaxList<T>
+        public static int LastIndexOf<TNode>(this SeparatedSyntaxList<TNode> list, SyntaxKind kind) where TNode : SyntaxNode
+        {
+            return list.LastIndexOf(f => f.IsKind(kind));
+        }
+
+        public static bool Contains<TNode>(this SeparatedSyntaxList<TNode> list, SyntaxKind kind) where TNode : SyntaxNode
+        {
+            return list.IndexOf(kind) != -1;
+        }
+
+        public static bool Contains<TNode>(this SeparatedSyntaxList<TNode> list, TNode node) where TNode : SyntaxNode
+        {
+            return list.IndexOf(node) != -1;
+        }
+
+        public static TNode Find<TNode>(this SeparatedSyntaxList<TNode> list, SyntaxKind kind) where TNode : SyntaxNode
+        {
+            int index = list.IndexOf(kind);
+
+            if (index != -1)
+                return list[index];
+
+            return default(TNode);
+        }
+        
+        public static bool IsSingleLine<TNode>(
+            this SeparatedSyntaxList<TNode> list,
+            bool includeExteriorTrivia = true,
+            bool trim = true,
+            CancellationToken cancellationToken = default(CancellationToken)) where TNode : SyntaxNode
+        {
+            int count = list.Count;
+
+            if (count == 0)
+                return false;
+
+            SyntaxNode firstNode = list.First();
+
+            if (count == 1)
+                return IsSingleLine(firstNode, includeExteriorTrivia, trim, cancellationToken);
+
+            SyntaxTree tree = firstNode.SyntaxTree;
+
+            if (tree == null)
+                return false;
+
+            TextSpan span = TextSpan.FromBounds(
+                GetStartIndex(firstNode, includeExteriorTrivia, trim),
+                GetEndIndex(list.Last(), includeExteriorTrivia, trim));
+
+            return tree.IsSingleLineSpan(span, cancellationToken);
+        }
+
+        public static bool IsMultiLine<TNode>(
+            this SeparatedSyntaxList<TNode> list,
+            bool includeExteriorTrivia = true,
+            bool trim = true,
+            CancellationToken cancellationToken = default(CancellationToken)) where TNode : SyntaxNode
+        {
+            int count = list.Count;
+
+            if (count == 0)
+                return false;
+
+            SyntaxNode firstNode = list.First();
+
+            if (count == 1)
+                return IsMultiLine(firstNode, includeExteriorTrivia, trim, cancellationToken);
+
+            SyntaxTree tree = firstNode.SyntaxTree;
+
+            if (tree == null)
+                return false;
+
+            TextSpan span = TextSpan.FromBounds(
+                GetStartIndex(firstNode, includeExteriorTrivia, trim),
+                GetEndIndex(list.Last(), includeExteriorTrivia, trim));
+
+            return tree.IsMultiLineSpan(span, cancellationToken);
+        }
+        #endregion SeparatedSyntaxList<T>
+
+        #region StatementSyntax
+        private static StatementSyntax GetSingleStatementOrDefault(StatementSyntax statement)
+        {
+            if (statement?.IsKind(SyntaxKind.Block) == true)
+            {
+                return ((BlockSyntax)statement).SingleStatementOrDefault();
+            }
+            else
+            {
+                return statement;
+            }
+        }
+
+        public static StatementSyntax PreviousStatement(this StatementSyntax statement)
+        {
+            if (statement == null)
+                throw new ArgumentNullException(nameof(statement));
+
+            SyntaxList<StatementSyntax> statements;
+            if (statement.TryGetContainingList(out statements))
+            {
+                int index = statements.IndexOf(statement);
+
+                if (index > 0)
+                {
+                    return statements[index - 1];
+                }
+                else
+                {
+                    return null;
+                }
+            }
+
+            return null;
+        }
+
+        public static StatementSyntax NextStatement(this StatementSyntax statement)
+        {
+            if (statement == null)
+                throw new ArgumentNullException(nameof(statement));
+
+            SyntaxList<StatementSyntax> statements;
+            if (statement.TryGetContainingList(out statements))
+            {
+                int index = statements.IndexOf(statement);
+
+                if (index < statements.Count - 1)
+                {
+                    return statements[index + 1];
+                }
+                else
+                {
+                    return null;
+                }
+            }
+
+            return null;
+        }
+
+        public static bool TryGetContainingList(this StatementSyntax statement, out SyntaxList<StatementSyntax> statements)
+        {
+            SyntaxNode parent = statement?.Parent;
+
+            switch (parent?.Kind())
+            {
+                case SyntaxKind.Block:
+                    {
+                        statements = ((BlockSyntax)parent).Statements;
+                        return true;
+                    }
+                case SyntaxKind.SwitchSection:
+                    {
+                        statements = ((SwitchSectionSyntax)parent).Statements;
+                        return true;
+                    }
+                default:
+                    {
+                        Debug.Assert(parent == null || EmbeddedStatementHelper.IsEmbeddedStatement(statement), parent.Kind().ToString());
+                        statements = default(SyntaxList<StatementSyntax>);
+                        return false;
+                    }
+            }
+        }
+        #endregion StatementSyntax
+
+        #region StructDeclarationSyntax
+        internal static StructDeclarationSyntax WithMembers(
+            this StructDeclarationSyntax structDeclaration,
+            MemberDeclarationSyntax member)
+        {
+            return structDeclaration.WithMembers(SingletonList(member));
+        }
+
+        internal static StructDeclarationSyntax WithMembers(
+            this StructDeclarationSyntax structDeclaration,
+            IEnumerable<MemberDeclarationSyntax> memberDeclarations)
+        {
+            return structDeclaration.WithMembers(List(memberDeclarations));
+        }
+
+        public static TextSpan HeaderSpan(this StructDeclarationSyntax structDeclaration)
+        {
+            if (structDeclaration == null)
+                throw new ArgumentNullException(nameof(structDeclaration));
+
+            return TextSpan.FromBounds(
+                structDeclaration.Span.Start,
+                structDeclaration.Identifier.Span.End);
+        }
+
+        public static TextSpan BracesSpan(this StructDeclarationSyntax structDeclaration)
+        {
+            if (structDeclaration == null)
+                throw new ArgumentNullException(nameof(structDeclaration));
+
+            return TextSpan.FromBounds(
+                structDeclaration.OpenBraceToken.Span.Start,
+                structDeclaration.CloseBraceToken.Span.End);
+        }
+
+        public static MemberDeclarationSyntax RemoveMemberAt(this StructDeclarationSyntax structDeclaration, int index)
+        {
+            if (structDeclaration == null)
+                throw new ArgumentNullException(nameof(structDeclaration));
+
+            return RemoveMember(structDeclaration, structDeclaration.Members[index], index);
+        }
+
+        public static MemberDeclarationSyntax RemoveMember(this StructDeclarationSyntax structDeclaration, MemberDeclarationSyntax member)
+        {
+            if (structDeclaration == null)
+                throw new ArgumentNullException(nameof(structDeclaration));
+
+            if (member == null)
+                throw new ArgumentNullException(nameof(member));
+
+            return RemoveMember(structDeclaration, member, structDeclaration.Members.IndexOf(member));
+        }
+
+        private static MemberDeclarationSyntax RemoveMember(
+            StructDeclarationSyntax structDeclaration,
+            MemberDeclarationSyntax member,
+            int index)
+        {
+            MemberDeclarationSyntax newMember = RemoveSingleLineDocumentationComment(member);
+
+            structDeclaration = structDeclaration
+                .WithMembers(structDeclaration.Members.Replace(member, newMember));
+
+            return structDeclaration
+                .RemoveNode(structDeclaration.Members[index], RemoveHelper.GetRemoveOptions(newMember));
+        }
+
+        public static StructDeclarationSyntax InsertModifier(this StructDeclarationSyntax structDeclaration, SyntaxToken modifier, IModifierComparer comparer)
+        {
+            return StructDeclarationModifierHelper.Instance.InsertModifier(structDeclaration, modifier, comparer);
+        }
+
+        public static StructDeclarationSyntax InsertModifier(this StructDeclarationSyntax structDeclaration, SyntaxKind modifierKind, IModifierComparer comparer)
+        {
+            return StructDeclarationModifierHelper.Instance.InsertModifier(structDeclaration, modifierKind, comparer);
+        }
+
+        public static StructDeclarationSyntax InsertMember(this StructDeclarationSyntax structDeclaration, MemberDeclarationSyntax member, IMemberDeclarationComparer comparer)
+        {
+            if (structDeclaration == null)
+                throw new ArgumentNullException(nameof(structDeclaration));
+
+            return structDeclaration.WithMembers(structDeclaration.Members.InsertMember(member, comparer));
+        }
+        #endregion StructDeclarationSyntax
+
+        #region SwitchSectionSyntax
+        public static StatementSyntax SingleStatementOrDefault(this SwitchSectionSyntax switchSection)
+        {
+            if (switchSection == null)
+                throw new ArgumentNullException(nameof(switchSection));
+
+            SyntaxList<StatementSyntax> statements = switchSection.Statements;
+
+            return (statements.Count == 1)
+                ? statements[0]
+                : null;
+        }
+
+        public static bool ContainsDefaultLabel(this SwitchSectionSyntax switchSection)
+        {
+            return switchSection?.Labels.Any(f => f.IsKind(SyntaxKind.DefaultSwitchLabel)) == true;
+        }
+        #endregion SwitchSectionSyntax
+
+        #region SyntaxList<T>
+        public static int LastIndexOf<TNode>(this SyntaxList<TNode> list, SyntaxKind kind) where TNode : SyntaxNode
+        {
+            return list.LastIndexOf(f => f.IsKind(kind));
+        }
+
+        public static bool Contains<TNode>(this SyntaxList<TNode> list, SyntaxKind kind) where TNode : SyntaxNode
+        {
+            return list.IndexOf(kind) != -1;
+        }
+
+        public static TNode Find<TNode>(this SyntaxList<TNode> list, SyntaxKind kind) where TNode : SyntaxNode
+        {
+            int index = list.IndexOf(kind);
+
+            if (index != -1)
+                return list[index];
+
+            return default(TNode);
+        }
+
+        public static SyntaxList<MemberDeclarationSyntax> InsertMember(this SyntaxList<MemberDeclarationSyntax> members, MemberDeclarationSyntax member, IMemberDeclarationComparer comparer)
+        {
+            return members.Insert(comparer.GetInsertIndex(members, member), member);
+        }
+
+        public static bool IsSingleLine<TNode>(
+            this SyntaxList<TNode> list,
+            bool includeExteriorTrivia = true,
+            bool trim = true,
+            CancellationToken cancellationToken = default(CancellationToken)) where TNode : SyntaxNode
+        {
+            int count = list.Count;
+
+            if (count == 0)
+                return false;
+
+            SyntaxNode firstNode = list.First();
+
+            if (count == 1)
+                return IsSingleLine(firstNode, includeExteriorTrivia, trim, cancellationToken);
+
+            SyntaxTree tree = firstNode.SyntaxTree;
+
+            if (tree == null)
+                return false;
+
+            TextSpan span = TextSpan.FromBounds(
+                GetStartIndex(firstNode, includeExteriorTrivia, trim),
+                GetEndIndex(list.Last(), includeExteriorTrivia, trim));
+
+            return tree.IsSingleLineSpan(span, cancellationToken);
+        }
+
+        public static bool IsMultiLine<TNode>(
+            this SyntaxList<TNode> list,
+            bool includeExteriorTrivia = true,
+            bool trim = true,
+            CancellationToken cancellationToken = default(CancellationToken)) where TNode : SyntaxNode
+        {
+            int count = list.Count;
+
+            if (count == 0)
+                return false;
+
+            SyntaxNode firstNode = list.First();
+
+            if (count == 1)
+                return IsMultiLine(firstNode, includeExteriorTrivia, trim, cancellationToken);
+
+            SyntaxTree tree = firstNode.SyntaxTree;
+
+            if (tree == null)
+                return false;
+
+            TextSpan span = TextSpan.FromBounds(
+                GetStartIndex(firstNode, includeExteriorTrivia, trim),
+                GetEndIndex(list.Last(), includeExteriorTrivia, trim));
+
+            return tree.IsMultiLineSpan(span, cancellationToken);
+        }
+        #endregion SyntaxList<T>
+
+        #region SyntaxNode
+        public static SyntaxTokenList GetModifiers(this SyntaxNode node)
+        {
+            if (node == null)
+                throw new ArgumentNullException(nameof(node));
+
+            switch (node.Kind())
+            {
+                case SyntaxKind.ClassDeclaration:
+                    return ((ClassDeclarationSyntax)node).Modifiers;
+                case SyntaxKind.ConstructorDeclaration:
+                    return ((ConstructorDeclarationSyntax)node).Modifiers;
+                case SyntaxKind.ConversionOperatorDeclaration:
+                    return ((ConversionOperatorDeclarationSyntax)node).Modifiers;
+                case SyntaxKind.DelegateDeclaration:
+                    return ((DelegateDeclarationSyntax)node).Modifiers;
+                case SyntaxKind.DestructorDeclaration:
+                    return ((DestructorDeclarationSyntax)node).Modifiers;
+                case SyntaxKind.EnumDeclaration:
+                    return ((EnumDeclarationSyntax)node).Modifiers;
+                case SyntaxKind.EventDeclaration:
+                    return ((EventDeclarationSyntax)node).Modifiers;
+                case SyntaxKind.EventFieldDeclaration:
+                    return ((EventFieldDeclarationSyntax)node).Modifiers;
+                case SyntaxKind.FieldDeclaration:
+                    return ((FieldDeclarationSyntax)node).Modifiers;
+                case SyntaxKind.IndexerDeclaration:
+                    return ((IndexerDeclarationSyntax)node).Modifiers;
+                case SyntaxKind.InterfaceDeclaration:
+                    return ((InterfaceDeclarationSyntax)node).Modifiers;
+                case SyntaxKind.MethodDeclaration:
+                    return ((MethodDeclarationSyntax)node).Modifiers;
+                case SyntaxKind.OperatorDeclaration:
+                    return ((OperatorDeclarationSyntax)node).Modifiers;
+                case SyntaxKind.PropertyDeclaration:
+                    return ((PropertyDeclarationSyntax)node).Modifiers;
+                case SyntaxKind.StructDeclaration:
+                    return ((StructDeclarationSyntax)node).Modifiers;
+                case SyntaxKind.IncompleteMember:
+                    return ((IncompleteMemberSyntax)node).Modifiers;
+                case SyntaxKind.GetAccessorDeclaration:
+                case SyntaxKind.SetAccessorDeclaration:
+                case SyntaxKind.AddAccessorDeclaration:
+                case SyntaxKind.RemoveAccessorDeclaration:
+                case SyntaxKind.UnknownAccessorDeclaration:
+                    return ((AccessorDeclarationSyntax)node).Modifiers;
+                case SyntaxKind.LocalDeclarationStatement:
+                    return ((LocalDeclarationStatementSyntax)node).Modifiers;
+                case SyntaxKind.LocalFunctionStatement:
+                    return ((LocalFunctionStatementSyntax)node).Modifiers;
+                case SyntaxKind.Parameter:
+                    return ((ParameterSyntax)node).Modifiers;
+                default:
+                    {
+                        Debug.Fail(node.Kind().ToString());
+                        return default(SyntaxTokenList);
+                    }
+            }
+        }
+        #endregion SyntaxNode
+
+        #region SyntaxNode
+        public static bool SupportsModifiers(this SyntaxNode node)
+        {
+            if (node == null)
+                throw new ArgumentNullException(nameof(node));
+
+            switch (node.Kind())
+            {
+                case SyntaxKind.ClassDeclaration:
+                case SyntaxKind.ConstructorDeclaration:
+                case SyntaxKind.ConversionOperatorDeclaration:
+                case SyntaxKind.DelegateDeclaration:
+                case SyntaxKind.DestructorDeclaration:
+                case SyntaxKind.EnumDeclaration:
+                case SyntaxKind.EventDeclaration:
+                case SyntaxKind.EventFieldDeclaration:
+                case SyntaxKind.FieldDeclaration:
+                case SyntaxKind.IndexerDeclaration:
+                case SyntaxKind.InterfaceDeclaration:
+                case SyntaxKind.MethodDeclaration:
+                case SyntaxKind.OperatorDeclaration:
+                case SyntaxKind.PropertyDeclaration:
+                case SyntaxKind.StructDeclaration:
+                case SyntaxKind.IncompleteMember:
+                case SyntaxKind.GetAccessorDeclaration:
+                case SyntaxKind.SetAccessorDeclaration:
+                case SyntaxKind.AddAccessorDeclaration:
+                case SyntaxKind.RemoveAccessorDeclaration:
+                case SyntaxKind.UnknownAccessorDeclaration:
+                case SyntaxKind.LocalDeclarationStatement:
+                case SyntaxKind.LocalFunctionStatement:
+                case SyntaxKind.Parameter:
+                    return true;
+            }
+
+            return false;
+        }
+
+        internal static TNode WithModifiers<TNode>(this TNode node, SyntaxTokenList modifiers) where TNode : SyntaxNode
+        {
+            if (node == null)
+                throw new ArgumentNullException(nameof(node));
+
+            switch (node.Kind())
+            {
+                case SyntaxKind.ClassDeclaration:
+                    return (TNode)(SyntaxNode)((ClassDeclarationSyntax)(SyntaxNode)node).WithModifiers(modifiers);
+                case SyntaxKind.ConstructorDeclaration:
+                    return (TNode)(SyntaxNode)((ConstructorDeclarationSyntax)(SyntaxNode)node).WithModifiers(modifiers);
+                case SyntaxKind.OperatorDeclaration:
+                    return (TNode)(SyntaxNode)((OperatorDeclarationSyntax)(SyntaxNode)node).WithModifiers(modifiers);
+                case SyntaxKind.ConversionOperatorDeclaration:
+                    return (TNode)(SyntaxNode)((ConversionOperatorDeclarationSyntax)(SyntaxNode)node).WithModifiers(modifiers);
+                case SyntaxKind.DelegateDeclaration:
+                    return (TNode)(SyntaxNode)((DelegateDeclarationSyntax)(SyntaxNode)node).WithModifiers(modifiers);
+                case SyntaxKind.DestructorDeclaration:
+                    return (TNode)(SyntaxNode)((DestructorDeclarationSyntax)(SyntaxNode)node).WithModifiers(modifiers);
+                case SyntaxKind.EnumDeclaration:
+                    return (TNode)(SyntaxNode)((EnumDeclarationSyntax)(SyntaxNode)node).WithModifiers(modifiers);
+                case SyntaxKind.EventDeclaration:
+                    return (TNode)(SyntaxNode)((EventDeclarationSyntax)(SyntaxNode)node).WithModifiers(modifiers);
+                case SyntaxKind.EventFieldDeclaration:
+                    return (TNode)(SyntaxNode)((EventFieldDeclarationSyntax)(SyntaxNode)node).WithModifiers(modifiers);
+                case SyntaxKind.FieldDeclaration:
+                    return (TNode)(SyntaxNode)((FieldDeclarationSyntax)(SyntaxNode)node).WithModifiers(modifiers);
+                case SyntaxKind.IndexerDeclaration:
+                    return (TNode)(SyntaxNode)((IndexerDeclarationSyntax)(SyntaxNode)node).WithModifiers(modifiers);
+                case SyntaxKind.InterfaceDeclaration:
+                    return (TNode)(SyntaxNode)((InterfaceDeclarationSyntax)(SyntaxNode)node).WithModifiers(modifiers);
+                case SyntaxKind.MethodDeclaration:
+                    return (TNode)(SyntaxNode)((MethodDeclarationSyntax)(SyntaxNode)node).WithModifiers(modifiers);
+                case SyntaxKind.PropertyDeclaration:
+                    return (TNode)(SyntaxNode)((PropertyDeclarationSyntax)(SyntaxNode)node).WithModifiers(modifiers);
+                case SyntaxKind.StructDeclaration:
+                    return (TNode)(SyntaxNode)((StructDeclarationSyntax)(SyntaxNode)node).WithModifiers(modifiers);
+                case SyntaxKind.IncompleteMember:
+                    return (TNode)(SyntaxNode)((IncompleteMemberSyntax)(SyntaxNode)node).WithModifiers(modifiers);
+                case SyntaxKind.GetAccessorDeclaration:
+                case SyntaxKind.SetAccessorDeclaration:
+                case SyntaxKind.AddAccessorDeclaration:
+                case SyntaxKind.RemoveAccessorDeclaration:
+                case SyntaxKind.UnknownAccessorDeclaration:
+                    return (TNode)(SyntaxNode)((AccessorDeclarationSyntax)(SyntaxNode)node).WithModifiers(modifiers);
+                case SyntaxKind.LocalDeclarationStatement:
+                    return (TNode)(SyntaxNode)((LocalDeclarationStatementSyntax)(SyntaxNode)node).WithModifiers(modifiers);
+                case SyntaxKind.LocalFunctionStatement:
+                    return (TNode)(SyntaxNode)((LocalFunctionStatementSyntax)(SyntaxNode)node).WithModifiers(modifiers);
+                case SyntaxKind.Parameter:
+                    return (TNode)(SyntaxNode)((ParameterSyntax)(SyntaxNode)node).WithModifiers(modifiers);
+                default:
+                    {
+                        Debug.Fail(node.Kind().ToString());
+                        return node;
+                    }
+            }
+        }
+
+        public static bool SupportsExpressionBody(this SyntaxNode node)
+        {
+            switch (node?.Kind())
+            {
+                case SyntaxKind.MethodDeclaration:
+                case SyntaxKind.PropertyDeclaration:
+                case SyntaxKind.IndexerDeclaration:
+                case SyntaxKind.OperatorDeclaration:
+                case SyntaxKind.ConversionOperatorDeclaration:
+                case SyntaxKind.ConstructorDeclaration:
+                case SyntaxKind.DestructorDeclaration:
+                case SyntaxKind.GetAccessorDeclaration:
+                case SyntaxKind.SetAccessorDeclaration:
+                case SyntaxKind.AddAccessorDeclaration:
+                case SyntaxKind.RemoveAccessorDeclaration:
+                    return true;
+                default:
+                    return false;
+            }
+        }
+
+        internal static string GetTitle(this SyntaxNode node)
+        {
+            switch (node.Kind())
+            {
+                case SyntaxKind.IfStatement:
+                    return "if statement";
+                case SyntaxKind.ElseClause:
+                    return "else clause";
+                case SyntaxKind.DoStatement:
+                    return "do statement";
+                case SyntaxKind.ForEachStatement:
+                case SyntaxKind.ForEachVariableStatement:
+                    return "foreach statement";
+                case SyntaxKind.ForStatement:
+                    return "for statement";
+                case SyntaxKind.UsingStatement:
+                    return "using statement";
+                case SyntaxKind.WhileStatement:
+                    return "while statement";
+                case SyntaxKind.LockStatement:
+                    return "lock statement";
+                case SyntaxKind.FixedStatement:
+                    return "fixed statement";
+                case SyntaxKind.MethodDeclaration:
+                    return "method";
+                case SyntaxKind.OperatorDeclaration:
+                    return "operator method";
+                case SyntaxKind.ConversionOperatorDeclaration:
+                    return "conversion method";
+                case SyntaxKind.ConstructorDeclaration:
+                    return "constructor";
+                case SyntaxKind.PropertyDeclaration:
+                    return "property";
+                case SyntaxKind.IndexerDeclaration:
+                    return "indexer";
+                case SyntaxKind.EventDeclaration:
+                case SyntaxKind.EventFieldDeclaration:
+                    return "event";
+                case SyntaxKind.FieldDeclaration:
+                    return "field";
+                case SyntaxKind.NamespaceDeclaration:
+                    return "namespace";
+                case SyntaxKind.ClassDeclaration:
+                    return "class";
+                case SyntaxKind.StructDeclaration:
+                    return "struct";
+                case SyntaxKind.InterfaceDeclaration:
+                    return "interface";
+                case SyntaxKind.EnumDeclaration:
+                    return "enum";
+                default:
+                    {
+                        Debug.Fail(node.Kind().ToString());
+
+                        if (node is StatementSyntax)
+                            return "statement";
+
+                        if (node is MemberDeclarationSyntax)
+                            return "member";
+
+                        return "";
+                    }
+            }
+        }
+
+        internal static bool IsNestedMethod(this SyntaxNode node)
+        {
+            return node?.IsKind(
+                SyntaxKind.SimpleLambdaExpression,
+                SyntaxKind.ParenthesizedLambdaExpression,
+                SyntaxKind.AnonymousMethodExpression,
+                SyntaxKind.LocalFunctionStatement) == true;
+        }
+
+        internal static IEnumerable<DirectiveTriviaSyntax> DescendantDirectives(this SyntaxNode node)
+        {
+            foreach (SyntaxTrivia trivia in node.DescendantTrivia(descendIntoTrivia: true))
+            {
+                if (trivia.IsDirective && trivia.HasStructure)
+                {
+                    var directive = trivia.GetStructure() as DirectiveTriviaSyntax;
+
+                    if (directive != null)
+                        yield return directive;
+                }
+            }
+        }
+
+        internal static IEnumerable<DirectiveTriviaSyntax> DescendantRegionDirectives(this SyntaxNode node)
+        {
+            foreach (SyntaxNode descendant in node.DescendantNodes(descendIntoTrivia: true))
+            {
+                if (descendant.IsKind(SyntaxKind.RegionDirectiveTrivia, SyntaxKind.EndRegionDirectiveTrivia))
+                    yield return (DirectiveTriviaSyntax)descendant;
+            }
+        }
+
+        public static bool IsDescendantOf(this SyntaxNode node, SyntaxKind kind, bool ascendOutOfTrivia = true)
+        {
+            if (node == null)
+                throw new ArgumentNullException(nameof(node));
+
+            return node.Ancestors(ascendOutOfTrivia).Any(f => f.IsKind(kind));
+        }
+
+        public static bool IsBooleanLiteralExpression(this SyntaxNode node)
+        {
+            return node?.IsKind(SyntaxKind.TrueLiteralExpression, SyntaxKind.FalseLiteralExpression) == true;
+        }
+
+        public static bool IsNumericLiteralExpression(this SyntaxNode node, int value)
+        {
+            if (node == null)
+                throw new ArgumentNullException(nameof(node));
+
+            if (node.IsKind(SyntaxKind.NumericLiteralExpression))
+            {
+                object tokenValue = ((LiteralExpressionSyntax)node).Token.Value;
+
+                return tokenValue is int
+                    && (int)tokenValue == value;
+            }
+
+            return false;
+        }
+
+        internal static bool IsNumericLiteralExpression(this SyntaxNode node, string valueText)
+        {
+            if (node == null)
+                throw new ArgumentNullException(nameof(node));
+
+            return node.IsKind(SyntaxKind.NumericLiteralExpression)
+                && string.Equals(((LiteralExpressionSyntax)node).Token.ValueText, valueText, StringComparison.Ordinal);
+        }
+
+        public static bool IsKind(this SyntaxNode node, SyntaxKind kind1, SyntaxKind kind2)
+        {
+            if (node == null)
+                return false;
+
+            SyntaxKind kind = node.Kind();
+
+            return kind == kind1
+                || kind == kind2;
+        }
+
+        public static bool IsKind(this SyntaxNode node, SyntaxKind kind1, SyntaxKind kind2, SyntaxKind kind3)
+        {
+            if (node == null)
+                return false;
+
+            SyntaxKind kind = node.Kind();
+
+            return kind == kind1
+                || kind == kind2
+                || kind == kind3;
+        }
+
+        public static bool IsKind(this SyntaxNode node, SyntaxKind kind1, SyntaxKind kind2, SyntaxKind kind3, SyntaxKind kind4)
+        {
+            if (node == null)
+                return false;
+
+            SyntaxKind kind = node.Kind();
+
+            return kind == kind1
+                || kind == kind2
+                || kind == kind3
+                || kind == kind4;
+        }
+
+        public static bool IsKind(this SyntaxNode node, SyntaxKind kind1, SyntaxKind kind2, SyntaxKind kind3, SyntaxKind kind4, SyntaxKind kind5)
+        {
+            if (node == null)
+                return false;
+
+            SyntaxKind kind = node.Kind();
+
+            return kind == kind1
+                || kind == kind2
+                || kind == kind3
+                || kind == kind4
+                || kind == kind5;
+        }
+
+        public static bool IsKind(this SyntaxNode node, SyntaxKind kind1, SyntaxKind kind2, SyntaxKind kind3, SyntaxKind kind4, SyntaxKind kind5, SyntaxKind kind6)
+        {
+            if (node == null)
+                return false;
+
+            SyntaxKind kind = node.Kind();
+
+            return kind == kind1
+                || kind == kind2
+                || kind == kind3
+                || kind == kind4
+                || kind == kind5
+                || kind == kind6;
+        }
+
+        public static bool IsParentKind(this SyntaxNode node, SyntaxKind kind)
+        {
+            return node?.Parent.IsKind(kind) == true;
+        }
+
+        public static bool IsParentKind(this SyntaxNode node, SyntaxKind kind1, SyntaxKind kind2)
+        {
+            return node != null
+                && IsKind(node.Parent, kind1, kind2);
+        }
+
+        public static bool IsParentKind(this SyntaxNode node, SyntaxKind kind1, SyntaxKind kind2, SyntaxKind kind3)
+        {
+            return node != null
+                && IsKind(node.Parent, kind1, kind2, kind3);
+        }
+
+        public static bool IsParentKind(this SyntaxNode node, SyntaxKind kind1, SyntaxKind kind2, SyntaxKind kind3, SyntaxKind kind4)
+        {
+            return node != null
+                && IsKind(node.Parent, kind1, kind2, kind3, kind4);
+        }
+
+        public static bool IsParentKind(this SyntaxNode node, SyntaxKind kind1, SyntaxKind kind2, SyntaxKind kind3, SyntaxKind kind4, SyntaxKind kind5)
+        {
+            return node != null
+                && IsKind(node.Parent, kind1, kind2, kind3, kind4, kind5);
+        }
+
+        public static bool IsParentKind(this SyntaxNode node, SyntaxKind kind1, SyntaxKind kind2, SyntaxKind kind3, SyntaxKind kind4, SyntaxKind kind5, SyntaxKind kind6)
+        {
+            return node != null
+                && IsKind(node.Parent, kind1, kind2, kind3, kind4, kind5, kind6);
+        }
+
+        public static bool IsSingleLine(
+            this SyntaxNode node,
+            bool includeExteriorTrivia = true,
+            bool trim = true,
+            CancellationToken cancellationToken = default(CancellationToken))
+        {
+            if (node == null)
+                throw new ArgumentNullException(nameof(node));
+
+            SyntaxTree syntaxTree = node.SyntaxTree;
+
+            if (syntaxTree != null)
+            {
+                TextSpan span = GetSpan(node, includeExteriorTrivia, trim);
+
+                return syntaxTree.IsSingleLineSpan(span, cancellationToken);
+            }
+            else
+            {
+                return false;
+            }
+        }
+
+        public static bool IsMultiLine(
+            this SyntaxNode node,
+            bool includeExteriorTrivia = true,
+            bool trim = true,
+            CancellationToken cancellationToken = default(CancellationToken))
+        {
+            if (node == null)
+                throw new ArgumentNullException(nameof(node));
+
+            SyntaxTree syntaxTree = node.SyntaxTree;
+
+            if (syntaxTree != null)
+            {
+                TextSpan span = GetSpan(node, includeExteriorTrivia, trim);
+
+                return syntaxTree.IsMultiLineSpan(span, cancellationToken);
+            }
+            else
+            {
+                return false;
+            }
+        }
+
+        private static TextSpan GetSpan(SyntaxNode node, bool includeExteriorTrivia, bool trim)
+        {
+            return TextSpan.FromBounds(
+                GetStartIndex(node, includeExteriorTrivia, trim),
+                GetEndIndex(node, includeExteriorTrivia, trim));
+        }
+
+        private static int GetStartIndex(SyntaxNode node, bool includeExteriorTrivia, bool trim)
+        {
+            if (!includeExteriorTrivia)
+                return node.Span.Start;
+
+            int start = node.FullSpan.Start;
+
+            if (trim)
+            {
+                SyntaxTriviaList leading = node.GetLeadingTrivia();
+
+                for (int i = 0; i < leading.Count; i++)
+                {
+                    if (!leading[i].IsWhitespaceOrEndOfLineTrivia())
+                        break;
+
+                    start = leading[i].Span.End;
+                }
+            }
+
+            return start;
+        }
+
+        private static int GetEndIndex(SyntaxNode node, bool includeExteriorTrivia, bool trim)
+        {
+            if (!includeExteriorTrivia)
+                return node.Span.End;
+
+            int end = node.FullSpan.End;
+
+            if (trim)
+            {
+                SyntaxTriviaList trailing = node.GetTrailingTrivia();
+
+                for (int i = trailing.Count - 1; i >= 0; i--)
+                {
+                    if (!trailing[i].IsWhitespaceOrEndOfLineTrivia())
+                        break;
+
+                    end = trailing[i].SpanStart;
+                }
+            }
+
+            return end;
+        }
+
+        public static TNode TrimLeadingTrivia<TNode>(this TNode node) where TNode : SyntaxNode
+        {
+            if (node == null)
+                throw new ArgumentNullException(nameof(node));
+
+            SyntaxTriviaList leadingTrivia = node.GetLeadingTrivia();
+
+            SyntaxTriviaList newLeadingTrivia = leadingTrivia.TrimStart();
+
+            if (leadingTrivia.Count != newLeadingTrivia.Count)
+            {
+                return node.WithLeadingTrivia(newLeadingTrivia);
+            }
+            else
+            {
+                return node;
+            }
+        }
+
+        public static TNode TrimTrailingTrivia<TNode>(this TNode node) where TNode : SyntaxNode
+        {
+            if (node == null)
+                throw new ArgumentNullException(nameof(node));
+
+            SyntaxTriviaList trailingTrivia = node.GetTrailingTrivia();
+
+            SyntaxTriviaList newTrailingTrivia = trailingTrivia.TrimEnd();
+
+            if (trailingTrivia.Count != newTrailingTrivia.Count)
+            {
+                return node.WithTrailingTrivia(newTrailingTrivia);
+            }
+            else
+            {
+                return node;
+            }
+        }
+
+        public static TNode TrimTrivia<TNode>(this TNode node) where TNode : SyntaxNode
+        {
+            if (node == null)
+                throw new ArgumentNullException(nameof(node));
+
+            return node
+                .TrimLeadingTrivia()
+                .TrimTrailingTrivia();
+        }
+
+        internal static TextSpan TrimmedSpan(this SyntaxNode node)
+        {
+            if (node == null)
+                throw new ArgumentNullException(nameof(node));
+
+            return TextSpan.FromBounds(
+                GetStartIndex(node, includeExteriorTrivia: true, trim: true),
+                GetEndIndex(node, includeExteriorTrivia: true, trim: true));
+        }
+
+        public static SyntaxNode FirstAncestor(
+            this SyntaxNode node,
+            SyntaxKind kind,
+            bool ascendOutOfTrivia = true)
+        {
+            return FirstAncestor(node, f => f.IsKind(kind), ascendOutOfTrivia);
+        }
+
+        public static SyntaxNode FirstAncestor(
+            this SyntaxNode node,
+            SyntaxKind kind1,
+            SyntaxKind kind2,
+            bool ascendOutOfTrivia = true)
+        {
+            return FirstAncestor(node, f => f.IsKind(kind1, kind2), ascendOutOfTrivia);
+        }
+
+        public static SyntaxNode FirstAncestor(
+            this SyntaxNode node,
+            SyntaxKind kind1,
+            SyntaxKind kind2,
+            SyntaxKind kind3,
+            bool ascendOutOfTrivia = true)
+        {
+            return FirstAncestor(node, f => f.IsKind(kind1, kind2, kind3), ascendOutOfTrivia);
+        }
+
+        public static SyntaxNode FirstAncestor(this SyntaxNode node, Func<SyntaxNode, bool> predicate, bool ascendOutOfTrivia = true)
+        {
+            if (node == null)
+                throw new ArgumentNullException(nameof(node));
+
+            if (predicate == null)
+                throw new ArgumentNullException(nameof(predicate));
+
+            SyntaxNode parent = GetParent(node, ascendOutOfTrivia);
+
+            if (parent != null)
+            {
+                return FirstAncestorOrSelf(parent, predicate, ascendOutOfTrivia);
+            }
+            else
+            {
+                return null;
+            }
+        }
+
+        public static SyntaxNode FirstAncestorOrSelf(
+            this SyntaxNode node,
+            SyntaxKind kind,
+            bool ascendOutOfTrivia = true)
+        {
+            return FirstAncestorOrSelf(node, f => f.IsKind(kind), ascendOutOfTrivia);
+        }
+
+        public static SyntaxNode FirstAncestorOrSelf(
+            this SyntaxNode node,
+            SyntaxKind kind1,
+            SyntaxKind kind2,
+            bool ascendOutOfTrivia = true)
+        {
+            return FirstAncestorOrSelf(node, f => f.IsKind(kind1, kind2), ascendOutOfTrivia);
+        }
+
+        public static SyntaxNode FirstAncestorOrSelf(
+            this SyntaxNode node,
+            SyntaxKind kind1,
+            SyntaxKind kind2,
+            SyntaxKind kind3,
+            bool ascendOutOfTrivia = true)
+        {
+            return FirstAncestorOrSelf(node, f => f.IsKind(kind1, kind2, kind3), ascendOutOfTrivia);
+        }
+
+        public static SyntaxNode FirstAncestorOrSelf(this SyntaxNode node, Func<SyntaxNode, bool> predicate, bool ascendOutOfTrivia = true)
+        {
+            if (node == null)
+                throw new ArgumentNullException(nameof(node));
+
+            if (predicate == null)
+                throw new ArgumentNullException(nameof(predicate));
+
+            while (node != null)
+            {
+                if (predicate(node))
+                    return node;
+
+                node = GetParent(node, ascendOutOfTrivia);
+            }
+
+            return null;
+        }
+
+        private static SyntaxNode GetParent(SyntaxNode node, bool ascendOutOfTrivia)
+        {
+            SyntaxNode parent = node.Parent;
+
+            if (parent == null && ascendOutOfTrivia)
+            {
+                var structuredTrivia = node as IStructuredTriviaSyntax;
+
+                if (structuredTrivia != null)
+                    parent = structuredTrivia.ParentTrivia.Token.Parent;
+            }
+
+            return parent;
+        }
+
+        internal static TNode RemoveStatement<TNode>(this TNode node, StatementSyntax statement) where TNode : SyntaxNode
+        {
+            if (node == null)
+                throw new ArgumentNullException(nameof(node));
+
+            if (statement == null)
+                throw new ArgumentNullException(nameof(statement));
+
+            return node.RemoveNode(statement, RemoveHelper.GetRemoveOptions(statement));
+        }
+
+        internal static TNode RemoveModifier<TNode>(this TNode node, SyntaxKind modifierKind) where TNode : SyntaxNode
+        {
+            return ModifierHelper.RemoveModifier(node, modifierKind);
+        }
+
+        internal static TNode RemoveModifier<TNode>(this TNode node, SyntaxToken modifier) where TNode : SyntaxNode
+        {
+            return ModifierHelper.RemoveModifier(node, modifier);
+        }
+
+        internal static TNode InsertModifier<TNode>(this TNode node, SyntaxKind modifierKind, IModifierComparer comparer = null) where TNode : SyntaxNode
+        {
+            return ModifierHelper.InsertModifier(node, modifierKind, comparer);
+        }
+
+        internal static TNode InsertModifier<TNode>(this TNode node, SyntaxToken modifier, IModifierComparer comparer = null) where TNode : SyntaxNode
+        {
+            return ModifierHelper.InsertModifier(node, modifier, comparer);
+        }
+
+        public static TNode RemoveComments<TNode>(this TNode node, TextSpan? span = null) where TNode : SyntaxNode
+        {
+            return CommentRemover.RemoveComments(node, span);
+        }
+
+        public static TNode RemoveComments<TNode>(this TNode node, CommentRemoveOptions removeOptions, TextSpan? span = null) where TNode : SyntaxNode
+        {
+            return CommentRemover.RemoveComments(node, removeOptions, span);
+        }
+
+        public static TNode RemoveTrivia<TNode>(this TNode node, TextSpan? span = null) where TNode : SyntaxNode
+        {
+            if (node == null)
+                throw new ArgumentNullException(nameof(node));
+
+            return TriviaRemover.RemoveTrivia(node, span);
+        }
+
+        public static TNode RemoveWhitespaceOrEndOfLineTrivia<TNode>(this TNode node, TextSpan? span = null) where TNode : SyntaxNode
+        {
+            return WhitespaceOrEndOfLineTriviaRewriter.RemoveWhitespaceOrEndOfLineTrivia(node, span);
+        }
+
+        public static TNode ReplaceWhitespaceOrEndOfLineTrivia<TNode>(this TNode node, SyntaxTrivia replacementTrivia, TextSpan? span = null) where TNode : SyntaxNode
+        {
+            return WhitespaceOrEndOfLineTriviaRewriter.ReplaceWhitespaceOrEndOfLineTrivia(node, replacementTrivia, span);
+        }
+
+        internal static bool IsPartOfDocumentationComment(this SyntaxNode node)
+        {
+            while (node != null)
+            {
+                if (node.IsStructuredTrivia
+                    && node.IsKind(SyntaxKind.SingleLineDocumentationCommentTrivia, SyntaxKind.MultiLineDocumentationCommentTrivia))
+                {
+                    return true;
+                }
+
+                node = node.Parent;
+            }
+
+            return false;
+        }
+
+        internal static bool IsInExpressionTree(
+            this SyntaxNode node,
+            INamedTypeSymbol expressionType,
+            SemanticModel semanticModel,
+            CancellationToken cancellationToken = default(CancellationToken))
+        {
+            if (expressionType != null)
+            {
+                for (SyntaxNode current = node; current != null; current = current.Parent)
+                {
+                    if (current.IsKind(SyntaxKind.SimpleLambdaExpression, SyntaxKind.ParenthesizedLambdaExpression))
+                    {
+                        TypeInfo typeInfo = semanticModel.GetTypeInfo(current, cancellationToken);
+
+                        if (expressionType.Equals(typeInfo.ConvertedType?.OriginalDefinition))
+                            return true;
+                    }
+                }
+            }
+
+            return false;
+        }
+        #endregion SyntaxNode
+
+        #region SyntaxToken
+        public static bool IsAccessModifier(this SyntaxToken token)
+        {
+            switch (token.Kind())
+            {
+                case SyntaxKind.PublicKeyword:
+                case SyntaxKind.InternalKeyword:
+                case SyntaxKind.ProtectedKeyword:
+                case SyntaxKind.PrivateKeyword:
+                    return true;
+                default:
+                    return false;
+            }
+        }
+
+        public static bool IsKind(this SyntaxToken token, SyntaxKind kind1, SyntaxKind kind2)
+        {
+            SyntaxKind kind = token.Kind();
+
+            return kind == kind1
+                || kind == kind2;
+        }
+
+        public static bool IsKind(this SyntaxToken token, SyntaxKind kind1, SyntaxKind kind2, SyntaxKind kind3)
+        {
+            SyntaxKind kind = token.Kind();
+
+            return kind == kind1
+                || kind == kind2
+                || kind == kind3;
+        }
+
+        public static bool IsKind(this SyntaxToken token, SyntaxKind kind1, SyntaxKind kind2, SyntaxKind kind3, SyntaxKind kind4)
+        {
+            SyntaxKind kind = token.Kind();
+
+            return kind == kind1
+                || kind == kind2
+                || kind == kind3
+                || kind == kind4;
+        }
+
+        public static bool IsKind(this SyntaxToken token, SyntaxKind kind1, SyntaxKind kind2, SyntaxKind kind3, SyntaxKind kind4, SyntaxKind kind5)
+        {
+            SyntaxKind kind = token.Kind();
+
+            return kind == kind1
+                || kind == kind2
+                || kind == kind3
+                || kind == kind4
+                || kind == kind5;
+        }
+
+        public static bool IsKind(this SyntaxToken token, SyntaxKind kind1, SyntaxKind kind2, SyntaxKind kind3, SyntaxKind kind4, SyntaxKind kind5, SyntaxKind kind6)
+        {
+            SyntaxKind kind = token.Kind();
+
+            return kind == kind1
+                || kind == kind2
+                || kind == kind3
+                || kind == kind4
+                || kind == kind5
+                || kind == kind6;
+        }
+
+        public static SyntaxToken TrimLeadingTrivia(this SyntaxToken token)
+        {
+            SyntaxTriviaList leadingTrivia = token.LeadingTrivia;
+            SyntaxTriviaList newLeadingTrivia = leadingTrivia.TrimStart();
+
+            if (leadingTrivia.Count != newLeadingTrivia.Count)
+            {
+                return token.WithLeadingTrivia(newLeadingTrivia);
+            }
+            else
+            {
+                return token;
+            }
+        }
+
+        public static SyntaxToken TrimTrailingTrivia(this SyntaxToken token)
+        {
+            SyntaxTriviaList trailingTrivia = token.TrailingTrivia;
+            SyntaxTriviaList newTrailingTrivia = trailingTrivia.TrimEnd();
+
+            if (trailingTrivia.Count != newTrailingTrivia.Count)
+            {
+                return token.WithTrailingTrivia(newTrailingTrivia);
+            }
+            else
+            {
+                return token;
+            }
+        }
+
+        public static bool Contains(this SyntaxTokenList tokenList, SyntaxKind kind)
+        {
+            return tokenList.IndexOf(kind) != -1;
+        }
+
+        internal static bool ContainsAny(this SyntaxTokenList tokenList, SyntaxKind kind1, SyntaxKind kind2)
+        {
+            foreach (SyntaxToken token in tokenList)
+            {
+                SyntaxKind kind = token.Kind();
+
+                if (kind == kind1
+                    || kind == kind2)
+                {
+                    return true;
+                }
+            }
+
+            return false;
+        }
+
+        internal static bool ContainsAny(this SyntaxTokenList tokenList, SyntaxKind kind1, SyntaxKind kind2, SyntaxKind kind3)
+        {
+            foreach (SyntaxToken token in tokenList)
+            {
+                SyntaxKind kind = token.Kind();
+
+                if (kind == kind1
+                    || kind == kind2
+                    || kind == kind3)
+                {
+                    return true;
+                }
+            }
+
+            return false;
+        }
+
+        public static SyntaxToken TrimTrivia(this SyntaxToken token)
+        {
+            return token
+                .TrimLeadingTrivia()
+                .TrimTrailingTrivia();
+        }
+
+        public static bool IsParentKind(this SyntaxToken token, SyntaxKind kind)
+        {
+            return token.Parent.IsKind(kind);
+        }
+
+        public static bool IsParentKind(this SyntaxToken token, SyntaxKind kind1, SyntaxKind kind2)
+        {
+            return IsKind(token.Parent, kind1, kind2);
+        }
+
+        public static bool IsParentKind(this SyntaxToken token, SyntaxKind kind1, SyntaxKind kind2, SyntaxKind kind3)
+        {
+            return IsKind(token.Parent, kind1, kind2, kind3);
+        }
+        #endregion SyntaxToken
+
+        #region SyntaxTokenList
+        internal static SyntaxTokenList InsertModifier(this SyntaxTokenList modifiers, SyntaxKind modifierKind, IModifierComparer comparer)
+        {
+            return InsertModifier(modifiers, Token(modifierKind), comparer);
+        }
+
+        public static SyntaxTokenList InsertModifier(this SyntaxTokenList modifiers, SyntaxToken modifier, IModifierComparer comparer)
+        {
+            int index = 0;
+
+            if (modifiers.Any())
+            {
+                index = comparer.GetInsertIndex(modifiers, modifier);
+
+                if (index == 0)
+                {
+                    SyntaxToken firstModifier = modifiers[index];
+
+                    SyntaxTriviaList trivia = firstModifier.LeadingTrivia;
+
+                    if (trivia.Any())
+                    {
+                        SyntaxTriviaList leadingTrivia = modifier.LeadingTrivia;
+
+                        if (!leadingTrivia.IsSingleElasticMarker())
+                            trivia = trivia.AddRange(leadingTrivia);
+
+                        modifier = modifier.WithLeadingTrivia(trivia);
+
+                        modifiers = modifiers.ReplaceAt(index, firstModifier.WithoutLeadingTrivia());
+                    }
+                }
+            }
+
+            return modifiers.Insert(index, modifier);
+        }
+
+        internal static bool ContainsAccessModifier(this SyntaxTokenList tokenList)
+        {
+            return tokenList.Any(token => token.IsAccessModifier());
+        }
+
+        internal static Accessibility GetAccessibility(this SyntaxTokenList tokenList)
+        {
+            int count = tokenList.Count;
+
+            for (int i = 0; i < count; i++)
+            {
+                switch (tokenList[i].Kind())
+                {
+                    case SyntaxKind.PublicKeyword:
+                        return Accessibility.Public;
+                    case SyntaxKind.PrivateKeyword:
+                        return Accessibility.Private;
+                    case SyntaxKind.InternalKeyword:
+                        return GetAccessModifier(tokenList, i + 1, count, SyntaxKind.ProtectedKeyword, Accessibility.Internal);
+                    case SyntaxKind.ProtectedKeyword:
+                        return GetAccessModifier(tokenList, i + 1, count, SyntaxKind.InternalKeyword, Accessibility.Protected);
+                }
+            }
+
+            return Accessibility.NotApplicable;
+        }
+
+        private static Accessibility GetAccessModifier(SyntaxTokenList tokenList, int startIndex, int count, SyntaxKind kind, Accessibility accessModifier)
+        {
+            for (int i = startIndex; i < count; i++)
+            {
+                if (tokenList[i].Kind() == kind)
+                    return Accessibility.ProtectedOrInternal;
+            }
+
+            return accessModifier;
+        }
+
+        public static SyntaxToken Find(this SyntaxTokenList tokenList, SyntaxKind kind)
+        {
+            foreach (SyntaxToken token in tokenList)
+            {
+                if (token.IsKind(kind))
+                    return token;
+            }
+
+            return default(SyntaxToken);
+        }
+        #endregion SyntaxTokenList
+
+        #region SyntaxTrivia
+        public static bool IsKind(this SyntaxTrivia trivia, SyntaxKind kind1, SyntaxKind kind2)
+        {
+            SyntaxKind kind = trivia.Kind();
+
+            return kind == kind1
+                || kind == kind2;
+        }
+
+        public static bool IsKind(this SyntaxTrivia trivia, SyntaxKind kind1, SyntaxKind kind2, SyntaxKind kind3)
+        {
+            SyntaxKind kind = trivia.Kind();
+
+            return kind == kind1
+                || kind == kind2
+                || kind == kind3;
+        }
+
+        public static bool IsKind(this SyntaxTrivia trivia, SyntaxKind kind1, SyntaxKind kind2, SyntaxKind kind3, SyntaxKind kind4)
+        {
+            SyntaxKind kind = trivia.Kind();
+
+            return kind == kind1
+                || kind == kind2
+                || kind == kind3
+                || kind == kind4;
+        }
+
+        public static bool IsKind(this SyntaxTrivia trivia, SyntaxKind kind1, SyntaxKind kind2, SyntaxKind kind3, SyntaxKind kind4, SyntaxKind kind5)
+        {
+            SyntaxKind kind = trivia.Kind();
+
+            return kind == kind1
+                || kind == kind2
+                || kind == kind3
+                || kind == kind4
+                || kind == kind5;
+        }
+
+        public static bool IsKind(this SyntaxTrivia trivia, SyntaxKind kind1, SyntaxKind kind2, SyntaxKind kind3, SyntaxKind kind4, SyntaxKind kind5, SyntaxKind kind6)
+        {
+            SyntaxKind kind = trivia.Kind();
+
+            return kind == kind1
+                || kind == kind2
+                || kind == kind3
+                || kind == kind4
+                || kind == kind5
+                || kind == kind6;
+        }
+
+        public static bool IsWhitespaceTrivia(this SyntaxTrivia trivia)
+        {
+            return trivia.IsKind(SyntaxKind.WhitespaceTrivia);
+        }
+
+        public static bool IsEndOfLineTrivia(this SyntaxTrivia trivia)
+        {
+            return trivia.IsKind(SyntaxKind.EndOfLineTrivia);
+        }
+
+        public static bool IsWhitespaceOrEndOfLineTrivia(this SyntaxTrivia trivia)
+        {
+            return trivia.IsKind(SyntaxKind.WhitespaceTrivia, SyntaxKind.EndOfLineTrivia);
+        }
+
+        internal static bool IsElasticMarker(this SyntaxTrivia trivia)
+        {
+            return trivia.IsWhitespaceTrivia()
+                && trivia.Span.IsEmpty
+                && trivia.HasAnnotation(SyntaxAnnotation.ElasticAnnotation);
+        }
+        #endregion SyntaxTrivia
+
+        #region SyntaxTriviaList
+        public static int LastIndexOf(this SyntaxTriviaList triviaList, SyntaxKind kind)
+        {
+            for (int i = triviaList.Count - 1; i >= 0; i--)
+            {
+                if (triviaList[i].IsKind(kind))
+                    return i;
+            }
+
+            return -1;
+        }
+
+        public static bool Contains(this SyntaxTriviaList triviaList, SyntaxKind kind)
+        {
+            return triviaList.IndexOf(kind) != -1;
+        }
+
+        public static SyntaxTriviaList TrimStart(this SyntaxTriviaList triviaList)
+        {
+            for (int i = 0; i < triviaList.Count; i++)
+            {
+                if (!triviaList[i].IsWhitespaceOrEndOfLineTrivia())
+                {
+                    if (i > 0)
+                    {
+                        return TriviaList(triviaList.Skip(i));
+                    }
+                    else
+                    {
+                        return triviaList;
+                    }
+                }
+            }
+
+            return SyntaxTriviaList.Empty;
+        }
+
+        public static SyntaxTriviaList TrimEnd(this SyntaxTriviaList triviaList)
+        {
+            for (int i = triviaList.Count - 1; i >= 0; i--)
+            {
+                if (!triviaList[i].IsWhitespaceOrEndOfLineTrivia())
+                {
+                    if (i < triviaList.Count - 1)
+                    {
+                        return TriviaList(triviaList.Take(i + 1));
+                    }
+                    else
+                    {
+                        return triviaList;
+                    }
+                }
+            }
+
+            return SyntaxTriviaList.Empty;
+        }
+
+        internal static bool IsEmptyOrWhitespace(this SyntaxTriviaList triviaList)
+        {
+            if (!triviaList.Any())
+                return true;
+
+            foreach (SyntaxTrivia trivia in triviaList)
+            {
+                if (!trivia.IsWhitespaceOrEndOfLineTrivia())
+                    return false;
+            }
+
+            return true;
+        }
+
+        internal static SyntaxTriviaList EmptyIfWhitespace(this SyntaxTriviaList triviaList)
+        {
+            return (triviaList.IsEmptyOrWhitespace()) ? default(SyntaxTriviaList) : triviaList;
+        }
+
+        internal static bool IsSingleElasticMarker(this SyntaxTriviaList triviaList)
+        {
+            return triviaList.Count == 1
+                && triviaList[0].IsElasticMarker();
+        }
+        #endregion SyntaxTriviaList
+
+        #region TypeParameterConstraintClauseSyntax
+        internal static string NameText(this TypeParameterConstraintClauseSyntax constraintClause)
+        {
+            return constraintClause.Name.Identifier.ValueText;
+        }
+        
+        internal static SyntaxList<TypeParameterConstraintClauseSyntax> GetContainingList(this TypeParameterConstraintClauseSyntax constraintClause)
+        {
+            SyntaxNode parent = constraintClause.Parent;
+
+            switch (parent?.Kind())
+            {
+                case SyntaxKind.ClassDeclaration:
+                    return ((ClassDeclarationSyntax)parent).ConstraintClauses;
+                case SyntaxKind.DelegateDeclaration:
+                    return ((DelegateDeclarationSyntax)parent).ConstraintClauses;
+                case SyntaxKind.InterfaceDeclaration:
+                    return ((InterfaceDeclarationSyntax)parent).ConstraintClauses;
+                case SyntaxKind.LocalFunctionStatement:
+                    return ((LocalFunctionStatementSyntax)parent).ConstraintClauses;
+                case SyntaxKind.MethodDeclaration:
+                    return ((MethodDeclarationSyntax)parent).ConstraintClauses;
+                case SyntaxKind.StructDeclaration:
+                    return ((StructDeclarationSyntax)parent).ConstraintClauses;
+            }
+
+            return default(SyntaxList<TypeParameterConstraintClauseSyntax>);
+        }
+        #endregion TypeParameterConstraintClauseSyntax
+
+        #region TypeSyntax
+        public static bool IsVoid(this TypeSyntax type)
+        {
+            return type?.IsKind(SyntaxKind.PredefinedType) == true
+                && ((PredefinedTypeSyntax)type).Keyword.IsKind(SyntaxKind.VoidKeyword);
+        }
+        #endregion TypeSyntax
+
+        #region UsingStatementSyntax
+        public static CSharpSyntaxNode DeclarationOrExpression(this UsingStatementSyntax usingStatement)
+        {
+            if (usingStatement == null)
+                throw new ArgumentNullException(nameof(usingStatement));
+
+            CSharpSyntaxNode declaration = usingStatement.Declaration;
+
+            return declaration ?? usingStatement.Expression;
+        }
+        #endregion UsingStatementSyntax
+
+        #region VariableDeclarationSyntax
+        public static VariableDeclaratorSyntax SingleVariableOrDefault(this VariableDeclarationSyntax declaration)
+        {
+            if (declaration == null)
+                throw new ArgumentNullException(nameof(declaration));
+
+            SeparatedSyntaxList<VariableDeclaratorSyntax> variables = declaration.Variables;
+
+            return (variables.Count == 1)
+                ? variables.First()
+                : null;
+        }
+        #endregion VariableDeclarationSyntax
+
+        #region XmlElementSyntax
+        internal static bool IsLocalName(this XmlElementSyntax xmlElement, string localName)
+        {
+            return xmlElement.StartTag?.Name?.IsLocalName(localName) == true;
+        }
+
+        internal static bool IsLocalName(this XmlElementSyntax xmlElement, string localName1, string localName2)
+        {
+            return xmlElement.StartTag?.Name?.IsLocalName(localName1, localName2) == true;
+        }
+        #endregion XmlElementSyntax
+
+        #region XmlNameSyntax
+        internal static bool IsLocalName(this XmlNameSyntax xmlName, string localName)
+        {
+            string name = xmlName.LocalName.ValueText;
+
+            return string.Equals(name, localName, StringComparison.Ordinal);
+        }
+
+        internal static bool IsLocalName(this XmlNameSyntax xmlName, string localName1, string localName2)
+        {
+            string name = xmlName.LocalName.ValueText;
+
+            return string.Equals(name, localName1, StringComparison.Ordinal)
+                || string.Equals(name, localName2, StringComparison.Ordinal);
+        }
+        #endregion XmlNameSyntax
+
+        #region YieldStatementSyntax
+        public static bool IsYieldReturn(this YieldStatementSyntax yieldStatement)
+        {
+            return yieldStatement?.ReturnOrBreakKeyword.IsKind(SyntaxKind.ReturnKeyword) == true;
+        }
+
+        public static bool IsYieldBreak(this YieldStatementSyntax yieldStatement)
+        {
+            return yieldStatement?.ReturnOrBreakKeyword.IsKind(SyntaxKind.BreakKeyword) == true;
+        }
+        #endregion YieldStatementSyntax
+    }
+}