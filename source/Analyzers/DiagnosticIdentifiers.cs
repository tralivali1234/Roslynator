--- conflicted
+++ resolved
@@ -100,10 +100,7 @@
         public const string AddEmptyLineAfterLastStatementInDoStatement = Prefix + "1092";
         public const string RemoveFileWithNoCode = Prefix + "1093";
         public const string DeclareUsingDirectiveOnTopLevel = Prefix + "1094";
-<<<<<<< HEAD
         public const string UseCSharp6DictionaryInitializer = Prefix + "1095";
-=======
-        public const string UseBitwiseOperationInsteadOfHasFlag = Prefix + "1095";
->>>>>>> e4614fa9
+        public const string UseBitwiseOperationInsteadOfHasFlagMethod = Prefix + "1096";
     }
 }