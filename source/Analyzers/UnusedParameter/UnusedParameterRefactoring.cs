﻿// Copyright (c) Josef Pihrt. All rights reserved. Licensed under the Apache License, Version 2.0. See License.txt in the project root for license information.

using System;
using System.Collections.Generic;
using System.Diagnostics;
using System.Threading;
using System.Threading.Tasks;
using Microsoft.CodeAnalysis;
using Microsoft.CodeAnalysis.CSharp;
using Microsoft.CodeAnalysis.CSharp.Syntax;
using Microsoft.CodeAnalysis.Diagnostics;
using Roslynator.CSharp.Syntax;
using Roslynator.Utilities;

namespace Roslynator.CSharp.Analyzers.UnusedParameter
{
    internal static class UnusedParameterRefactoring
    {
        public static void AnalyzeConstructorDeclaration(SyntaxNodeAnalysisContext context)
        {
            var constructorDeclaration = (ConstructorDeclarationSyntax)context.Node;

            if (constructorDeclaration.ContainsDiagnostics)
                return;

            ParametersInfo parametersInfo = SyntaxInfo.ParametersInfo(constructorDeclaration);

            if (!parametersInfo.Success)
                return;

            if (ContainsOnlyThrowNewExpression(parametersInfo.Body))
                return;

            Analyze(context, parametersInfo);
        }

        public static void AnalyzeMethodDeclaration(SyntaxNodeAnalysisContext context, INamedTypeSymbol eventArgsSymbol)
        {
            var methodDeclaration = (MethodDeclarationSyntax)context.Node;

            if (methodDeclaration.ContainsDiagnostics)
                return;

            if (methodDeclaration.IsParentKind(SyntaxKind.InterfaceDeclaration))
                return;

            if (methodDeclaration.Modifiers.ContainsAny(SyntaxKind.AbstractKeyword, SyntaxKind.VirtualKeyword, SyntaxKind.OverrideKeyword))
                return;

            ParametersInfo parametersInfo = SyntaxInfo.ParametersInfo(methodDeclaration);

            if (!parametersInfo.Success)
                return;

            if (ContainsOnlyThrowNewExpression(parametersInfo.Body))
                return;

            IMethodSymbol methodSymbol = context.SemanticModel.GetDeclaredSymbol(methodDeclaration, context.CancellationToken);

            if (methodSymbol == null)
                return;

            if (SymbolUtility.IsEventHandlerMethod(methodSymbol, eventArgsSymbol))
                return;

            if (!methodSymbol.ExplicitInterfaceImplementations.IsDefaultOrEmpty)
                return;

            if (methodSymbol.ImplementsInterfaceMember())
                return;

            Dictionary<string, NodeSymbolInfo> unusedNodes = FindUnusedNodes(context, parametersInfo);

            if (unusedNodes.Count == 0)
                return;

            if (IsReferencedAsMethodGroup(context, methodDeclaration))
                return;

            foreach (KeyValuePair<string, NodeSymbolInfo> kvp in unusedNodes)
                ReportDiagnostic(context, kvp.Value.Node);
        }

        public static void AnalyzeOperatorDeclaration(SyntaxNodeAnalysisContext context)
        {
            var operatorDeclaration = (OperatorDeclarationSyntax)context.Node;

            if (operatorDeclaration.ContainsDiagnostics)
                return;

            ParametersInfo parametersInfo = SyntaxInfo.ParametersInfo(operatorDeclaration);

            if (!parametersInfo.Success)
                return;

            if (ContainsOnlyThrowNewExpression(parametersInfo.Body))
                return;

            Analyze(context, parametersInfo);
        }

        public static void AnalyzeConversionOperatorDeclaration(SyntaxNodeAnalysisContext context)
        {
            var conversionOperatorDeclaration = (ConversionOperatorDeclarationSyntax)context.Node;

            if (conversionOperatorDeclaration.ContainsDiagnostics)
                return;

            ParametersInfo parametersInfo = SyntaxInfo.ParametersInfo(conversionOperatorDeclaration);

            if (!parametersInfo.Success)
                return;

            if (ContainsOnlyThrowNewExpression(parametersInfo.Body))
                return;

            Analyze(context, parametersInfo);
        }

        public static void AnalyzeIndexerDeclaration(SyntaxNodeAnalysisContext context)
        {
            var indexerDeclaration = (IndexerDeclarationSyntax)context.Node;

            if (indexerDeclaration.ContainsDiagnostics)
                return;

            if (indexerDeclaration.IsParentKind(SyntaxKind.InterfaceDeclaration))
                return;

            if (indexerDeclaration.Modifiers.ContainsAny(SyntaxKind.AbstractKeyword, SyntaxKind.VirtualKeyword, SyntaxKind.OverrideKeyword))
                return;

            ParametersInfo parametersInfo = SyntaxInfo.ParametersInfo(indexerDeclaration);

            if (!parametersInfo.Success)
                return;

            if (ContainsOnlyThrowNewExpression(parametersInfo.Body))
                return;

            IPropertySymbol propertySymbol = context.SemanticModel.GetDeclaredSymbol(indexerDeclaration, context.CancellationToken);

            if (propertySymbol?.ExplicitInterfaceImplementations.IsDefaultOrEmpty != true)
                return;

            if (propertySymbol.ImplementsInterfaceMember())
                return;

            Analyze(context, parametersInfo, isIndexer: true);
        }

        public static void AnalyzeSimpleLambdaExpression(SyntaxNodeAnalysisContext context, INamedTypeSymbol eventArgsSymbol)
        {
            var lambda = (SimpleLambdaExpressionSyntax)context.Node;

            if (lambda.ContainsDiagnostics)
                return;

            ParametersInfo parametersInfo = SyntaxInfo.ParametersInfo(lambda);

            if (!parametersInfo.Success)
                return;

            var methodSymbol = (IMethodSymbol)context.SemanticModel.GetSymbol(lambda, context.CancellationToken);

            if (methodSymbol == null)
                return;

            if (SymbolUtility.IsEventHandlerMethod(methodSymbol, eventArgsSymbol))
                return;

            Analyze(context, parametersInfo);
        }

        public static void AnalyzeParenthesizedLambdaExpression(SyntaxNodeAnalysisContext context, INamedTypeSymbol eventArgsSymbol)
        {
            var lambda = (ParenthesizedLambdaExpressionSyntax)context.Node;

            if (lambda.ContainsDiagnostics)
                return;

            ParametersInfo parametersInfo = SyntaxInfo.ParametersInfo(lambda);

            if (!parametersInfo.Success)
                return;

            var methodSymbol = (IMethodSymbol)context.SemanticModel.GetSymbol(lambda, context.CancellationToken);

            if (methodSymbol == null)
                return;

            if (SymbolUtility.IsEventHandlerMethod(methodSymbol, eventArgsSymbol))
                return;

            Analyze(context, parametersInfo);
        }

        public static void AnalyzeAnonymousMethodExpression(SyntaxNodeAnalysisContext context, INamedTypeSymbol eventArgsSymbol)
        {
            var anonymousMethod = (AnonymousMethodExpressionSyntax)context.Node;

            if (anonymousMethod.ContainsDiagnostics)
                return;

            ParametersInfo parametersInfo = SyntaxInfo.ParametersInfo(anonymousMethod);

            if (!parametersInfo.Success)
                return;

            var methodSymbol = (IMethodSymbol)context.SemanticModel.GetSymbol(anonymousMethod, context.CancellationToken);

            if (methodSymbol == null)
                return;

            if (SymbolUtility.IsEventHandlerMethod(methodSymbol, eventArgsSymbol))
                return;

            Analyze(context, parametersInfo);
        }

        private static void Analyze(SyntaxNodeAnalysisContext context, ParametersInfo parametersInfo, bool isIndexer = false)
        {
            foreach (KeyValuePair<string, NodeSymbolInfo> kvp in FindUnusedNodes(context, parametersInfo, isIndexer))
                ReportDiagnostic(context, kvp.Value.Node);
        }

        private static Dictionary<string, NodeSymbolInfo> FindUnusedNodes(SyntaxNodeAnalysisContext context, ParametersInfo parametersInfo, bool isIndexer = false)
        {
            UnusedParameterWalker walker = UnusedParameterWalkerCache.Acquire(context.SemanticModel, context.CancellationToken, isIndexer);

            if (parametersInfo.Parameter != null
                && !StringUtility.IsOneOrManyUnderscores(parametersInfo.Parameter.Identifier.ValueText))
            {
                walker.AddParameter(parametersInfo.Parameter);
            }
            else
            {
                foreach (ParameterSyntax parameter in parametersInfo.Parameters)
                {
                    if (!StringUtility.IsOneOrManyUnderscores(parameter.Identifier.ValueText))
                        walker.AddParameter(parameter);
                }
            }

            foreach (TypeParameterSyntax typeParameter in parametersInfo.TypeParameters)
            {
                walker.AddTypeParameter(typeParameter);
                walker.IsAnyTypeParameter = true;
            }

            if (walker.Nodes.Count == 0)
                return walker.Nodes;

            walker.Visit(parametersInfo.Node);

            return UnusedParameterWalkerCache.GetNodesAndRelease(walker);
        }

        private static void ReportDiagnostic(SyntaxNodeAnalysisContext context, SyntaxNode node)
        {
            if (node is ParameterSyntax parameter)
            {
                if (parameter.IsThis())
                {
                    context.ReportDiagnostic(DiagnosticDescriptors.UnusedThisParameter, parameter, parameter.Identifier.ValueText);
                }
                else
                {
                    context.ReportDiagnostic(DiagnosticDescriptors.UnusedParameter, parameter, parameter.Identifier.ValueText);
                }
            }
            else if (node is TypeParameterSyntax typeParameter)
            {
                context.ReportDiagnostic(DiagnosticDescriptors.UnusedTypeParameter, typeParameter, typeParameter.Identifier.ValueText);
            }
            else
            {
                Debug.Assert(false, node.ToString());
            }
        }

        //TODO: UnusedMemberWalker
        private static bool IsReferencedAsMethodGroup(SyntaxNodeAnalysisContext context, MethodDeclarationSyntax methodDeclaration)
        {
            ISymbol methodSymbol = context.SemanticModel.GetDeclaredSymbol(methodDeclaration, context.CancellationToken);

            string methodName = methodSymbol.Name;

            foreach (SyntaxReference syntaxReference in methodSymbol.ContainingType.DeclaringSyntaxReferences)
            {
                SyntaxNode typeDeclaration = syntaxReference.GetSyntax(context.CancellationToken);

                SemanticModel semanticModel = null;

                foreach (SyntaxNode node in typeDeclaration.DescendantNodes())
                {
                    if (node.IsKind(SyntaxKind.IdentifierName))
                    {
                        var identifierName = (IdentifierNameSyntax)node;

                        if (string.Equals(methodName, identifierName.Identifier.ValueText, StringComparison.Ordinal)
                            && !IsInvoked(identifierName))
                        {
                            if (semanticModel == null)
                            {
                                semanticModel = (context.SemanticModel.SyntaxTree == typeDeclaration.SyntaxTree)
                                    ? context.SemanticModel
                                    : context.Compilation.GetSemanticModel(typeDeclaration.SyntaxTree);
                            }

                            if (methodSymbol.Equals(semanticModel.GetSymbol(identifierName, context.CancellationToken)))
                                return true;
                        }
                    }
                }
            }

            return false;
        }

        private static bool IsInvoked(IdentifierNameSyntax identifierName)
        {
            SyntaxNode parent = identifierName.Parent;

            switch (parent.Kind())
            {
                case SyntaxKind.InvocationExpression:
                    {
                        return true;
                    }
                case SyntaxKind.SimpleMemberAccessExpression:
                case SyntaxKind.MemberBindingExpression:
                    {
                        if (parent.IsParentKind(SyntaxKind.InvocationExpression))
                            return true;

                        break;
                    }
            }

            return false;
        }

        private static bool ContainsOnlyThrowNewExpression(CSharpSyntaxNode node)
        {
            switch (node?.Kind())
            {
                case SyntaxKind.Block:
<<<<<<< HEAD
                    return ContainsOnlyThrowNewException((BlockSyntax)node, semanticModel, cancellationToken);
=======
                    return ContainsOnlyThrowNewExpression((BlockSyntax)node);
                case SyntaxKind.ArrowExpressionClause:
                    return ContainsOnlyThrowNewExpression((ArrowExpressionClauseSyntax)node);
>>>>>>> f42e0164
                case SyntaxKind.AccessorList:
                    {
                        return ((AccessorListSyntax)node)
                            .Accessors
<<<<<<< HEAD
                            .All(f => ContainsOnlyThrowNewException(f.Body, semanticModel, cancellationToken));
=======
                            .All(f => ContainsOnlyThrowNewExpression(f.BodyOrExpressionBody()));
>>>>>>> f42e0164
                    }
            }

            return false;
        }

        private static bool ContainsOnlyThrowNewExpression(BlockSyntax body)
        {
            StatementSyntax statement = body?.Statements.SingleOrDefault(shouldThrow: false);

            if (statement?.IsKind(SyntaxKind.ThrowStatement) == true)
            {
                var throwStatement = (ThrowStatementSyntax)statement;

                return throwStatement.Expression?.IsKind(SyntaxKind.ObjectCreationExpression) == true;
            }

            return false;
        }

<<<<<<< HEAD
        private static bool IsThrowNewException(ExpressionSyntax expression, SemanticModel semanticModel, CancellationToken cancellationToken)
        {
            if (expression?.IsKind(SyntaxKind.ObjectCreationExpression) == true)
            {
                var objectCreation = (ObjectCreationExpressionSyntax)expression;

                ITypeSymbol typeSymbol = semanticModel.GetTypeSymbol(objectCreation, cancellationToken);

                if (typeSymbol != null)
                {
                    if (typeSymbol.Equals(semanticModel.GetTypeByMetadataName(MetadataNames.System_NotImplementedException))
                        || typeSymbol.Equals(semanticModel.GetTypeByMetadataName(MetadataNames.System_NotSupportedException)))
                    {
                        return true;
                    }
                }
=======
        private static bool ContainsOnlyThrowNewExpression(ArrowExpressionClauseSyntax expressionBody)
        {
            ExpressionSyntax expression = expressionBody?.Expression;

            if (expression?.IsKind(SyntaxKind.ThrowExpression) == true)
            {
                var throwExpression = (ThrowExpressionSyntax)expression;

                return throwExpression.Expression?.IsKind(SyntaxKind.ObjectCreationExpression) == true;
>>>>>>> f42e0164
            }

            return false;
        }

        public static Task<Document> RefactorAsync(
            Document document,
            TypeParameterSyntax typeParameter,
            CancellationToken cancellationToken)
        {
            SyntaxNode node = typeParameter;

            var typeParameterList = (TypeParameterListSyntax)typeParameter.Parent;

            if (typeParameterList.Parameters.Count == 1)
                node = typeParameterList;

            SyntaxRemoveOptions options = RemoveHelper.DefaultRemoveOptions;

            if (node.GetLeadingTrivia().All(f => f.IsWhitespaceTrivia()))
                options &= ~SyntaxRemoveOptions.KeepLeadingTrivia;

            if (node.GetTrailingTrivia().All(f => f.IsWhitespaceTrivia()))
                options &= ~SyntaxRemoveOptions.KeepTrailingTrivia;

            return document.RemoveNodeAsync(node, options, cancellationToken);
        }
    }
}<|MERGE_RESOLUTION|>--- conflicted
+++ resolved
@@ -346,22 +346,12 @@
             switch (node?.Kind())
             {
                 case SyntaxKind.Block:
-<<<<<<< HEAD
-                    return ContainsOnlyThrowNewException((BlockSyntax)node, semanticModel, cancellationToken);
-=======
                     return ContainsOnlyThrowNewExpression((BlockSyntax)node);
-                case SyntaxKind.ArrowExpressionClause:
-                    return ContainsOnlyThrowNewExpression((ArrowExpressionClauseSyntax)node);
->>>>>>> f42e0164
                 case SyntaxKind.AccessorList:
                     {
                         return ((AccessorListSyntax)node)
                             .Accessors
-<<<<<<< HEAD
-                            .All(f => ContainsOnlyThrowNewException(f.Body, semanticModel, cancellationToken));
-=======
-                            .All(f => ContainsOnlyThrowNewExpression(f.BodyOrExpressionBody()));
->>>>>>> f42e0164
+                            .All(f => ContainsOnlyThrowNewExpression(f.Body));
                     }
             }
 
@@ -377,39 +367,6 @@
                 var throwStatement = (ThrowStatementSyntax)statement;
 
                 return throwStatement.Expression?.IsKind(SyntaxKind.ObjectCreationExpression) == true;
-            }
-
-            return false;
-        }
-
-<<<<<<< HEAD
-        private static bool IsThrowNewException(ExpressionSyntax expression, SemanticModel semanticModel, CancellationToken cancellationToken)
-        {
-            if (expression?.IsKind(SyntaxKind.ObjectCreationExpression) == true)
-            {
-                var objectCreation = (ObjectCreationExpressionSyntax)expression;
-
-                ITypeSymbol typeSymbol = semanticModel.GetTypeSymbol(objectCreation, cancellationToken);
-
-                if (typeSymbol != null)
-                {
-                    if (typeSymbol.Equals(semanticModel.GetTypeByMetadataName(MetadataNames.System_NotImplementedException))
-                        || typeSymbol.Equals(semanticModel.GetTypeByMetadataName(MetadataNames.System_NotSupportedException)))
-                    {
-                        return true;
-                    }
-                }
-=======
-        private static bool ContainsOnlyThrowNewExpression(ArrowExpressionClauseSyntax expressionBody)
-        {
-            ExpressionSyntax expression = expressionBody?.Expression;
-
-            if (expression?.IsKind(SyntaxKind.ThrowExpression) == true)
-            {
-                var throwExpression = (ThrowExpressionSyntax)expression;
-
-                return throwExpression.Expression?.IsKind(SyntaxKind.ObjectCreationExpression) == true;
->>>>>>> f42e0164
             }
 
             return false;
