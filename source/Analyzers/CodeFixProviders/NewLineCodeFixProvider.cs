﻿// Copyright (c) Josef Pihrt. All rights reserved. Licensed under the Apache License, Version 2.0. See License.txt in the project root for license information.

using System.Collections.Immutable;
using System.Composition;
using System.Threading.Tasks;
using Microsoft.CodeAnalysis;
using Microsoft.CodeAnalysis.CodeActions;
using Microsoft.CodeAnalysis.CodeFixes;
using Roslynator.CSharp.Refactorings;

namespace Roslynator.CSharp.CodeFixes
{
    [ExportCodeFixProvider(LanguageNames.CSharp, Name = nameof(NewLineCodeFixProvider))]
    [Shared]
    public class NewLineCodeFixProvider : BaseCodeFixProvider
    {
        public sealed override ImmutableArray<string> FixableDiagnosticIds
        {
            get
            {
                return ImmutableArray.Create(
                    DiagnosticIdentifiers.UseLinefeedAsNewLine,
                    DiagnosticIdentifiers.UseCarriageReturnAndLinefeedAsNewLine);
            }
        }

        public sealed override Task RegisterCodeFixesAsync(CodeFixContext context)
        {
            foreach (Diagnostic diagnostic in context.Diagnostics)
            {
                switch (diagnostic.Id)
                {
                    case  DiagnosticIdentifiers.UseLinefeedAsNewLine:
                        {
                            CodeAction codeAction = CodeAction.Create(
                                "Use linefeed as newline",
                                cancellationToken => UseLinefeedAsNewLineRefactoring.RefactorAsync(context.Document, context.Span, cancellationToken),
                                GetEquivalenceKey(diagnostic));

                            context.RegisterCodeFix(codeAction, diagnostic);
                            break;
                        }
                    case  DiagnosticIdentifiers.UseCarriageReturnAndLinefeedAsNewLine:
                        {
                            CodeAction codeAction = CodeAction.Create(
                                "Use carriage return + linefeed as newline",
                                cancellationToken => UseCarriageReturnAndLinefeedAsNewLineRefactoring.RefactorAsync(context.Document, context.Span, cancellationToken),
                                GetEquivalenceKey(diagnostic));

                            context.RegisterCodeFix(codeAction, diagnostic);
                            break;
                        }
                }
            }

<<<<<<< HEAD
            var tcs = new TaskCompletionSource<object>();
            tcs.SetResult(null);

            return tcs.Task;
=======
            return Task.CompletedTask;
>>>>>>> 4acebedd
        }
    }
}
<|MERGE_RESOLUTION|>--- conflicted
+++ resolved
@@ -53,14 +53,7 @@
                 }
             }
 
-<<<<<<< HEAD
-            var tcs = new TaskCompletionSource<object>();
-            tcs.SetResult(null);
-
-            return tcs.Task;
-=======
-            return Task.CompletedTask;
->>>>>>> 4acebedd
+            return Task.FromResult(default(object));
         }
     }
 }
