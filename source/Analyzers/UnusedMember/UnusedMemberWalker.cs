--- conflicted
+++ resolved
@@ -162,18 +162,10 @@
         //    base.VisitArrayCreationExpression(node);
         //}
 
-<<<<<<< HEAD
-        public override void VisitArrayRankSpecifier(ArrayRankSpecifierSyntax node)
-        {
-            Debug.Assert(false, node.ToString());
-            base.VisitArrayRankSpecifier(node);
-        }
-=======
         //public override void VisitArrayRankSpecifier(ArrayRankSpecifierSyntax node)
         //{
         //    base.VisitArrayRankSpecifier(node);
         //}
->>>>>>> e89b45b2
 
         public override void VisitArrayType(ArrayTypeSyntax node)
         {
@@ -804,18 +796,10 @@
             base.VisitObjectCreationExpression(node);
         }
 
-<<<<<<< HEAD
-        public override void VisitOmittedArraySizeExpression(OmittedArraySizeExpressionSyntax node)
-        {
-            Debug.Assert(false, node.ToString());
-            base.VisitOmittedArraySizeExpression(node);
-        }
-=======
         //public override void VisitOmittedArraySizeExpression(OmittedArraySizeExpressionSyntax node)
         //{
         //    base.VisitOmittedArraySizeExpression(node);
         //}
->>>>>>> e89b45b2
 
         public override void VisitOmittedTypeArgument(OmittedTypeArgumentSyntax node)
         {
