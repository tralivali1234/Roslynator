--- conflicted
+++ resolved
@@ -99,13 +99,9 @@
     <Compile Include="UseIsOperatorInsteadOfAsOperator.cs" />
     <Compile Include="UseCoalesceExpressionInsteadOfIf.cs" />
     <Compile Include="UseLambdaExpressionInsteadOfAnonymousMethod.cs" />
-<<<<<<< HEAD
     <Compile Include="UseReadOnlyProperty.cs" />
-=======
-    <Compile Include="UseReadOnlyAutoProperty.cs" />
     <Compile Include="UseRegexInstanceInsteadOfStaticMethod.cs" />
     <Compile Include="UseRegularStringLiteralInsteadOfVerbatimStringLiteral.cs" />
->>>>>>> 36d22fd5
     <Compile Include="UseReturnInsteadOfAssignment.cs" />
     <Compile Include="ValueTypeCheckedForNull.cs" />
     <Compile Include="NullCheckOfUnconstrainedTypeParameter.cs" />
