﻿// Copyright (c) Josef Pihrt. All rights reserved. Licensed under the Apache License, Version 2.0. See License.txt in the project root for license information.

using System;
using System.Collections.Generic;

#pragma warning disable RCS1007, RCS1016, RCS1071, RCS1185, RCS1100, RCS1106, RCS1138, RCS1163, RCS1164, RCS1176

// x
namespace Roslynator.CSharp.Analyzers.Tests
{
    // x
    public static class ReplaceCommentWithDocumentationComment
    {
        // x1
        // x2
<<<<<<< HEAD
        private class FooLeading
=======
        private class Leading
>>>>>>> 8423588b
        {
            // x
            public string FieldName;

            // x
            public const string ConstantName = null;

            // x
<<<<<<< HEAD
            public FooLeading(object parameter)
=======
            public Leading(object parameter)
>>>>>>> 8423588b
            {
            }

            // x
<<<<<<< HEAD
            ~FooLeading()
=======
            ~Leading()
>>>>>>> 8423588b
            {
            }

            // x
            public event EventHandler EventName;

            // x
            public event EventHandler<EventArgs> EventName2
            {
                add { }
                remove { }
            }

            // x
            public string PropertyName { get; set; }

            // x
            public string this[int index]
            {
                get { return null; }
                set { }
            }

            // x
            public void MethodName<T>(object parameter)
            {
            }

            // x
<<<<<<< HEAD
            public static explicit operator FooLeading(string value)
            {
                return new FooLeading(null);
            }

            // x
            public static explicit operator string(FooLeading value)
=======
            public static explicit operator Leading(string value)
            {
                return new Leading(null);
            }

            // x
            public static explicit operator string(Leading value)
>>>>>>> 8423588b
            {
                return null;
            }

            // x
<<<<<<< HEAD
            public static FooLeading operator !(FooLeading value)
            {
                return new FooLeading(null);
=======
            public static Leading operator !(Leading value)
            {
                return new Leading(null);
>>>>>>> 8423588b
            }

            // x
            public enum EnumName
            {
                // x
                None
            }

            // x
            public interface InterfaceName<T>
            {
            }

            // x
            public struct StructName<T>
            {
            }

            // x
            public class ClassName<T>
            {
            }

            // x
            public delegate void DelegateName<T>(object parameter);

            // n

            /// <summary>
            /// x
            /// </summary>
            public class Foo2
            {
            }
        }

<<<<<<< HEAD
        // x1
        // x2
        private class FooTrailing // x
=======
        public class Trailing // x
>>>>>>> 8423588b
        {
            public string FieldName; // x

            public const string ConstantName = null; // x

<<<<<<< HEAD
            public FooTrailing(object parameter) // x
            {
            }

            ~FooTrailing() // x
            {
            }

            public event EventHandler EventName; // x

            public event EventHandler<EventArgs> EventName2
            {
                add { }
                remove { }
            } // x

            public string PropertyName { get; set; } // x

            public string this[int index] // x
=======
            public Trailing() // x
            {
            }

            public Trailing(object x) : base() // x
            {
            }

            public Trailing(string x) => MethodName(); // x

            public Trailing(int x) => // x
                MethodName();

            public Trailing(long x) // x
                => MethodName();

            ~Trailing() // x
            {
            }

            ~Trailing() => MethodName(); // x

            ~Trailing() => // x
                MethodName();

            ~Trailing() // x
                => MethodName();

            public event EventHandler EventName; // x

            public event EventHandler<EventArgs> EventName2 // x
            {
                add { }
                remove { }
            }

            public event EventHandler<EventArgs> EventName3 { add { } remove { } } // x

            public string PropertyName  // x
>>>>>>> 8423588b
            {
                get { return null; }
                set { }
            }

<<<<<<< HEAD
            public void MethodName<T>(object parameter) // x
            {
            }

            public static explicit operator FooTrailing(string value) // x
            {
                return new FooTrailing(null);
            }

            public static explicit operator string(FooTrailing value) // x
=======
            public string PropertyName2 { get; set; } // x

            public string PropertyName3 { get { return null; } set { } } // x

            public string PropertyName4 => null; // x

            public string PropertyName5 => // x
                null;

            public string PropertyName6 // x
                => null;

            public string this[object index] // x
            {
                get { return null; }
                set { }
            }

            public string this[string index] { get { return null; } set { } } // x

            public string this[int index] => null; // x

            public string this[long index] => // x
                null;

            public string this[double index] // x
                => null;

            public void MethodName() // x
            {
            }

            public void MethodName2() { } // x

            public void MethodName3() => MethodName(); // x

            public void MethodName4() => // x
                MethodName();

            public void MethodName5() // x
                => MethodName();

            public void MethodName<T>() where T : class // x
            {
            }

            public void MethodName2<T>() where T : class { } // x

            public void MethodName3<T>() where T : class => MethodName(); // x

            public void MethodName4<T>() where T : class => // x
                MethodName();

            public void MethodName5<T>() where T : class // x
                => MethodName();

            public static explicit operator Trailing(string value) // x
>>>>>>> 8423588b
            {
                return null;
            }

<<<<<<< HEAD
            public static FooTrailing operator !(FooTrailing value) // x
            {
                return new FooTrailing(null);
            }

            public enum EnumName // x
            {
                None // x
            }

            public interface InterfaceName<T> // x
            {
            }

            public struct StructName<T> // x
=======
            public static explicit operator Trailing(string value) { return null; } // x

            public static explicit operator Trailing(string value) => null; // x

            public static explicit operator Trailing(string value) => // x
                null;

            public static explicit operator Trailing(string value) // x
                => null;

            public static Trailing operator !(Trailing value) // x
            {
                return null;
            }

            public static Trailing operator !(Trailing value) { return null; } // x

            public static Trailing operator !(Trailing value) => null; // x

            public static Trailing operator !(Trailing value) => // x
                null;

            public static Trailing operator !(Trailing value) // x
                => null;

            public class ClassName // x
            {
            }

            public class ClassName2 : IFoo // x
            {
            }

            public class ClassName3 // x
                : IFoo
>>>>>>> 8423588b
            {
            }

            public class ClassName<T> // x
            {
            }

<<<<<<< HEAD
=======
            public class ClassName2<T> : IFoo // x
            {
            }

            public class ClassName3<T> // x
                : IFoo
            {
            }

            public class ClassName4<T> where T : class // x
            {
            }

            public class ClassName5<T> : IFoo // x
                where T : class
            {
            }

            public class ClassName6<T> // x
                : IFoo where T : class
            {
            }

            public struct StructName // x
            {
            }

            public struct StructName2 : IFoo // x
            {
            }

            public struct StructName3 // x
                : IFoo
            {
            }

            public struct StructName<T> // x
            {
            }

            public struct StructName2<T> : IFoo // x
            {
            }

            public struct StructName3<T> // x
                : IFoo
            {
            }

            public struct StructName4<T> where T : class // x
            {
            }

            public struct StructName5<T> : IFoo // x
                where T : class
            {
            }

            public struct StructName6<T> // x
                : IFoo where T : class
            {
            }

            public interface IInterfaceName // x
            {
            }

            public interface IInterfaceName2 : IFoo // x
            {
            }

            public interface IInterfaceName3 // x
                : IFoo
            {
            }

            public interface IInterfaceName<T> // x
            {
            }

            public interface IInterfaceName2<T> : IFoo // x
            {
            }

            public interface IInterfaceName3<T> // x
                : IFoo
            {
            }

            public interface IInterfaceName4<T> where T : class // x
            {
            }

            public interface IInterfaceName5<T> : IFoo // x
                where T : class
            {
            }

            public interface IInterfaceName6<T> // x
                : IFoo where T : class
            {
            }

            public enum EnumName // x
            {
                None // x
            }

>>>>>>> 8423588b
            public delegate void DelegateName<T>(object parameter); // x
        }

        // n

        /// <summary>
        /// x
        /// </summary>
<<<<<<< HEAD
        private class Foo
        {
        }
=======
        public interface IFoo
        {
        }

        /// <summary>
        /// 
        /// </summary>
        public class Trailing2 // x
        {
            /// <summary>
            /// 
            /// </summary>
            public string FieldName; // x

            /// <summary>
            /// 
            /// </summary>
            public const string ConstantName = null; // x

            /// <summary>
            /// 
            /// </summary>
            public Trailing2() // x
            {
            }

            /// <summary>
            /// 
            /// </summary>
            /// <param name="x"></param>
            public Trailing2(object x) : base() // x
            {
            }

            /// <summary>
            /// 
            /// </summary>
            /// <param name="x"></param>
            public Trailing2(string x) => MethodName(); // x

            /// <summary>
            /// 
            /// </summary>
            /// <param name="x"></param>
            public Trailing2(int x) => // x
                MethodName();

            /// <summary>
            /// 
            /// </summary>
            /// <param name="x"></param>
            public Trailing2(long x) // x
                => MethodName();

            /// <summary>
            /// 
            /// </summary>
            ~Trailing2() // x
            {
            }

            /// <summary>
            /// 
            /// </summary>
            ~Trailing2() => MethodName(); // x

            /// <summary>
            /// 
            /// </summary>
            ~Trailing2() => // x
                MethodName();

            /// <summary>
            /// 
            /// </summary>
            ~Trailing2() // x
                => MethodName();

            /// <summary>
            /// 
            /// </summary>
            public event EventHandler EventName; // x

            /// <summary>
            /// 
            /// </summary>
            public event EventHandler<EventArgs> EventName2 // x
            {
                add { }
                remove { }
            }

            /// <summary>
            /// 
            /// </summary>
            public event EventHandler<EventArgs> EventName3 { add { } remove { } } // x

            /// <summary>
            /// 
            /// </summary>
            public string PropertyName  // x
            {
                get { return null; }
                set { }
            }

            /// <summary>
            /// 
            /// </summary>
            public string PropertyName2 { get; set; } // x

            /// <summary>
            /// 
            /// </summary>
            public string PropertyName3 { get { return null; } set { } } // x

            /// <summary>
            /// 
            /// </summary>
            public string PropertyName4 => null; // x

            /// <summary>
            /// 
            /// </summary>
            public string PropertyName5 => // x
                null;

            /// <summary>
            /// 
            /// </summary>
            public string PropertyName6 // x
                => null;

            /// <summary>
            /// 
            /// </summary>
            /// <param name="index"></param>
            /// <returns></returns>
            public string this[object index] // x
            {
                get { return null; }
                set { }
            }

            /// <summary>
            /// 
            /// </summary>
            /// <param name="index"></param>
            /// <returns></returns>
            public string this[string index] { get { return null; } set { } } // x

            /// <summary>
            /// 
            /// </summary>
            /// <param name="index"></param>
            /// <returns></returns>
            public string this[int index] => null; // x

            /// <summary>
            /// 
            /// </summary>
            /// <param name="index"></param>
            /// <returns></returns>
            public string this[long index] => // x
                null;

            /// <summary>
            /// 
            /// </summary>
            /// <param name="index"></param>
            /// <returns></returns>
            public string this[double index] // x
                => null;

            /// <summary>
            /// 
            /// </summary>
            public void MethodName() // x
            {
            }

            /// <summary>
            /// 
            /// </summary>
            public void MethodName2() { } // x

            /// <summary>
            /// 
            /// </summary>
            public void MethodName3() => MethodName(); // x

            /// <summary>
            /// 
            /// </summary>
            public void MethodName4() => // x
                MethodName();

            /// <summary>
            /// 
            /// </summary>
            public void MethodName5() // x
                => MethodName();

            /// <summary>
            /// 
            /// </summary>
            /// <typeparam name="T"></typeparam>
            public void MethodName<T>() where T : class // x
            {
            }

            /// <summary>
            /// 
            /// </summary>
            /// <typeparam name="T"></typeparam>
            public void MethodName2<T>() where T : class { } // x

            /// <summary>
            /// 
            /// </summary>
            /// <typeparam name="T"></typeparam>
            public void MethodName3<T>() where T : class => MethodName(); // x

            /// <summary>
            /// 
            /// </summary>
            /// <typeparam name="T"></typeparam>
            public void MethodName4<T>() where T : class => // x
                MethodName();

            /// <summary>
            /// 
            /// </summary>
            /// <typeparam name="T"></typeparam>
            public void MethodName5<T>() where T : class // x
                => MethodName();

            /// <summary>
            /// 
            /// </summary>
            /// <param name="value"></param>
            public static explicit operator Trailing2(string value) // x
            {
                return null;
            }

            /// <summary>
            /// 
            /// </summary>
            /// <param name="value"></param>
            public static explicit operator Trailing2(string value) { return null; } // x

            /// <summary>
            /// 
            /// </summary>
            /// <param name="value"></param>
            public static explicit operator Trailing2(string value) => null; // x

            /// <summary>
            /// 
            /// </summary>
            /// <param name="value"></param>
            public static explicit operator Trailing2(string value) => // x
                null;

            /// <summary>
            /// 
            /// </summary>
            /// <param name="value"></param>
            public static explicit operator Trailing2(string value) // x
                => null;

            /// <summary>
            /// 
            /// </summary>
            /// <param name="value"></param>
            /// <returns></returns>
            public static Trailing2 operator !(Trailing2 value) // x
            {
                return null;
            }

            /// <summary>
            /// 
            /// </summary>
            /// <param name="value"></param>
            /// <returns></returns>
            public static Trailing2 operator !(Trailing2 value) { return null; } // x

            /// <summary>
            /// 
            /// </summary>
            /// <param name="value"></param>
            /// <returns></returns>
            public static Trailing2 operator !(Trailing2 value) => null; // x

            /// <summary>
            /// 
            /// </summary>
            /// <param name="value"></param>
            /// <returns></returns>
            public static Trailing2 operator !(Trailing2 value) => // x
                null;

            /// <summary>
            /// 
            /// </summary>
            /// <param name="value"></param>
            /// <returns></returns>
            public static Trailing2 operator !(Trailing2 value) // x
                => null;

            /// <summary>
            /// 
            /// </summary>
            public class ClassName // x
            {
            }

            /// <summary>
            /// 
            /// </summary>
            public class ClassName2 : IFoo // x
            {
            }

            /// <summary>
            /// 
            /// </summary>
            public class ClassName3 // x
                : IFoo
            {
            }

            /// <summary>
            /// 
            /// </summary>
            /// <typeparam name="T"></typeparam>
            public class ClassName<T> // x
            {
            }

            /// <summary>
            /// 
            /// </summary>
            /// <typeparam name="T"></typeparam>
            public class ClassName2<T> : IFoo // x
            {
            }

            /// <summary>
            /// 
            /// </summary>
            /// <typeparam name="T"></typeparam>
            public class ClassName3<T> // x
                : IFoo
            {
            }

            /// <summary>
            /// 
            /// </summary>
            /// <typeparam name="T"></typeparam>
            public class ClassName4<T> where T : class // x
            {
            }

            /// <summary>
            /// 
            /// </summary>
            /// <typeparam name="T"></typeparam>
            public class ClassName5<T> : IFoo // x
                where T : class
            {
            }

            /// <summary>
            /// 
            /// </summary>
            /// <typeparam name="T"></typeparam>
            public class ClassName6<T> // x
                : IFoo where T : class
            {
            }

            /// <summary>
            /// 
            /// </summary>
            public struct StructName // x
            {
            }

            /// <summary>
            /// 
            /// </summary>
            public struct StructName2 : IFoo // x
            {
            }

            /// <summary>
            /// 
            /// </summary>
            public struct StructName3 // x
                : IFoo
            {
            }

            /// <summary>
            /// 
            /// </summary>
            /// <typeparam name="T"></typeparam>
            public struct StructName<T> // x
            {
            }

            /// <summary>
            /// 
            /// </summary>
            /// <typeparam name="T"></typeparam>
            public struct StructName2<T> : IFoo // x
            {
            }

            /// <summary>
            /// 
            /// </summary>
            /// <typeparam name="T"></typeparam>
            public struct StructName3<T> // x
                : IFoo
            {
            }

            /// <summary>
            /// 
            /// </summary>
            /// <typeparam name="T"></typeparam>
            public struct StructName4<T> where T : class // x
            {
            }

            /// <summary>
            /// 
            /// </summary>
            /// <typeparam name="T"></typeparam>
            public struct StructName5<T> : IFoo // x
                where T : class
            {
            }

            /// <summary>
            /// 
            /// </summary>
            /// <typeparam name="T"></typeparam>
            public struct StructName6<T> // x
                : IFoo where T : class
            {
            }

            /// <summary>
            /// 
            /// </summary>
            public interface IInterfaceName // x
            {
            }

            /// <summary>
            /// 
            /// </summary>
            public interface IInterfaceName2 : IFoo // x
            {
            }

            /// <summary>
            /// 
            /// </summary>
            public interface IInterfaceName3 // x
                : IFoo
            {
            }

            /// <summary>
            /// 
            /// </summary>
            /// <typeparam name="T"></typeparam>
            public interface IInterfaceName<T> // x
            {
            }

            /// <summary>
            /// 
            /// </summary>
            /// <typeparam name="T"></typeparam>
            public interface IInterfaceName2<T> : IFoo // x
            {
            }

            /// <summary>
            /// 
            /// </summary>
            /// <typeparam name="T"></typeparam>
            public interface IInterfaceName3<T> // x
                : IFoo
            {
            }

            /// <summary>
            /// 
            /// </summary>
            /// <typeparam name="T"></typeparam>
            public interface IInterfaceName4<T> where T : class // x
            {
            }

            /// <summary>
            /// 
            /// </summary>
            /// <typeparam name="T"></typeparam>
            public interface IInterfaceName5<T> : IFoo // x
                where T : class
            {
            }

            /// <summary>
            /// 
            /// </summary>
            /// <typeparam name="T"></typeparam>
            public interface IInterfaceName6<T> // x
                : IFoo where T : class
            {
            }

            /// <summary>
            /// 
            /// </summary>
            public enum EnumName // x
            {
                /// <summary>
                /// 
                /// </summary>
                None // x
            }

            /// <summary>
            /// 
            /// </summary>
            /// <typeparam name="T"></typeparam>
            /// <param name="parameter"></param>
            public delegate void DelegateName<T>(object parameter); // x
        }
>>>>>>> 8423588b
    }
}<|MERGE_RESOLUTION|>--- conflicted
+++ resolved
@@ -13,11 +13,7 @@
     {
         // x1
         // x2
-<<<<<<< HEAD
-        private class FooLeading
-=======
         private class Leading
->>>>>>> 8423588b
         {
             // x
             public string FieldName;
@@ -26,20 +22,12 @@
             public const string ConstantName = null;
 
             // x
-<<<<<<< HEAD
-            public FooLeading(object parameter)
-=======
             public Leading(object parameter)
->>>>>>> 8423588b
-            {
-            }
-
-            // x
-<<<<<<< HEAD
-            ~FooLeading()
-=======
+            {
+            }
+
+            // x
             ~Leading()
->>>>>>> 8423588b
             {
             }
 
@@ -69,15 +57,6 @@
             }
 
             // x
-<<<<<<< HEAD
-            public static explicit operator FooLeading(string value)
-            {
-                return new FooLeading(null);
-            }
-
-            // x
-            public static explicit operator string(FooLeading value)
-=======
             public static explicit operator Leading(string value)
             {
                 return new Leading(null);
@@ -85,21 +64,14 @@
 
             // x
             public static explicit operator string(Leading value)
->>>>>>> 8423588b
             {
                 return null;
             }
 
             // x
-<<<<<<< HEAD
-            public static FooLeading operator !(FooLeading value)
-            {
-                return new FooLeading(null);
-=======
             public static Leading operator !(Leading value)
             {
                 return new Leading(null);
->>>>>>> 8423588b
             }
 
             // x
@@ -137,96 +109,56 @@
             }
         }
 
-<<<<<<< HEAD
-        // x1
-        // x2
-        private class FooTrailing // x
-=======
         public class Trailing // x
->>>>>>> 8423588b
         {
             public string FieldName; // x
 
             public const string ConstantName = null; // x
 
-<<<<<<< HEAD
-            public FooTrailing(object parameter) // x
-            {
-            }
-
-            ~FooTrailing() // x
-            {
-            }
+            public Trailing() // x
+            {
+            }
+
+            public Trailing(object x) : base() // x
+            {
+            }
+
+            public Trailing(string x) => MethodName(); // x
+
+            public Trailing(int x) => // x
+                MethodName();
+
+            public Trailing(long x) // x
+                => MethodName();
+
+            ~Trailing() // x
+            {
+            }
+
+            ~Trailing() => MethodName(); // x
+
+            ~Trailing() => // x
+                MethodName();
+
+            ~Trailing() // x
+                => MethodName();
 
             public event EventHandler EventName; // x
 
-            public event EventHandler<EventArgs> EventName2
+            public event EventHandler<EventArgs> EventName2 // x
             {
                 add { }
                 remove { }
-            } // x
-
-            public string PropertyName { get; set; } // x
-
-            public string this[int index] // x
-=======
-            public Trailing() // x
-            {
-            }
-
-            public Trailing(object x) : base() // x
-            {
-            }
-
-            public Trailing(string x) => MethodName(); // x
-
-            public Trailing(int x) => // x
-                MethodName();
-
-            public Trailing(long x) // x
-                => MethodName();
-
-            ~Trailing() // x
-            {
-            }
-
-            ~Trailing() => MethodName(); // x
-
-            ~Trailing() => // x
-                MethodName();
-
-            ~Trailing() // x
-                => MethodName();
-
-            public event EventHandler EventName; // x
-
-            public event EventHandler<EventArgs> EventName2 // x
-            {
-                add { }
-                remove { }
             }
 
             public event EventHandler<EventArgs> EventName3 { add { } remove { } } // x
 
             public string PropertyName  // x
->>>>>>> 8423588b
             {
                 get { return null; }
                 set { }
             }
 
-<<<<<<< HEAD
-            public void MethodName<T>(object parameter) // x
-            {
-            }
-
-            public static explicit operator FooTrailing(string value) // x
-            {
-                return new FooTrailing(null);
-            }
-
-            public static explicit operator string(FooTrailing value) // x
-=======
             public string PropertyName2 { get; set; } // x
 
             public string PropertyName3 { get { return null; } set { } } // x
@@ -284,28 +216,10 @@
                 => MethodName();
 
             public static explicit operator Trailing(string value) // x
->>>>>>> 8423588b
             {
                 return null;
             }
 
-<<<<<<< HEAD
-            public static FooTrailing operator !(FooTrailing value) // x
-            {
-                return new FooTrailing(null);
-            }
-
-            public enum EnumName // x
-            {
-                None // x
-            }
-
-            public interface InterfaceName<T> // x
-            {
-            }
-
-            public struct StructName<T> // x
-=======
             public static explicit operator Trailing(string value) { return null; } // x
 
             public static explicit operator Trailing(string value) => null; // x
@@ -341,7 +255,6 @@
 
             public class ClassName3 // x
                 : IFoo
->>>>>>> 8423588b
             {
             }
 
@@ -349,8 +262,6 @@
             {
             }
 
-<<<<<<< HEAD
-=======
             public class ClassName2<T> : IFoo // x
             {
             }
@@ -459,7 +370,6 @@
                 None // x
             }
 
->>>>>>> 8423588b
             public delegate void DelegateName<T>(object parameter); // x
         }
 
@@ -468,11 +378,6 @@
         /// <summary>
         /// x
         /// </summary>
-<<<<<<< HEAD
-        private class Foo
-        {
-        }
-=======
         public interface IFoo
         {
         }
@@ -1022,6 +927,5 @@
             /// <param name="parameter"></param>
             public delegate void DelegateName<T>(object parameter); // x
         }
->>>>>>> 8423588b
     }
 }