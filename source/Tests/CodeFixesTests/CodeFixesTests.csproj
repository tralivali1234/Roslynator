--- conflicted
+++ resolved
@@ -42,11 +42,9 @@
     <Compile Include="AddComparisonWithBooleanLiteralRefactoring.cs" />
     <Compile Include="AddBracesToDeclarationOrLabeledStatement.cs" />
     <Compile Include="AddBreakStatementToSwitchSection.cs" />
-<<<<<<< HEAD
     <Compile Include="CS0029_CannotImplicitlyConvertType.cs" />
+    <Compile Include="CS0120_ObjectReferenceIsRequiredForNonStaticMember2.cs" />
     <Compile Include="CS0030_CannotConvertType.cs" />
-=======
->>>>>>> 4928623c
     <Compile Include="CS0120_ObjectReferenceIsRequiredForNonStaticMember2.cs" />
     <Compile Include="CS0126_ObjectOfTypeConvertibleToTypeIsRequired.cs" />
     <Compile Include="AddDocumentationComment.cs" />
